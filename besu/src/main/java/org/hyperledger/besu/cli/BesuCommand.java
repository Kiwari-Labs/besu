--- conflicted
+++ resolved
@@ -982,14 +982,7 @@
       // explicitly enabled, perform compatibility check
       VersionMetadata.versionCompatibilityChecks(versionCompatibilityProtection, dataDir());
 
-      configureNativeLibs(Optional.ofNullable(network));
-<<<<<<< HEAD
-=======
-      if (enablePrecompileCaching) {
-        configurePrecompileCaching();
-      }
-
->>>>>>> b8cd4c8e
+      configureNativeLibs();
       besuController = buildController();
 
       besuPluginContext.beforeExternalServices();
