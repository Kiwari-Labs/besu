/*
 * Copyright ConsenSys AG.
 *
 * Licensed under the Apache License, Version 2.0 (the "License"); you may not use this file except in compliance with
 * the License. You may obtain a copy of the License at
 *
 * http://www.apache.org/licenses/LICENSE-2.0
 *
 * Unless required by applicable law or agreed to in writing, software distributed under the License is distributed on
 * an "AS IS" BASIS, WITHOUT WARRANTIES OR CONDITIONS OF ANY KIND, either express or implied. See the License for the
 * specific language governing permissions and limitations under the License.
 *
 * SPDX-License-Identifier: Apache-2.0
 */
package org.hyperledger.besu.cli;

import static java.nio.charset.StandardCharsets.UTF_8;
import static org.assertj.core.api.Assertions.assertThat;
import static org.hamcrest.Matchers.is;
import static org.hyperledger.besu.cli.config.NetworkName.CLASSIC;
import static org.hyperledger.besu.cli.config.NetworkName.DEV;
import static org.hyperledger.besu.cli.config.NetworkName.EXPERIMENTAL_EIPS;
import static org.hyperledger.besu.cli.config.NetworkName.FUTURE_EIPS;
import static org.hyperledger.besu.cli.config.NetworkName.GOERLI;
import static org.hyperledger.besu.cli.config.NetworkName.HOLESKY;
import static org.hyperledger.besu.cli.config.NetworkName.MAINNET;
import static org.hyperledger.besu.cli.config.NetworkName.MORDOR;
import static org.hyperledger.besu.cli.config.NetworkName.SEPOLIA;
import static org.hyperledger.besu.ethereum.api.jsonrpc.RpcApis.ENGINE;
import static org.hyperledger.besu.ethereum.p2p.config.DefaultDiscoveryConfiguration.GOERLI_BOOTSTRAP_NODES;
import static org.hyperledger.besu.ethereum.p2p.config.DefaultDiscoveryConfiguration.GOERLI_DISCOVERY_URL;
import static org.hyperledger.besu.ethereum.p2p.config.DefaultDiscoveryConfiguration.MAINNET_BOOTSTRAP_NODES;
import static org.hyperledger.besu.ethereum.p2p.config.DefaultDiscoveryConfiguration.MAINNET_DISCOVERY_URL;
import static org.hyperledger.besu.plugin.services.storage.DataStorageFormat.BONSAI;
import static org.junit.Assume.assumeThat;
import static org.mockito.ArgumentMatchers.any;
import static org.mockito.ArgumentMatchers.contains;
import static org.mockito.ArgumentMatchers.eq;
import static org.mockito.ArgumentMatchers.isNotNull;
import static org.mockito.Mockito.atLeast;
import static org.mockito.Mockito.never;
import static org.mockito.Mockito.verify;

import org.hyperledger.besu.BesuInfo;
import org.hyperledger.besu.cli.config.EthNetworkConfig;
import org.hyperledger.besu.config.GenesisConfigFile;
import org.hyperledger.besu.config.MergeConfigOptions;
import org.hyperledger.besu.crypto.SignatureAlgorithmFactory;
import org.hyperledger.besu.datatypes.Hash;
import org.hyperledger.besu.datatypes.Wei;
import org.hyperledger.besu.ethereum.GasLimitCalculator;
import org.hyperledger.besu.ethereum.api.ApiConfiguration;
import org.hyperledger.besu.ethereum.api.ImmutableApiConfiguration;
import org.hyperledger.besu.ethereum.api.graphql.GraphQLConfiguration;
import org.hyperledger.besu.ethereum.api.handlers.TimeoutOptions;
import org.hyperledger.besu.ethereum.api.jsonrpc.JsonRpcConfiguration;
import org.hyperledger.besu.ethereum.api.jsonrpc.websocket.WebSocketConfiguration;
import org.hyperledger.besu.ethereum.core.MiningParameters;
import org.hyperledger.besu.ethereum.eth.sync.SyncMode;
import org.hyperledger.besu.ethereum.eth.sync.SynchronizerConfiguration;
import org.hyperledger.besu.ethereum.p2p.peers.EnodeURLImpl;
import org.hyperledger.besu.ethereum.worldstate.DataStorageConfiguration;
import org.hyperledger.besu.evm.precompile.AbstractAltBnPrecompiledContract;
import org.hyperledger.besu.evm.precompile.KZGPointEvalPrecompiledContract;
import org.hyperledger.besu.metrics.StandardMetricCategory;
import org.hyperledger.besu.metrics.prometheus.MetricsConfiguration;
import org.hyperledger.besu.plugin.data.EnodeURL;
import org.hyperledger.besu.util.number.Fraction;
import org.hyperledger.besu.util.number.Percentage;
import org.hyperledger.besu.util.number.PositiveNumber;
import org.hyperledger.besu.util.platform.PlatformDetector;

import java.io.File;
import java.io.IOException;
import java.math.BigInteger;
import java.net.URI;
import java.net.URISyntaxException;
import java.net.URL;
import java.nio.charset.StandardCharsets;
import java.nio.file.Path;
import java.util.Arrays;
import java.util.HashSet;
import java.util.List;
import java.util.Map;
import java.util.Optional;
import java.util.stream.Collectors;
import java.util.stream.Stream;

import com.google.common.io.Resources;
import io.vertx.core.json.JsonObject;
import org.apache.tuweni.bytes.Bytes;
import org.apache.tuweni.toml.Toml;
import org.apache.tuweni.toml.TomlParseResult;
import org.junit.jupiter.api.AfterEach;
import org.junit.jupiter.api.BeforeEach;
import org.junit.jupiter.api.Test;
import org.junit.jupiter.api.extension.ExtendWith;
import org.junit.jupiter.api.io.TempDir;
import org.mockito.ArgumentCaptor;
import org.mockito.Mockito;
import org.mockito.junit.jupiter.MockitoExtension;
import picocli.CommandLine;

@ExtendWith(MockitoExtension.class)
public class BesuCommandTest extends CommandTestAbstract {

  private static final String VALID_NODE_ID =
      "6f8a80d14311c39f35f516fa664deaaaa13e85b2f7493f37f6144d86991ec012937307647bd3b9a82abe2974e1407241d54947bbb39763a4cac9f77166ad92a0";
  private static final JsonRpcConfiguration DEFAULT_JSON_RPC_CONFIGURATION;
  private static final GraphQLConfiguration DEFAULT_GRAPH_QL_CONFIGURATION;
  private static final WebSocketConfiguration DEFAULT_WEB_SOCKET_CONFIGURATION;
  private static final MetricsConfiguration DEFAULT_METRICS_CONFIGURATION;
  private static final ApiConfiguration DEFAULT_API_CONFIGURATION;

  private static final int GENESIS_CONFIG_TEST_CHAINID = 3141592;
  private static final JsonObject GENESIS_VALID_JSON =
      (new JsonObject())
          .put("config", (new JsonObject()).put("chainId", GENESIS_CONFIG_TEST_CHAINID));
  private static final JsonObject GENESIS_INVALID_DATA =
      (new JsonObject()).put("config", new JsonObject());
  private static final JsonObject INVALID_GENESIS_EC_CURVE =
      (new JsonObject()).put("config", new JsonObject().put("ecCurve", "abcd"));
  private static final JsonObject VALID_GENESIS_EC_CURVE =
      (new JsonObject()).put("config", new JsonObject().put("ecCurve", "secp256k1"));

  private static final String[] VALID_ENODE_STRINGS = {
    "enode://" + VALID_NODE_ID + "@192.168.0.1:4567",
    "enode://" + VALID_NODE_ID + "@192.168.0.2:4567",
    "enode://" + VALID_NODE_ID + "@192.168.0.3:4567"
  };
  private static final String DNS_DISCOVERY_URL =
      "enrtree://AM5FCQLWIZX2QFPNJAP7VUERCCRNGRHWZG3YYHIUV7BVDQ5FDPRT2@nodes.example.org";
  private static final JsonObject VALID_GENESIS_WITH_DISCOVERY_OPTIONS =
      new JsonObject()
          .put(
              "config",
              new JsonObject()
                  .put(
                      "discovery",
                      new JsonObject()
                          .put("bootnodes", List.of(VALID_ENODE_STRINGS))
                          .put("dns", DNS_DISCOVERY_URL)));

  private static final JsonObject GENESIS_WITH_DATA_BLOBS_ENABLED =
      new JsonObject().put("config", new JsonObject().put("cancunTime", 1L));

  static {
    DEFAULT_JSON_RPC_CONFIGURATION = JsonRpcConfiguration.createDefault();
    DEFAULT_GRAPH_QL_CONFIGURATION = GraphQLConfiguration.createDefault();
    DEFAULT_WEB_SOCKET_CONFIGURATION = WebSocketConfiguration.createDefault();
    DEFAULT_METRICS_CONFIGURATION = MetricsConfiguration.builder().build();
    DEFAULT_API_CONFIGURATION = ImmutableApiConfiguration.builder().build();
  }

  @BeforeEach
  public void setup() {
    try {
      // optimistically tear down a potential previous loaded trusted setup
      KZGPointEvalPrecompiledContract.tearDown();
    } catch (Throwable ignore) {
      // and ignore errors in case no trusted setup was already loaded
    }

    MergeConfigOptions.setMergeEnabled(false);
  }

  @AfterEach
  public void tearDown() {

    MergeConfigOptions.setMergeEnabled(false);
  }

  @Test
  public void callingHelpSubCommandMustDisplayUsage() {
    parseCommand("--help");
    final String expectedOutputStart = String.format("Usage:%n%nbesu [OPTIONS] [COMMAND]");
    assertThat(commandOutput.toString(UTF_8)).startsWith(expectedOutputStart);
    assertThat(commandErrorOutput.toString(UTF_8)).isEmpty();
  }

  @Test
  public void callingHelpDisplaysDefaultRpcApisCorrectly() {
    parseCommand("--help");
    assertThat(commandOutput.toString(UTF_8)).contains("default: [ETH, NET, WEB3]");
    assertThat(commandErrorOutput.toString(UTF_8)).isEmpty();
  }

  @Test
  public void callingVersionDisplayBesuInfoVersion() {
    parseCommand("--version");
    assertThat(commandOutput.toString(UTF_8)).isEqualToIgnoringWhitespace(BesuInfo.version());
    assertThat(commandErrorOutput.toString(UTF_8)).isEmpty();
  }

  // Testing default values
  @Test
  public void callingBesuCommandWithoutOptionsMustSyncWithDefaultValues() {
    parseCommand();

    final int maxPeers = 25;

    final ArgumentCaptor<EthNetworkConfig> ethNetworkArg =
        ArgumentCaptor.forClass(EthNetworkConfig.class);
    verify(mockRunnerBuilder).discovery(eq(true));
    verify(mockRunnerBuilder)
        .ethNetworkConfig(
            new EthNetworkConfig(
                EthNetworkConfig.jsonConfig(MAINNET),
                MAINNET.getNetworkId(),
                MAINNET_BOOTSTRAP_NODES,
                MAINNET_DISCOVERY_URL));
    verify(mockRunnerBuilder).p2pAdvertisedHost(eq("127.0.0.1"));
    verify(mockRunnerBuilder).p2pListenPort(eq(30303));
    verify(mockRunnerBuilder).jsonRpcConfiguration(eq(DEFAULT_JSON_RPC_CONFIGURATION));
    verify(mockRunnerBuilder).graphQLConfiguration(eq(DEFAULT_GRAPH_QL_CONFIGURATION));
    verify(mockRunnerBuilder).webSocketConfiguration(eq(DEFAULT_WEB_SOCKET_CONFIGURATION));
    verify(mockRunnerBuilder).metricsConfiguration(eq(DEFAULT_METRICS_CONFIGURATION));
    verify(mockRunnerBuilder).ethNetworkConfig(ethNetworkArg.capture());
    verify(mockRunnerBuilder).autoLogBloomCaching(eq(true));
    verify(mockRunnerBuilder).apiConfiguration(DEFAULT_API_CONFIGURATION);
    verify(mockRunnerBuilder).build();

    verify(mockControllerBuilderFactory)
        .fromEthNetworkConfig(ethNetworkArg.capture(), any(), any());
    final ArgumentCaptor<MiningParameters> miningArg =
        ArgumentCaptor.forClass(MiningParameters.class);
    verify(mockControllerBuilder).synchronizerConfiguration(syncConfigurationCaptor.capture());
    verify(mockControllerBuilder).dataDirectory(isNotNull());
    verify(mockControllerBuilder).miningParameters(miningArg.capture());
    verify(mockControllerBuilder).nodeKey(isNotNull());
    verify(mockControllerBuilder).storageProvider(storageProviderArgumentCaptor.capture());
    verify(mockControllerBuilder).gasLimitCalculator(eq(GasLimitCalculator.constant()));
    verify(mockControllerBuilder).maxPeers(eq(maxPeers));
    verify(mockControllerBuilder).maxRemotelyInitiatedPeers(eq((int) Math.floor(0.6 * maxPeers)));
    verify(mockControllerBuilder).build();

    assertThat(storageProviderArgumentCaptor.getValue()).isNotNull();
    assertThat(syncConfigurationCaptor.getValue().getSyncMode()).isEqualTo(SyncMode.SNAP);
    assertThat(commandErrorOutput.toString(UTF_8)).isEmpty();
    assertThat(miningArg.getValue().getCoinbase()).isEqualTo(Optional.empty());
    assertThat(miningArg.getValue().getMinTransactionGasPrice()).isEqualTo(Wei.of(1000));
    assertThat(miningArg.getValue().getExtraData()).isEqualTo(Bytes.EMPTY);
    assertThat(ethNetworkArg.getValue().getNetworkId()).isEqualTo(1);
    assertThat(ethNetworkArg.getValue().getBootNodes()).isEqualTo(MAINNET_BOOTSTRAP_NODES);
  }

  // Testing each option
  @Test
  public void callingWithConfigOptionButNoConfigFileShouldDisplayHelp() {
    parseCommand("--config-file");

    final String expectedOutputStart =
        "Missing required parameter for option '--config-file' (<FILE>)";
    assertThat(commandErrorOutput.toString(UTF_8)).startsWith(expectedOutputStart);
    assertThat(commandOutput.toString(UTF_8)).isEmpty();
  }

  @Test
  public void callingWithConfigOptionButNonExistingFileShouldDisplayHelp() throws IOException {
    final Path tempConfigFilePath = createTempFile("an-invalid-file-name-without-extension", "");
    parseCommand("--config-file", tempConfigFilePath.toString());

    final String expectedOutputStart = "Unable to read TOML configuration file";
    assertThat(commandErrorOutput.toString(UTF_8)).startsWith(expectedOutputStart);
    assertThat(commandOutput.toString(UTF_8)).isEmpty();
  }

  @Test
  public void callingWithConfigOptionButTomlFileNotFoundShouldDisplayHelp() {
    String invalidFile = "./an-invalid-file-name-sdsd87sjhqoi34io23.toml";
    parseCommand("--config-file", invalidFile);

    final String expectedOutputStart =
        String.format("Unable to read TOML configuration, file not found: %s", invalidFile);
    assertThat(commandErrorOutput.toString(UTF_8)).startsWith(expectedOutputStart);
    assertThat(commandOutput.toString(UTF_8)).isEmpty();
  }

  @Test
  public void callingWithConfigOptionButInvalidContentTomlFileShouldDisplayHelp() throws Exception {
    // We write a config file to prevent an invalid file in resource folder to raise errors in
    // code checks (CI + IDE)
    final Path tempConfigFile = createTempFile("invalid_config.toml", ".");

    parseCommand("--config-file", tempConfigFile.toString());

    final String expectedOutputStart =
        "Invalid TOML configuration: org.apache.tuweni.toml.TomlParseError: Unexpected '.', expected a-z, A-Z, 0-9, ', \", a table key, "
            + "a newline, or end-of-input (line 1, column 1)";
    assertThat(commandErrorOutput.toString(UTF_8)).startsWith(expectedOutputStart);
    assertThat(commandOutput.toString(UTF_8)).isEmpty();
  }

  @Test
  public void callingWithNoBootnodesConfig() throws Exception {
    final URL configFile = this.getClass().getResource("/no_bootnodes.toml");
    final Path toml = createTempFile("toml", Resources.toString(configFile, UTF_8));

    parseCommand("--config-file", toml.toAbsolutePath().toString());

    verify(mockRunnerBuilder).ethNetworkConfig(ethNetworkConfigArgumentCaptor.capture());
    assertThat(ethNetworkConfigArgumentCaptor.getValue().getBootNodes()).isEmpty();

    assertThat(commandErrorOutput.toString(UTF_8)).isEmpty();
    assertThat(commandOutput.toString(UTF_8)).isEmpty();
  }

  @Test
  public void callingWithConfigOptionButInvalidValueTomlFileShouldDisplayHelp() throws Exception {
    // We write a config file to prevent an invalid file in resource folder to raise errors in
    // code checks (CI + IDE)
    final Path tempConfigFile = createTempFile("invalid_config.toml", "tester===========.......");
    parseCommand("--config-file", tempConfigFile.toString());

    final String expectedOutputStart =
        "Invalid TOML configuration: org.apache.tuweni.toml.TomlParseError: Unexpected '=', expected ', \", ''', \"\"\", a number, "
            + "a boolean, a date/time, an array, or a table (line 1, column 8)";
    assertThat(commandErrorOutput.toString(UTF_8)).startsWith(expectedOutputStart);
    assertThat(commandOutput.toString(UTF_8)).isEmpty();
  }

  @Test
  public void tomlThatConfiguresEverythingExceptPermissioningToml() throws IOException {
    // Load a TOML that configures literally everything (except permissioning TOML config)
    final URL configFile = this.getClass().getResource("/everything_config.toml");
    final Path toml = createTempFile("toml", Resources.toByteArray(configFile));

    // Parse it.
    final CommandLine.Model.CommandSpec spec = parseCommand("--config-file", toml.toString()).spec;
    final TomlParseResult tomlResult = Toml.parse(toml);

    // Verify we configured everything
    final HashSet<CommandLine.Model.OptionSpec> options = new HashSet<>(spec.options());

    // Except for meta-options
    options.remove(spec.optionsMap().get("--config-file"));
    options.remove(spec.optionsMap().get("--help"));
    options.remove(spec.optionsMap().get("--version"));

    for (final String tomlKey : tomlResult.keySet()) {
      final CommandLine.Model.OptionSpec optionSpec = spec.optionsMap().get("--" + tomlKey);
      assertThat(optionSpec)
          .describedAs("Option '%s' should be a configurable option.", tomlKey)
          .isNotNull();
      // Verify TOML stores it by the appropriate type
      if (optionSpec.type().equals(Boolean.class)) {
        tomlResult.getBoolean(tomlKey);
      } else if (optionSpec.isMultiValue() || optionSpec.arity().max > 1) {
        tomlResult.getArray(tomlKey);
      } else if (optionSpec.type().equals(Double.class)) {
        tomlResult.getDouble(tomlKey);
      } else if (optionSpec.type().equals(Float.class)) {
        tomlResult.getDouble(tomlKey);
      } else if (Number.class.isAssignableFrom(optionSpec.type())) {
        tomlResult.getLong(tomlKey);
      } else if (Wei.class.isAssignableFrom(optionSpec.type())) {
        tomlResult.getLong(tomlKey);
      } else if (Fraction.class.isAssignableFrom(optionSpec.type())) {
        tomlResult.getDouble(tomlKey);
      } else if (Percentage.class.isAssignableFrom(optionSpec.type())) {
        tomlResult.getLong(tomlKey);
      } else if (PositiveNumber.class.isAssignableFrom(optionSpec.type())) {
        tomlResult.getLong(tomlKey);
      } else {
        tomlResult.getString(tomlKey);
      }
      options.remove(optionSpec);
    }
    assertThat(
            options.stream()
                .filter(optionSpec -> !optionSpec.hidden())
                .map(CommandLine.Model.OptionSpec::longestName))
        .isEmpty();
  }

  @Test
  public void nodekeyOptionMustBeUsed() throws Exception {
    final File file = new File("./specific/enclavePrivateKey");

    parseCommand("--node-private-key-file", file.getPath());

    verify(mockControllerBuilder).dataDirectory(isNotNull());
    verify(mockControllerBuilder).nodeKey(isNotNull());
    verify(mockControllerBuilder).build();

    assertThat(commandOutput.toString(UTF_8)).isEmpty();
    assertThat(commandErrorOutput.toString(UTF_8)).isEmpty();
  }

  @Test
  public void dataDirOptionMustBeUsed(final @TempDir Path path) {

    parseCommand("--data-path", path.toString());

    verify(mockControllerBuilder).dataDirectory(pathArgumentCaptor.capture());
    verify(mockControllerBuilder).nodeKey(isNotNull());
    verify(mockControllerBuilder).build();

    assertThat(pathArgumentCaptor.getValue()).isEqualByComparingTo(path.toAbsolutePath());

    assertThat(commandOutput.toString(UTF_8)).isEmpty();
    assertThat(commandErrorOutput.toString(UTF_8)).isEmpty();
  }

  @Test
  public void genesisPathOptionMustBeUsed() throws Exception {
    final Path genesisFile = createFakeGenesisFile(GENESIS_VALID_JSON);
    final ArgumentCaptor<EthNetworkConfig> networkArg =
        ArgumentCaptor.forClass(EthNetworkConfig.class);

    parseCommand("--genesis-file", genesisFile.toString());

    verify(mockControllerBuilderFactory).fromEthNetworkConfig(networkArg.capture(), any(), any());
    verify(mockControllerBuilder).build();

    assertThat(networkArg.getValue().getGenesisConfig())
        .isEqualTo(encodeJsonGenesis(GENESIS_VALID_JSON));

    assertThat(commandOutput.toString(UTF_8)).isEmpty();
    assertThat(commandErrorOutput.toString(UTF_8)).isEmpty();
  }

  @Test
  public void testGenesisPathEthOptions() throws Exception {
    final Path genesisFile = createFakeGenesisFile(GENESIS_VALID_JSON);

    final ArgumentCaptor<EthNetworkConfig> networkArg =
        ArgumentCaptor.forClass(EthNetworkConfig.class);

    parseCommand("--genesis-file", genesisFile.toString());

    verify(mockControllerBuilderFactory).fromEthNetworkConfig(networkArg.capture(), any(), any());
    verify(mockControllerBuilder).build();

    final EthNetworkConfig config = networkArg.getValue();
    assertThat(config.getBootNodes()).isEmpty();
    assertThat(config.getDnsDiscoveryUrl()).isNull();
    assertThat(config.getNetworkId()).isEqualTo(BigInteger.valueOf(3141592));
  }

  @Test
  public void testGenesisPathMainnetEthConfig() throws Exception {
    final ArgumentCaptor<EthNetworkConfig> networkArg =
        ArgumentCaptor.forClass(EthNetworkConfig.class);

    parseCommand("--network", "mainnet");

    verify(mockControllerBuilderFactory).fromEthNetworkConfig(networkArg.capture(), any(), any());
    verify(mockControllerBuilder).build();

    final EthNetworkConfig config = networkArg.getValue();
    assertThat(config.getBootNodes()).isEqualTo(MAINNET_BOOTSTRAP_NODES);
    assertThat(config.getDnsDiscoveryUrl()).isEqualTo(MAINNET_DISCOVERY_URL);
    assertThat(config.getNetworkId()).isEqualTo(BigInteger.valueOf(1));

    verify(mockLogger, never()).warn(contains("Mainnet is deprecated and will be shutdown"));
  }

  @Test
  public void testGenesisPathGoerliEthConfig() {
    final ArgumentCaptor<EthNetworkConfig> networkArg =
        ArgumentCaptor.forClass(EthNetworkConfig.class);

    parseCommand("--network", "goerli");

    verify(mockControllerBuilderFactory).fromEthNetworkConfig(networkArg.capture(), any(), any());
    verify(mockControllerBuilder).build();

    final EthNetworkConfig config = networkArg.getValue();
    assertThat(config.getBootNodes()).isEqualTo(GOERLI_BOOTSTRAP_NODES);
    assertThat(config.getDnsDiscoveryUrl()).isEqualTo(GOERLI_DISCOVERY_URL);
    assertThat(config.getNetworkId()).isEqualTo(BigInteger.valueOf(5));
  }

  @Test
  public void testGenesisPathFutureEipsEthConfig() {
    final ArgumentCaptor<EthNetworkConfig> networkArg =
        ArgumentCaptor.forClass(EthNetworkConfig.class);

    parseCommand("--network", "future_eips");

    verify(mockControllerBuilderFactory).fromEthNetworkConfig(networkArg.capture(), any(), any());
    verify(mockControllerBuilder).build();

    final EthNetworkConfig config = networkArg.getValue();
    assertThat(config.getBootNodes()).isEmpty();
    assertThat(config.getDnsDiscoveryUrl()).isNull();
    assertThat(config.getNetworkId()).isEqualTo(BigInteger.valueOf(2022));
  }

  @Test
  public void testGenesisPathExperimentalEipsEthConfig() {
    final ArgumentCaptor<EthNetworkConfig> networkArg =
        ArgumentCaptor.forClass(EthNetworkConfig.class);

    parseCommand("--network", "experimental_eips");

    verify(mockControllerBuilderFactory).fromEthNetworkConfig(networkArg.capture(), any(), any());
    verify(mockControllerBuilder).build();

    final EthNetworkConfig config = networkArg.getValue();
    assertThat(config.getBootNodes()).isEmpty();
    assertThat(config.getDnsDiscoveryUrl()).isNull();
    assertThat(config.getNetworkId()).isEqualTo(BigInteger.valueOf(2023));
  }

  @Test
  public void genesisAndNetworkMustNotBeUsedTogether() throws Exception {
    final Path genesisFile = createFakeGenesisFile(GENESIS_VALID_JSON);

    parseCommand("--genesis-file", genesisFile.toString(), "--network", "mainnet");

    Mockito.verifyNoInteractions(mockRunnerBuilder);

    assertThat(commandOutput.toString(UTF_8)).isEmpty();
    assertThat(commandErrorOutput.toString(UTF_8))
        .startsWith("--network option and --genesis-file option can't be used at the same time.");
  }

  @Test
  public void nonExistentGenesisGivesError() throws Exception {
    final String nonExistentGenesis = "non-existent-genesis.json";
    parseCommand("--genesis-file", nonExistentGenesis);

    Mockito.verifyNoInteractions(mockRunnerBuilder);

    assertThat(commandOutput.toString(UTF_8)).isEmpty();
    assertThat(commandErrorOutput.toString(UTF_8)).startsWith("Unable to load genesis file");
    assertThat(commandErrorOutput.toString(UTF_8)).contains(nonExistentGenesis);
  }

  @Test
  public void testDnsDiscoveryUrlEthConfig() throws Exception {
    final ArgumentCaptor<EthNetworkConfig> networkArg =
        ArgumentCaptor.forClass(EthNetworkConfig.class);

    parseCommand(
        "--discovery-dns-url",
        "enrtree://AM5FCQLWIZX2QFPNJAP7VUERCCRNGRHWZG3YYHIUV7BVDQ5FDPRT2@nodes.example.org");

    verify(mockControllerBuilderFactory).fromEthNetworkConfig(networkArg.capture(), any(), any());
    verify(mockControllerBuilder).build();

    final EthNetworkConfig config = networkArg.getValue();
    assertThat(config.getDnsDiscoveryUrl())
        .isEqualTo(
            "enrtree://AM5FCQLWIZX2QFPNJAP7VUERCCRNGRHWZG3YYHIUV7BVDQ5FDPRT2@nodes.example.org");
  }

  @Test
  public void testDnsDiscoveryUrlOverridesNetworkEthConfig() throws Exception {
    final ArgumentCaptor<EthNetworkConfig> networkArg =
        ArgumentCaptor.forClass(EthNetworkConfig.class);

    parseCommand(
        "--network",
        "dev",
        "--discovery-dns-url",
        "enrtree://AM5FCQLWIZX2QFPNJAP7VUERCCRNGRHWZG3YYHIUV7BVDQ5FDPRT2@nodes.example.org");

    verify(mockControllerBuilderFactory).fromEthNetworkConfig(networkArg.capture(), any(), any());
    verify(mockControllerBuilder).build();

    final EthNetworkConfig config = networkArg.getValue();
    assertThat(config.getDnsDiscoveryUrl())
        .isEqualTo(
            "enrtree://AM5FCQLWIZX2QFPNJAP7VUERCCRNGRHWZG3YYHIUV7BVDQ5FDPRT2@nodes.example.org");
  }

  @Test
  public void defaultNetworkIdAndBootnodesForCustomNetworkOptions() throws Exception {
    final Path genesisFile = createFakeGenesisFile(GENESIS_VALID_JSON);

    parseCommand("--genesis-file", genesisFile.toString());

    final ArgumentCaptor<EthNetworkConfig> networkArg =
        ArgumentCaptor.forClass(EthNetworkConfig.class);

    verify(mockControllerBuilderFactory).fromEthNetworkConfig(networkArg.capture(), any(), any());
    verify(mockControllerBuilder).build();

    assertThat(networkArg.getValue().getGenesisConfig())
        .isEqualTo(encodeJsonGenesis(GENESIS_VALID_JSON));
    assertThat(networkArg.getValue().getBootNodes()).isEmpty();
    assertThat(networkArg.getValue().getNetworkId()).isEqualTo(GENESIS_CONFIG_TEST_CHAINID);

    assertThat(commandOutput.toString(UTF_8)).isEmpty();
    assertThat(commandErrorOutput.toString(UTF_8)).isEmpty();
  }

  @Test
  public void defaultNetworkIdForInvalidGenesisMustBeMainnetNetworkId() throws Exception {
    final Path genesisFile = createFakeGenesisFile(GENESIS_INVALID_DATA);

    parseCommand("--genesis-file", genesisFile.toString());

    final ArgumentCaptor<EthNetworkConfig> networkArg =
        ArgumentCaptor.forClass(EthNetworkConfig.class);

    verify(mockControllerBuilderFactory).fromEthNetworkConfig(networkArg.capture(), any(), any());
    verify(mockControllerBuilder).build();

    assertThat(networkArg.getValue().getGenesisConfig())
        .isEqualTo(encodeJsonGenesis(GENESIS_INVALID_DATA));

    assertThat(commandOutput.toString(UTF_8)).isEmpty();
    assertThat(commandErrorOutput.toString(UTF_8)).isEmpty();
  }

  @Test
  public void predefinedNetworkIdsMustBeEqualToChainIds() {
    // check the network id against the one in mainnet genesis config
    // it implies that EthNetworkConfig.mainnet().getNetworkId() returns a value equals to the chain
    // id
    // in this network genesis file.

    final GenesisConfigFile genesisConfigFile =
        GenesisConfigFile.fromConfig(EthNetworkConfig.getNetworkConfig(MAINNET).getGenesisConfig());
    assertThat(genesisConfigFile.getConfigOptions().getChainId().isPresent()).isTrue();
    assertThat(genesisConfigFile.getConfigOptions().getChainId().get())
        .isEqualTo(EthNetworkConfig.getNetworkConfig(MAINNET).getNetworkId());
  }

  @Test
  public void identityValueTrueMustBeUsed() {
    parseCommand("--identity", "test");

    verify(mockRunnerBuilder).identityString(eq(Optional.of("test")));
    verify(mockRunnerBuilder).build();

    assertThat(commandOutput.toString(UTF_8)).isEmpty();
    assertThat(commandErrorOutput.toString(UTF_8)).isEmpty();
  }

  @Test
  public void p2pEnabledOptionValueTrueMustBeUsed() {
    parseCommand("--p2p-enabled", "true");

    verify(mockRunnerBuilder).p2pEnabled(eq(true));
    verify(mockRunnerBuilder).build();

    assertThat(commandOutput.toString(UTF_8)).isEmpty();
    assertThat(commandErrorOutput.toString(UTF_8)).isEmpty();
  }

  @Test
  public void p2pEnabledOptionValueFalseMustBeUsed() {
    parseCommand("--p2p-enabled", "false");

    verify(mockRunnerBuilder).p2pEnabled(eq(false));
    verify(mockRunnerBuilder).build();

    assertThat(commandOutput.toString(UTF_8)).isEmpty();
    assertThat(commandErrorOutput.toString(UTF_8)).isEmpty();
  }

  @Test
  public void p2pOptionsRequiresServiceToBeEnabled() {
    final String[] nodes = {
      "6f8a80d14311c39f35f516fa664deaaaa13e85b2f7493f37f6144d86991ec012937307647bd3b9a82abe2974e1407241d54947bbb39763a4cac9f77166ad92a0"
    };

    parseCommand(
        "--p2p-enabled",
        "false",
        "--bootnodes",
        String.join(",", VALID_ENODE_STRINGS),
        "--discovery-enabled",
        "false",
        "--max-peers",
        "42",
        "--remote-connections-max-percentage",
        "50",
        "--banned-node-id",
        String.join(",", nodes),
        "--banned-node-ids",
        String.join(",", nodes));

    verifyOptionsConstraintLoggerCall(
        "--p2p-enabled",
        "--discovery-enabled",
        "--bootnodes",
        "--max-peers",
        "--banned-node-ids",
        "--remote-connections-max-percentage");

    assertThat(commandOutput.toString(UTF_8)).isEmpty();
    assertThat(commandErrorOutput.toString(UTF_8)).isEmpty();
  }

  @Test
  public void p2pOptionsRequiresServiceToBeEnabledToml() throws IOException {
    final String[] nodes = {
      "6f8a80d14311c39f35f516fa664deaaaa13e85b2f7493f37f6144d86991ec012937307647bd3b9a82abe2974e1407241d54947bbb39763a4cac9f77166ad92a0"
    };

    final Path toml =
        createTempFile(
            "toml",
            "p2p-enabled=false\n"
                + "bootnodes=[\""
                + String.join("\",\"", VALID_ENODE_STRINGS)
                + "\"]\n"
                + "discovery-enabled=false\n"
                + "max-peers=42\n"
                + "remote-connections-max-percentage=50\n"
                + "banned-node-id=[\""
                + String.join(",", nodes)
                + "\"]\n"
                + "banned-node-ids=[\""
                + String.join(",", nodes)
                + "\"]\n");

    parseCommand("--config-file", toml.toString());

    verifyOptionsConstraintLoggerCall(
        "--p2p-enabled",
        "--discovery-enabled",
        "--bootnodes",
        "--max-peers",
        "--banned-node-ids",
        "--remote-connections-max-percentage");

    assertThat(commandOutput.toString(UTF_8)).isEmpty();
    assertThat(commandErrorOutput.toString(UTF_8)).isEmpty();
  }

  @Test
  public void discoveryOptionValueTrueMustBeUsed() {
    parseCommand("--discovery-enabled", "true");

    verify(mockRunnerBuilder).discovery(eq(true));
    verify(mockRunnerBuilder).build();

    assertThat(commandOutput.toString(UTF_8)).isEmpty();
    assertThat(commandErrorOutput.toString(UTF_8)).isEmpty();
  }

  @Test
  public void discoveryOptionValueFalseMustBeUsed() {
    parseCommand("--discovery-enabled", "false");

    verify(mockRunnerBuilder).discovery(eq(false));
    verify(mockRunnerBuilder).build();

    assertThat(commandOutput.toString(UTF_8)).isEmpty();
    assertThat(commandErrorOutput.toString(UTF_8)).isEmpty();
  }

  @Test
  public void loadDiscoveryOptionsFromGenesisFile() throws IOException {
    final Path genesisFile = createFakeGenesisFile(VALID_GENESIS_WITH_DISCOVERY_OPTIONS);
    parseCommand("--genesis-file", genesisFile.toString());

    final ArgumentCaptor<EthNetworkConfig> networkArg =
        ArgumentCaptor.forClass(EthNetworkConfig.class);

    verify(mockControllerBuilderFactory).fromEthNetworkConfig(networkArg.capture(), any(), any());
    verify(mockControllerBuilder).build();

    final EthNetworkConfig config = networkArg.getValue();
    assertThat(config.getDnsDiscoveryUrl()).isEqualTo(DNS_DISCOVERY_URL);

    assertThat(config.getBootNodes())
        .extracting(bootnode -> bootnode.toURI().toString())
        .containsExactly(VALID_ENODE_STRINGS);
    assertThat(commandErrorOutput.toString(UTF_8)).isEmpty();
  }

  @Test
  public void discoveryDnsUrlCliArgTakesPrecedenceOverGenesisFile() throws IOException {
    final Path genesisFile = createFakeGenesisFile(VALID_GENESIS_WITH_DISCOVERY_OPTIONS);
    final String discoveryDnsUrlCliArg =
        "enrtree://XXXXXXXXXXXXXXXXXXXXXXXXXXXXXXXXXXXXXXXXXXXXXXXXXXXXX@nodes.example.org";
    parseCommand(
        "--genesis-file", genesisFile.toString(), "--discovery-dns-url", discoveryDnsUrlCliArg);

    final ArgumentCaptor<EthNetworkConfig> networkArg =
        ArgumentCaptor.forClass(EthNetworkConfig.class);
    verify(mockControllerBuilderFactory).fromEthNetworkConfig(networkArg.capture(), any(), any());
    verify(mockControllerBuilder).build();

    final EthNetworkConfig config = networkArg.getValue();
    assertThat(config.getDnsDiscoveryUrl()).isEqualTo(discoveryDnsUrlCliArg);
    assertThat(commandErrorOutput.toString(UTF_8)).isEmpty();
  }

  @Test
  public void bootnodesUrlCliArgTakesPrecedenceOverGenesisFile() throws IOException {
    final Path genesisFile = createFakeGenesisFile(VALID_GENESIS_WITH_DISCOVERY_OPTIONS);
    final URI bootnode =
        URI.create(
            "enode://d2567893371ea5a6fa6371d483891ed0d129e79a8fc74d6df95a00a6545444cd4a6960bbffe0b4e2edcf35135271de57ee559c0909236bbc2074346ef2b5b47c@127.0.0.1:30304");

    parseCommand("--genesis-file", genesisFile.toString(), "--bootnodes", bootnode.toString());

    final ArgumentCaptor<EthNetworkConfig> networkArg =
        ArgumentCaptor.forClass(EthNetworkConfig.class);
    verify(mockControllerBuilderFactory).fromEthNetworkConfig(networkArg.capture(), any(), any());
    verify(mockControllerBuilder).build();

    final EthNetworkConfig config = networkArg.getValue();
    assertThat(config.getBootNodes()).extracting(EnodeURL::toURI).containsExactly(bootnode);

    assertThat(commandErrorOutput.toString(UTF_8)).isEmpty();
  }

  @Test
  public void callingWithBootnodesOptionButNoValueMustPassEmptyBootnodeList() {
    parseCommand("--bootnodes");

    verify(mockRunnerBuilder).ethNetworkConfig(ethNetworkConfigArgumentCaptor.capture());
    verify(mockRunnerBuilder).build();

    assertThat(ethNetworkConfigArgumentCaptor.getValue().getBootNodes()).isEmpty();

    assertThat(commandOutput.toString(UTF_8)).isEmpty();
    assertThat(commandErrorOutput.toString(UTF_8)).isEmpty();
  }

  @Test
  public void callingWithValidBootnodeMustSucceed() {
    parseCommand(
        "--bootnodes",
        "enode://d2567893371ea5a6fa6371d483891ed0d129e79a8fc74d6df95a00a6545444cd4a6960bbffe0b4e2edcf35135271de57ee559c0909236bbc2074346ef2b5b47c@127.0.0.1:30304");
    assertThat(commandOutput.toString(UTF_8)).isEmpty();
    assertThat(commandErrorOutput.toString(UTF_8)).isEmpty();
  }

  @Test
  public void callingWithValidBootnodeButDiscoveryDisabledMustDisplayWarning() {
    parseCommand(
        "--bootnodes",
        "enode://d2567893371ea5a6fa6371d483891ed0d129e79a8fc74d6df95a00a6545444cd4a6960bbffe0b4e2edcf35135271de57ee559c0909236bbc2074346ef2b5b47c@127.0.0.1:30304",
        "--discovery-enabled",
        "false");
    assertThat(commandOutput.toString(UTF_8)).isEmpty();
    verify(mockRunnerBuilder).build();
    verify(mockLogger, atLeast(1)).warn("Discovery disabled: bootnodes will be ignored.");
    assertThat(commandErrorOutput.toString(UTF_8)).isEmpty();
  }

  @Test
  public void callingWithInvalidBootnodeMustDisplayError() {
    parseCommand("--bootnodes", "invalid_enode_url");
    assertThat(commandOutput.toString(UTF_8)).isEmpty();
    final String expectedErrorOutputStart =
        "Invalid enode URL syntax 'invalid_enode_url'. Enode URL should have the following format "
            + "'enode://<node_id>@<ip>:<listening_port>[?discport=<discovery_port>]'.";
    assertThat(commandErrorOutput.toString(UTF_8)).startsWith(expectedErrorOutputStart);
  }

  @Test
  public void callingWithBootnodeThatHasDiscoveryDisabledMustDisplayError() {
    final String validBootnode =
        "enode://d2567893371ea5a6fa6371d483891ed0d129e79a8fc74d6df95a00a6545444cd4a6960bbffe0b4e2edcf35135271de57ee559c0909236bbc2074346ef2b5b47c@127.0.0.1:30304";
    final String invalidBootnode =
        "enode://02567893371ea5a6fa6371d483891ed0d129e79a8fc74d6df95a00a6545444cd4a6960bbffe0b4e2edcf35135271de57ee559c0909236bbc2074346ef2b5b47c@127.0.0.1:30303?discport=0";
    final String bootnodesValue = validBootnode + "," + invalidBootnode;
    parseCommand("--bootnodes", bootnodesValue);
    assertThat(commandOutput.toString(UTF_8)).isEmpty();
    final String expectedErrorOutputStart =
        "Bootnodes must have discovery enabled. Invalid bootnodes: " + invalidBootnode + ".";
    assertThat(commandErrorOutput.toString(UTF_8)).startsWith(expectedErrorOutputStart);
  }

  // This test ensures non regression on https://pegasys1.atlassian.net/browse/PAN-2387
  @Test
  public void callingWithInvalidBootnodeAndEqualSignMustDisplayError() {
    parseCommand("--bootnodes=invalid_enode_url");
    assertThat(commandOutput.toString(UTF_8)).isEmpty();
    final String expectedErrorOutputStart =
        "Invalid enode URL syntax 'invalid_enode_url'. Enode URL should have the following format "
            + "'enode://<node_id>@<ip>:<listening_port>[?discport=<discovery_port>]'.";
    assertThat(commandErrorOutput.toString(UTF_8)).startsWith(expectedErrorOutputStart);
  }

  @Test
  public void bootnodesOptionMustBeUsed() {
    parseCommand("--bootnodes", String.join(",", VALID_ENODE_STRINGS));

    verify(mockRunnerBuilder).ethNetworkConfig(ethNetworkConfigArgumentCaptor.capture());
    verify(mockRunnerBuilder).build();

    assertThat(ethNetworkConfigArgumentCaptor.getValue().getBootNodes())
        .isEqualTo(
            Stream.of(VALID_ENODE_STRINGS)
                .map(EnodeURLImpl::fromString)
                .collect(Collectors.toList()));

    assertThat(commandOutput.toString(UTF_8)).isEmpty();
    assertThat(commandErrorOutput.toString(UTF_8)).isEmpty();
  }

  @Test
  public void bannedNodeIdsOptionMustBeUsed() {
    final Bytes[] nodes = {
      Bytes.fromHexString(
          "6f8a80d14311c39f35f516fa664deaaaa13e85b2f7493f37f6144d86991ec012937307647bd3b9a82abe2974e1407241d54947bbb39763a4cac9f77166ad92a0"),
      Bytes.fromHexString(
          "7f8a80d14311c39f35f516fa664deaaaa13e85b2f7493f37f6144d86991ec012937307647bd3b9a82abe2974e1407241d54947bbb39763a4cac9f77166ad92a0"),
      Bytes.fromHexString(
          "0x8f8a80d14311c39f35f516fa664deaaaa13e85b2f7493f37f6144d86991ec012937307647bd3b9a82abe2974e1407241d54947bbb39763a4cac9f77166ad92a0")
    };

    final String nodeIdsArg =
        Arrays.stream(nodes).map(Bytes::toShortHexString).collect(Collectors.joining(","));
    parseCommand("--banned-node-ids", nodeIdsArg);

    verify(mockRunnerBuilder).bannedNodeIds(bytesCollectionCollector.capture());
    verify(mockRunnerBuilder).build();

    assertThat(bytesCollectionCollector.getValue().toArray()).isEqualTo(nodes);

    assertThat(commandOutput.toString(UTF_8)).isEmpty();
    assertThat(commandErrorOutput.toString(UTF_8)).isEmpty();
  }

  @Test
  public void callingWithBannedNodeidsOptionButNoValueMustDisplayError() {
    parseCommand("--banned-node-ids");
    assertThat(commandOutput.toString(UTF_8)).isEmpty();
    final String expectedErrorOutputStart =
        "Missing required parameter for option '--banned-node-ids' at index 0 (<NODEID>)";
    assertThat(commandErrorOutput.toString(UTF_8)).startsWith(expectedErrorOutputStart);
  }

  @Test
  public void callingWithBannedNodeidsOptionWithInvalidValuesMustDisplayError() {
    parseCommand("--banned-node-ids", "0x10,20,30");
    assertThat(commandOutput.toString(UTF_8)).isEmpty();
    final String expectedErrorOutputStart =
        "Invalid ids supplied to '--banned-node-ids'. Expected 64 bytes in 0x10";
    assertThat(commandErrorOutput.toString(UTF_8)).startsWith(expectedErrorOutputStart);
  }

  @Test
  public void p2pHostAndPortOptionsAreRespected() {

    final String host = "1.2.3.4";
    final int port = 1234;
    parseCommand("--p2p-host", host, "--p2p-port", String.valueOf(port));

    verify(mockRunnerBuilder).p2pAdvertisedHost(stringArgumentCaptor.capture());
    verify(mockRunnerBuilder).p2pListenPort(intArgumentCaptor.capture());
    verify(mockRunnerBuilder).build();

    assertThat(stringArgumentCaptor.getValue()).isEqualTo(host);
    assertThat(intArgumentCaptor.getValue()).isEqualTo(port);

    assertThat(commandOutput.toString(UTF_8)).isEmpty();
    assertThat(commandErrorOutput.toString(UTF_8)).isEmpty();
  }

  @Test
  public void p2pInterfaceOptionIsRespected() {

    final String ip = "1.2.3.4";
    parseCommand("--p2p-interface", ip);

    assertThat(commandOutput.toString(UTF_8)).isEmpty();
    assertThat(commandErrorOutput.toString(UTF_8)).isEmpty();

    verify(mockRunnerBuilder).p2pListenInterface(stringArgumentCaptor.capture());
    verify(mockRunnerBuilder).build();

    assertThat(stringArgumentCaptor.getValue()).isEqualTo(ip);
  }

  @Test
  public void p2pHostMayBeLocalhost() {

    final String host = "localhost";
    parseCommand("--p2p-host", host);

    verify(mockRunnerBuilder).p2pAdvertisedHost(stringArgumentCaptor.capture());
    verify(mockRunnerBuilder).build();

    assertThat(stringArgumentCaptor.getValue()).isEqualTo(host);

    assertThat(commandOutput.toString(UTF_8)).isEmpty();
    assertThat(commandErrorOutput.toString(UTF_8)).isEmpty();
  }

  @Test
  public void p2pHostMayBeIPv6() {

    final String host = "2600:DB8::8545";
    parseCommand("--p2p-host", host);

    verify(mockRunnerBuilder).p2pAdvertisedHost(stringArgumentCaptor.capture());
    verify(mockRunnerBuilder).build();

    assertThat(stringArgumentCaptor.getValue()).isEqualTo(host);

    assertThat(commandOutput.toString(UTF_8)).isEmpty();
    assertThat(commandErrorOutput.toString(UTF_8)).isEmpty();
  }

  @Test
  public void maxpeersOptionMustBeUsed() {

    final int maxPeers = 123;
    parseCommand("--max-peers", String.valueOf(maxPeers));

    verify(mockControllerBuilder).maxPeers(intArgumentCaptor.capture());
    verify(mockControllerBuilder).build();

    assertThat(intArgumentCaptor.getValue()).isEqualTo(maxPeers);

    assertThat(commandOutput.toString(UTF_8)).isEmpty();
    assertThat(commandErrorOutput.toString(UTF_8)).isEmpty();
  }

  @Test
  public void p2pPeerUpperBound_without_p2pPeerLowerBound_shouldSetMaxPeers() {

    final int maxPeers = 23;
    parseCommand("--p2p-peer-upper-bound", String.valueOf(maxPeers));

    assertThat(commandOutput.toString(UTF_8)).isEmpty();
    assertThat(commandErrorOutput.toString(UTF_8)).isEmpty();

    verify(mockControllerBuilder).maxPeers(intArgumentCaptor.capture());
    assertThat(intArgumentCaptor.getValue()).isEqualTo(maxPeers);

    verify(mockRunnerBuilder).build();

    assertThat(commandOutput.toString(UTF_8)).isEmpty();
    assertThat(commandErrorOutput.toString(UTF_8)).isEmpty();
  }

  @Test
  public void remoteConnectionsPercentageOptionMustBeUsed() {

    final int remoteConnectionsPercentage = 12;
    parseCommand(
        "--remote-connections-limit-enabled=true",
        "--remote-connections-max-percentage",
        String.valueOf(remoteConnectionsPercentage));

    verify(mockControllerBuilder).maxRemotelyInitiatedPeers(intArgumentCaptor.capture());
    verify(mockControllerBuilder).build();

    assertThat(intArgumentCaptor.getValue())
        .isEqualTo(
            (int) Math.floor(25 * Fraction.fromPercentage(remoteConnectionsPercentage).getValue()));

    assertThat(commandOutput.toString(UTF_8)).isEmpty();
    assertThat(commandErrorOutput.toString(UTF_8)).isEmpty();
  }

  @Test
  public void remoteConnectionsPercentageWithInvalidFormatMustFail() {

    parseCommand(
        "--remote-connections-limit-enabled", "--remote-connections-max-percentage", "invalid");
    Mockito.verifyNoInteractions(mockRunnerBuilder);
    assertThat(commandOutput.toString(UTF_8)).isEmpty();
    assertThat(commandErrorOutput.toString(UTF_8))
        .contains(
            "Invalid value for option '--remote-connections-max-percentage'",
            "should be a number between 0 and 100 inclusive");
  }

  @Test
  public void remoteConnectionsPercentageWithOutOfRangeMustFail() {

    parseCommand(
        "--remote-connections-limit-enabled", "--remote-connections-max-percentage", "150");
    Mockito.verifyNoInteractions(mockRunnerBuilder);
    assertThat(commandOutput.toString(UTF_8)).isEmpty();
    assertThat(commandErrorOutput.toString(UTF_8))
        .contains(
            "Invalid value for option '--remote-connections-max-percentage'",
            "should be a number between 0 and 100 inclusive");
  }

  @Test
  public void syncMode_fast() {
    parseCommand("--sync-mode", "FAST");
    verify(mockControllerBuilder).synchronizerConfiguration(syncConfigurationCaptor.capture());

    final SynchronizerConfiguration syncConfig = syncConfigurationCaptor.getValue();
    assertThat(syncConfig.getSyncMode()).isEqualTo(SyncMode.FAST);

    assertThat(commandOutput.toString(UTF_8)).isEmpty();
    assertThat(commandErrorOutput.toString(UTF_8)).isEmpty();
  }

  @Test
  public void syncMode_full() {
    parseCommand("--sync-mode", "FULL");
    verify(mockControllerBuilder).synchronizerConfiguration(syncConfigurationCaptor.capture());

    final SynchronizerConfiguration syncConfig = syncConfigurationCaptor.getValue();
    assertThat(syncConfig.getSyncMode()).isEqualTo(SyncMode.FULL);

    assertThat(commandOutput.toString(UTF_8)).isEmpty();
    assertThat(commandErrorOutput.toString(UTF_8)).isEmpty();
  }

  @Test
  public void syncMode_invalid() {
    parseCommand("--sync-mode", "bogus");
    Mockito.verifyNoInteractions(mockRunnerBuilder);

    assertThat(commandOutput.toString(UTF_8)).isEmpty();
    assertThat(commandErrorOutput.toString(UTF_8))
        .contains(
            "Invalid value for option '--sync-mode': expected one of [FULL, FAST, SNAP, CHECKPOINT, X_SNAP, X_CHECKPOINT] (case-insensitive) but was 'bogus'");
  }

  @Test
  public void syncMode_full_by_default_for_dev() {
    parseCommand("--network", "dev");
    verify(mockControllerBuilder).synchronizerConfiguration(syncConfigurationCaptor.capture());

    final SynchronizerConfiguration syncConfig = syncConfigurationCaptor.getValue();
    assertThat(syncConfig.getSyncMode()).isEqualTo(SyncMode.FULL);

    assertThat(commandOutput.toString(UTF_8)).isEmpty();
    assertThat(commandErrorOutput.toString(UTF_8)).isEmpty();
  }

  @Test
  public void storage_bonsai_by_default() {
    parseCommand();
    verify(mockControllerBuilder)
        .dataStorageConfiguration(dataStorageConfigurationArgumentCaptor.capture());

    final DataStorageConfiguration dataStorageConfig =
        dataStorageConfigurationArgumentCaptor.getValue();
    assertThat(dataStorageConfig.getDataStorageFormat()).isEqualTo(BONSAI);

    assertThat(commandOutput.toString(UTF_8)).isEmpty();
    assertThat(commandErrorOutput.toString(UTF_8)).isEmpty();
  }

  @Test
  public void syncMode_snap_by_default() {
    parseCommand();
    verify(mockControllerBuilder).synchronizerConfiguration(syncConfigurationCaptor.capture());

    final SynchronizerConfiguration syncConfig = syncConfigurationCaptor.getValue();
    assertThat(syncConfig.getSyncMode()).isEqualTo(SyncMode.SNAP);

    assertThat(commandOutput.toString(UTF_8)).isEmpty();
    assertThat(commandErrorOutput.toString(UTF_8)).isEmpty();
  }

  @Test
  public void helpShouldDisplayFastSyncOptions() {
    parseCommand("--help");

    Mockito.verifyNoInteractions(mockRunnerBuilder);

    assertThat(commandOutput.toString(UTF_8)).contains("--fast-sync-min-peers");
    // whitelist is now a hidden option
    assertThat(commandOutput.toString(UTF_8)).doesNotContain("whitelist");
    assertThat(commandErrorOutput.toString(UTF_8)).isEmpty();
  }

  @Test
  public void checkValidDefaultFastSyncMinPeers() {
    parseCommand("--sync-mode", "FAST");
    verify(mockControllerBuilder).synchronizerConfiguration(syncConfigurationCaptor.capture());

    final SynchronizerConfiguration syncConfig = syncConfigurationCaptor.getValue();
    assertThat(syncConfig.getSyncMode()).isEqualTo(SyncMode.FAST);
    assertThat(syncConfig.getFastSyncMinimumPeerCount()).isEqualTo(5);
    assertThat(commandOutput.toString(UTF_8)).isEmpty();
    assertThat(commandErrorOutput.toString(UTF_8)).isEmpty();
  }

  @Test
  public void parsesValidFastSyncMinPeersOption() {
    parseCommand("--sync-mode", "FAST", "--fast-sync-min-peers", "11");
    verify(mockControllerBuilder).synchronizerConfiguration(syncConfigurationCaptor.capture());

    final SynchronizerConfiguration syncConfig = syncConfigurationCaptor.getValue();
    assertThat(syncConfig.getSyncMode()).isEqualTo(SyncMode.FAST);
    assertThat(syncConfig.getFastSyncMinimumPeerCount()).isEqualTo(11);
    assertThat(commandOutput.toString(UTF_8)).isEmpty();
    assertThat(commandErrorOutput.toString(UTF_8)).isEmpty();
  }

  @Test
  public void parsesValidSnapSyncMinPeersOption() {
    parseCommand("--sync-mode", "SNAP", "--sync-min-peers", "11");
    verify(mockControllerBuilder).synchronizerConfiguration(syncConfigurationCaptor.capture());

    final SynchronizerConfiguration syncConfig = syncConfigurationCaptor.getValue();
    assertThat(syncConfig.getSyncMode()).isEqualTo(SyncMode.SNAP);
    assertThat(syncConfig.getFastSyncMinimumPeerCount()).isEqualTo(11);
    assertThat(commandOutput.toString(UTF_8)).isEmpty();
    assertThat(commandErrorOutput.toString(UTF_8)).isEmpty();
  }

  @Test
  public void parsesValidSyncMinPeersOption() {
    parseCommand("--sync-mode", "FAST", "--sync-min-peers", "11");
    verify(mockControllerBuilder).synchronizerConfiguration(syncConfigurationCaptor.capture());

    final SynchronizerConfiguration syncConfig = syncConfigurationCaptor.getValue();
    assertThat(syncConfig.getSyncMode()).isEqualTo(SyncMode.FAST);
    assertThat(syncConfig.getFastSyncMinimumPeerCount()).isEqualTo(11);
    assertThat(commandOutput.toString(UTF_8)).isEmpty();
    assertThat(commandErrorOutput.toString(UTF_8)).isEmpty();
  }

  @Test
  public void parsesInvalidFastSyncMinPeersOptionWrongFormatShouldFail() {

    parseCommand("--sync-mode", "FAST", "--fast-sync-min-peers", "ten");
    Mockito.verifyNoInteractions(mockRunnerBuilder);
    assertThat(commandOutput.toString(UTF_8)).isEmpty();
    assertThat(commandErrorOutput.toString(UTF_8))
        .contains("Invalid value for option '--fast-sync-min-peers': 'ten' is not an int");
  }

  @Test
  public void ethStatsOptionIsParsedCorrectly() {
    final String url = "besu-node:secret@host:443";
    parseCommand("--ethstats", url);
    verify(mockRunnerBuilder).ethstatsOptions(ethstatsOptionsArgumentCaptor.capture());
    assertThat(ethstatsOptionsArgumentCaptor.getValue().getEthstatsUrl()).isEqualTo(url);
  }

  @Test
  public void ethStatsContactOptionIsParsedCorrectly() {
    final String contact = "contact@mail.net";
    parseCommand("--ethstats", "besu-node:secret@host:443", "--ethstats-contact", contact);
    verify(mockRunnerBuilder).ethstatsOptions(ethstatsOptionsArgumentCaptor.capture());
    assertThat(ethstatsOptionsArgumentCaptor.getValue().getEthstatsContact()).isEqualTo(contact);
  }

  @Test
  public void ethStatsContactOptionCannotBeUsedWithoutEthStatsServerProvided() {
    parseCommand("--ethstats-contact", "besu-updated");
    Mockito.verifyNoInteractions(mockRunnerBuilder);
    assertThat(commandOutput.toString(UTF_8)).isEmpty();
    assertThat(commandErrorOutput.toString(UTF_8))
        .contains(
            "The `--ethstats-contact` requires ethstats server URL to be provided. Either remove --ethstats-contact or provide a URL (via --ethstats=nodename:secret@host:port)");
  }

  @Test
  public void parsesValidBonsaiTrieLimitBackLayersOption() {
    parseCommand("--data-storage-format", "BONSAI", "--bonsai-historical-block-limit", "11");
    verify(mockControllerBuilder)
        .dataStorageConfiguration(dataStorageConfigurationArgumentCaptor.capture());

    final DataStorageConfiguration dataStorageConfiguration =
        dataStorageConfigurationArgumentCaptor.getValue();
    assertThat(dataStorageConfiguration.getDataStorageFormat()).isEqualTo(BONSAI);
    assertThat(dataStorageConfiguration.getBonsaiMaxLayersToLoad()).isEqualTo(11);
    assertThat(commandOutput.toString(UTF_8)).isEmpty();
    assertThat(commandErrorOutput.toString(UTF_8)).isEmpty();
  }

  @Test
  public void parsesInvalidBonsaiTrieLimitBackLayersOption() {

    parseCommand("--data-storage-format", "BONSAI", "--bonsai-maximum-back-layers-to-load", "ten");

    Mockito.verifyNoInteractions(mockRunnerBuilder);
    assertThat(commandOutput.toString(UTF_8)).isEmpty();
    assertThat(commandErrorOutput.toString(UTF_8))
        .contains(
            "Invalid value for option '--bonsai-maximum-back-layers-to-load': 'ten' is not a long");
  }

  @Test
  public void dnsEnabledOptionIsParsedCorrectly() {
    final TestBesuCommand besuCommand = parseCommand("--Xdns-enabled", "true");

    assertThat(besuCommand.getEnodeDnsConfiguration().dnsEnabled()).isTrue();
    assertThat(besuCommand.getEnodeDnsConfiguration().updateEnabled()).isFalse();
  }

  @Test
  public void versionCompatibilityProtectionTrueOptionIsParsedCorrectly() {
    final TestBesuCommand besuCommand = parseCommand("--version-compatibility-protection", "true");

    assertThat(besuCommand.getVersionCompatibilityProtection()).isTrue();
  }

  @Test
  public void dnsUpdateEnabledOptionIsParsedCorrectly() {
    final TestBesuCommand besuCommand =
        parseCommand("--Xdns-enabled", "true", "--Xdns-update-enabled", "true");

    assertThat(besuCommand.getEnodeDnsConfiguration().dnsEnabled()).isTrue();
    assertThat(besuCommand.getEnodeDnsConfiguration().updateEnabled()).isTrue();
  }

  @Test
  public void dnsUpdateEnabledOptionCannotBeUsedWithoutDnsEnabled() {
    parseCommand("--Xdns-update-enabled", "true");
    Mockito.verifyNoInteractions(mockRunnerBuilder);
    assertThat(commandOutput.toString(UTF_8)).isEmpty();
    assertThat(commandErrorOutput.toString(UTF_8))
        .contains(
            "The `--Xdns-update-enabled` requires dns to be enabled. Either remove --Xdns-update-enabled or specify dns is enabled (--Xdns-enabled)");
  }

  @Test
  public void rpcHttpEnabledPropertyDefaultIsFalse() {
    parseCommand();

    verify(mockRunnerBuilder).jsonRpcConfiguration(jsonRpcConfigArgumentCaptor.capture());
    verify(mockRunnerBuilder).build();

    assertThat(jsonRpcConfigArgumentCaptor.getValue().isEnabled()).isFalse();

    assertThat(commandOutput.toString(UTF_8)).isEmpty();
    assertThat(commandErrorOutput.toString(UTF_8)).isEmpty();
  }

  @Test
  public void graphQLHttpEnabledPropertyDefaultIsFalse() {
    parseCommand();

    verify(mockRunnerBuilder).graphQLConfiguration(graphQLConfigArgumentCaptor.capture());
    verify(mockRunnerBuilder).build();

    assertThat(graphQLConfigArgumentCaptor.getValue().isEnabled()).isFalse();

    assertThat(commandOutput.toString(UTF_8)).isEmpty();
    assertThat(commandErrorOutput.toString(UTF_8)).isEmpty();
  }

  @Test
  public void rpcApisSupportsEngine() {
    parseCommand("--rpc-http-api", "ENGINE", "--rpc-http-enabled");

    verify(mockRunnerBuilder).jsonRpcConfiguration(jsonRpcConfigArgumentCaptor.capture());
    verify(mockRunnerBuilder).build();

    assertThat(jsonRpcConfigArgumentCaptor.getValue().getRpcApis())
        .containsExactlyInAnyOrder(ENGINE.name());

    assertThat(commandOutput.toString(UTF_8)).isEmpty();
    assertThat(commandErrorOutput.toString(UTF_8)).isEmpty();
  }

  @Test
  public void engineApiAuthOptions() {
    parseCommand("--rpc-http-enabled", "--engine-jwt-secret", "/tmp/fakeKey.hex");
    verify(mockRunnerBuilder).engineJsonRpcConfiguration(jsonRpcConfigArgumentCaptor.capture());
    assertThat(jsonRpcConfigArgumentCaptor.getValue().isAuthenticationEnabled()).isTrue();
    assertThat(commandOutput.toString(UTF_8)).isEmpty();
    assertThat(commandErrorOutput.toString(UTF_8)).isEmpty();
  }

  @Test
  public void engineApiDisableAuthOptions() {
    parseCommand(
        "--rpc-http-enabled", "--engine-jwt-disabled", "--engine-jwt-secret", "/tmp/fakeKey.hex");
    verify(mockRunnerBuilder).engineJsonRpcConfiguration(jsonRpcConfigArgumentCaptor.capture());
    assertThat(jsonRpcConfigArgumentCaptor.getValue().isAuthenticationEnabled()).isFalse();
    assertThat(commandOutput.toString(UTF_8)).isEmpty();
    assertThat(commandErrorOutput.toString(UTF_8)).isEmpty();
  }

  @Test
  public void metricsEnabledPropertyDefaultIsFalse() {
    parseCommand();

    verify(mockRunnerBuilder).metricsConfiguration(metricsConfigArgumentCaptor.capture());
    verify(mockRunnerBuilder).build();

    assertThat(metricsConfigArgumentCaptor.getValue().isEnabled()).isFalse();

    assertThat(commandOutput.toString(UTF_8)).isEmpty();
    assertThat(commandErrorOutput.toString(UTF_8)).isEmpty();
  }

  @Test
  public void metricsEnabledPropertyMustBeUsed() {
    parseCommand("--metrics-enabled");

    verify(mockRunnerBuilder).metricsConfiguration(metricsConfigArgumentCaptor.capture());
    verify(mockRunnerBuilder).build();

    assertThat(metricsConfigArgumentCaptor.getValue().isEnabled()).isTrue();

    assertThat(commandOutput.toString(UTF_8)).isEmpty();
    assertThat(commandErrorOutput.toString(UTF_8)).isEmpty();
  }

  @Test
  public void metricsPushOptionsRequiresPushToBeEnabled() {
    parseCommand(
        "--metrics-push-host",
        "0.0.0.0",
        "--metrics-push-port",
        "1234",
        "--metrics-push-interval",
        "2",
        "--metrics-push-prometheus-job",
        "job-name");

    verifyOptionsConstraintLoggerCall(
        "--metrics-push-enabled",
        "--metrics-push-host",
        "--metrics-push-port",
        "--metrics-push-interval",
        "--metrics-push-prometheus-job");

    assertThat(commandOutput.toString(UTF_8)).isEmpty();
    assertThat(commandErrorOutput.toString(UTF_8)).isEmpty();
  }

  @Test
  public void metricsPushOptionsRequiresPushToBeEnabledToml() throws IOException {
    final Path toml =
        createTempFile(
            "toml",
            "metrics-push-host=\"0.0.0.0\"\n"
                + "metrics-push-port=1234\n"
                + "metrics-push-interval=2\n"
                + "metrics-push-prometheus-job=\"job-name\"\n");

    parseCommand("--config-file", toml.toString());

    verifyOptionsConstraintLoggerCall(
        "--metrics-push-enabled",
        "--metrics-push-host",
        "--metrics-push-port",
        "--metrics-push-interval",
        "--metrics-push-prometheus-job");

    assertThat(commandOutput.toString(UTF_8)).isEmpty();
    assertThat(commandErrorOutput.toString(UTF_8)).isEmpty();
  }

  @Test
  public void metricsOptionsRequiresPullMetricsToBeEnabled() {
    parseCommand("--metrics-host", "0.0.0.0", "--metrics-port", "1234");

    verifyOptionsConstraintLoggerCall("--metrics-enabled", "--metrics-host", "--metrics-port");

    assertThat(commandOutput.toString(UTF_8)).isEmpty();
    assertThat(commandErrorOutput.toString(UTF_8)).isEmpty();
  }

  @Test
  public void metricsOptionsRequiresPullMetricsToBeEnabledToml() throws IOException {
    final Path toml = createTempFile("toml", "metrics-host=\"0.0.0.0\"\n" + "metrics-port=1234\n");

    parseCommand("--config-file", toml.toString());

    verifyOptionsConstraintLoggerCall("--metrics-enabled", "--metrics-host", "--metrics-port");

    assertThat(commandOutput.toString(UTF_8)).isEmpty();
    assertThat(commandErrorOutput.toString(UTF_8)).isEmpty();
  }

  @Test
  public void metricsHostAndPortOptionMustBeUsed() {
    final String host = "1.2.3.4";
    final int port = 1234;
    parseCommand(
        "--metrics-enabled", "--metrics-host", host, "--metrics-port", String.valueOf(port));

    verify(mockRunnerBuilder).metricsConfiguration(metricsConfigArgumentCaptor.capture());
    verify(mockRunnerBuilder).build();

    assertThat(metricsConfigArgumentCaptor.getValue().getHost()).isEqualTo(host);
    assertThat(metricsConfigArgumentCaptor.getValue().getPort()).isEqualTo(port);

    assertThat(commandOutput.toString(UTF_8)).isEmpty();
    assertThat(commandErrorOutput.toString(UTF_8)).isEmpty();
  }

  @Test
  public void metricsHostMayBeLocalhost() {
    final String host = "localhost";
    parseCommand("--metrics-enabled", "--metrics-host", host);

    verify(mockRunnerBuilder).metricsConfiguration(metricsConfigArgumentCaptor.capture());
    verify(mockRunnerBuilder).build();

    assertThat(metricsConfigArgumentCaptor.getValue().getHost()).isEqualTo(host);

    assertThat(commandOutput.toString(UTF_8)).isEmpty();
    assertThat(commandErrorOutput.toString(UTF_8)).isEmpty();
  }

  @Test
  public void metricsHostMayBeIPv6() {
    final String host = "2600:DB8::8545";
    parseCommand("--metrics-enabled", "--metrics-host", host);

    verify(mockRunnerBuilder).metricsConfiguration(metricsConfigArgumentCaptor.capture());
    verify(mockRunnerBuilder).build();

    assertThat(metricsConfigArgumentCaptor.getValue().getHost()).isEqualTo(host);

    assertThat(commandOutput.toString(UTF_8)).isEmpty();
    assertThat(commandErrorOutput.toString(UTF_8)).isEmpty();
  }

  @Test
  public void metricsCategoryPropertyMustBeUsed() {
    parseCommand("--metrics-enabled", "--metrics-category", StandardMetricCategory.JVM.toString());

    verify(mockRunnerBuilder).metricsConfiguration(metricsConfigArgumentCaptor.capture());
    verify(mockRunnerBuilder).build();

    assertThat(metricsConfigArgumentCaptor.getValue().getMetricCategories())
        .containsExactly(StandardMetricCategory.JVM);

    assertThat(commandOutput.toString(UTF_8)).isEmpty();
    assertThat(commandErrorOutput.toString(UTF_8)).isEmpty();
  }

  @Test
  public void metricsPushEnabledPropertyMustBeUsed() {
    parseCommand("--metrics-push-enabled");

    verify(mockRunnerBuilder).metricsConfiguration(metricsConfigArgumentCaptor.capture());
    verify(mockRunnerBuilder).build();

    assertThat(metricsConfigArgumentCaptor.getValue().isPushEnabled()).isTrue();

    assertThat(commandOutput.toString(UTF_8)).isEmpty();
    assertThat(commandErrorOutput.toString(UTF_8)).isEmpty();
  }

  @Test
  public void metricsPushHostAndPushPortOptionMustBeUsed() {
    final String host = "1.2.3.4";
    final int port = 1234;
    parseCommand(
        "--metrics-push-enabled",
        "--metrics-push-host",
        host,
        "--metrics-push-port",
        String.valueOf(port));

    verify(mockRunnerBuilder).metricsConfiguration(metricsConfigArgumentCaptor.capture());
    verify(mockRunnerBuilder).build();

    assertThat(metricsConfigArgumentCaptor.getValue().getPushHost()).isEqualTo(host);
    assertThat(metricsConfigArgumentCaptor.getValue().getPushPort()).isEqualTo(port);

    assertThat(commandOutput.toString(UTF_8)).isEmpty();
    assertThat(commandErrorOutput.toString(UTF_8)).isEmpty();
  }

  @Test
  public void metricsPushHostMayBeLocalhost() {
    final String host = "localhost";
    parseCommand("--metrics-push-enabled", "--metrics-push-host", host);

    verify(mockRunnerBuilder).metricsConfiguration(metricsConfigArgumentCaptor.capture());
    verify(mockRunnerBuilder).build();

    assertThat(metricsConfigArgumentCaptor.getValue().getPushHost()).isEqualTo(host);

    assertThat(commandOutput.toString(UTF_8)).isEmpty();
    assertThat(commandErrorOutput.toString(UTF_8)).isEmpty();
  }

  @Test
  public void metricsPushIntervalMustBeUsed() {
    parseCommand("--metrics-push-enabled", "--metrics-push-interval", "42");

    verify(mockRunnerBuilder).metricsConfiguration(metricsConfigArgumentCaptor.capture());
    verify(mockRunnerBuilder).build();

    assertThat(metricsConfigArgumentCaptor.getValue().getPushInterval()).isEqualTo(42);

    assertThat(commandOutput.toString(UTF_8)).isEmpty();
    assertThat(commandErrorOutput.toString(UTF_8)).isEmpty();
  }

  @Test
  public void metricsPrometheusJobMustBeUsed() {
    parseCommand("--metrics-push-enabled", "--metrics-push-prometheus-job", "besu-command-test");

    verify(mockRunnerBuilder).metricsConfiguration(metricsConfigArgumentCaptor.capture());
    verify(mockRunnerBuilder).build();

    assertThat(metricsConfigArgumentCaptor.getValue().getPrometheusJob())
        .isEqualTo("besu-command-test");

    assertThat(commandOutput.toString(UTF_8)).isEmpty();
    assertThat(commandErrorOutput.toString(UTF_8)).isEmpty();
  }

  @Test
  public void metricsAndMetricsPushMustNotBeUsedTogether() {
    parseCommand("--metrics-enabled", "--metrics-push-enabled");

    Mockito.verifyNoInteractions(mockRunnerBuilder);

    assertThat(commandOutput.toString(UTF_8)).isEmpty();
    assertThat(commandErrorOutput.toString(UTF_8))
        .startsWith("--metrics-enabled option and --metrics-push-enabled option can't be used");
  }

  @Test
  public void colorCanBeEnabledOrDisabledExplicitly() {
    Stream.of(true, false)
        .forEach(
            bool -> {
              parseCommand("--color-enabled", bool.toString());
              assertThat(BesuCommand.getColorEnabled()).contains(bool);
            });
  }

  @Test
  public void devModeOptionMustBeUsed() throws Exception {
    parseCommand("--network", "dev");

    final ArgumentCaptor<EthNetworkConfig> networkArg =
        ArgumentCaptor.forClass(EthNetworkConfig.class);

    verify(mockControllerBuilderFactory).fromEthNetworkConfig(networkArg.capture(), any(), any());
    verify(mockControllerBuilder).build();

    assertThat(networkArg.getValue()).isEqualTo(EthNetworkConfig.getNetworkConfig(DEV));

    assertThat(commandOutput.toString(UTF_8)).isEmpty();
    assertThat(commandErrorOutput.toString(UTF_8)).isEmpty();
  }

  @Test
  public void goerliValuesAreUsed() {
    parseCommand("--network", "goerli");

    final ArgumentCaptor<EthNetworkConfig> networkArg =
        ArgumentCaptor.forClass(EthNetworkConfig.class);

    verify(mockControllerBuilderFactory).fromEthNetworkConfig(networkArg.capture(), any(), any());
    verify(mockControllerBuilder).build();

    assertThat(networkArg.getValue()).isEqualTo(EthNetworkConfig.getNetworkConfig(GOERLI));

    assertThat(commandOutput.toString(UTF_8)).isEmpty();
    assertThat(commandErrorOutput.toString(UTF_8)).isEmpty();

    verify(mockLogger, never()).warn(contains("Goerli is deprecated and will be shutdown"));
  }

  @Test
  public void futureEipsValuesAreUsed() {
    parseCommand("--network", "future_eips");

    final ArgumentCaptor<EthNetworkConfig> networkArg =
        ArgumentCaptor.forClass(EthNetworkConfig.class);

    verify(mockControllerBuilderFactory).fromEthNetworkConfig(networkArg.capture(), any(), any());
    verify(mockControllerBuilder).build();

    assertThat(networkArg.getValue()).isEqualTo(EthNetworkConfig.getNetworkConfig(FUTURE_EIPS));

    assertThat(commandOutput.toString(UTF_8)).isEmpty();
    assertThat(commandErrorOutput.toString(UTF_8)).isEmpty();
  }

  @Test
  public void experimentalEipsValuesAreUsed() {
    parseCommand("--network", "experimental_eips");

    final ArgumentCaptor<EthNetworkConfig> networkArg =
        ArgumentCaptor.forClass(EthNetworkConfig.class);

    verify(mockControllerBuilderFactory).fromEthNetworkConfig(networkArg.capture(), any(), any());
    verify(mockControllerBuilder).build();

    assertThat(networkArg.getValue())
        .isEqualTo(EthNetworkConfig.getNetworkConfig(EXPERIMENTAL_EIPS));

    assertThat(commandOutput.toString(UTF_8)).isEmpty();
    assertThat(commandErrorOutput.toString(UTF_8)).isEmpty();
  }

  @Test
  public void sepoliaValuesAreUsed() {
    parseCommand("--network", "sepolia");

    final ArgumentCaptor<EthNetworkConfig> networkArg =
        ArgumentCaptor.forClass(EthNetworkConfig.class);

    verify(mockControllerBuilderFactory).fromEthNetworkConfig(networkArg.capture(), any(), any());
    verify(mockControllerBuilder).build();

    assertThat(networkArg.getValue()).isEqualTo(EthNetworkConfig.getNetworkConfig(SEPOLIA));

    assertThat(commandOutput.toString(UTF_8)).isEmpty();
    assertThat(commandErrorOutput.toString(UTF_8)).isEmpty();

    verify(mockLogger, never()).warn(contains("Sepolia is deprecated and will be shutdown"));
  }

  @Test
  public void holeskyValuesAreUsed() {
    parseCommand("--network", "holesky");

    final ArgumentCaptor<EthNetworkConfig> networkArg =
        ArgumentCaptor.forClass(EthNetworkConfig.class);

    verify(mockControllerBuilderFactory).fromEthNetworkConfig(networkArg.capture(), any(), any());
    verify(mockControllerBuilder).build();

    assertThat(networkArg.getValue()).isEqualTo(EthNetworkConfig.getNetworkConfig(HOLESKY));

    assertThat(commandOutput.toString(UTF_8)).isEmpty();
    assertThat(commandErrorOutput.toString(UTF_8)).isEmpty();

    verify(mockLogger, never()).warn(contains("Holesky is deprecated and will be shutdown"));
  }

  @Test
  public void classicValuesAreUsed() throws Exception {
    parseCommand("--network", "classic");

    final ArgumentCaptor<EthNetworkConfig> networkArg =
        ArgumentCaptor.forClass(EthNetworkConfig.class);

    verify(mockControllerBuilderFactory).fromEthNetworkConfig(networkArg.capture(), any(), any());
    verify(mockControllerBuilder).build();

    assertThat(networkArg.getValue()).isEqualTo(EthNetworkConfig.getNetworkConfig(CLASSIC));

    assertThat(commandOutput.toString(UTF_8)).isEmpty();
    assertThat(commandErrorOutput.toString(UTF_8)).isEmpty();
  }

  @Test
  public void mordorValuesAreUsed() throws Exception {
    parseCommand("--network", "mordor");

    final ArgumentCaptor<EthNetworkConfig> networkArg =
        ArgumentCaptor.forClass(EthNetworkConfig.class);

    verify(mockControllerBuilderFactory).fromEthNetworkConfig(networkArg.capture(), any(), any());
    verify(mockControllerBuilder).build();

    assertThat(networkArg.getValue()).isEqualTo(EthNetworkConfig.getNetworkConfig(MORDOR));

    assertThat(commandOutput.toString(UTF_8)).isEmpty();
    assertThat(commandErrorOutput.toString(UTF_8)).isEmpty();
  }

  @Test
  public void goerliValuesCanBeOverridden() throws Exception {
    networkValuesCanBeOverridden("goerli");
  }

  @Test
  public void futureEipsValuesCanBeOverridden() throws Exception {
    networkValuesCanBeOverridden("future_eips");
  }

  @Test
  public void experimentalEipsValuesCanBeOverridden() throws Exception {
    networkValuesCanBeOverridden("experimental_eips");
  }

  @Test
  public void devValuesCanBeOverridden() throws Exception {
    networkValuesCanBeOverridden("dev");
  }

  @Test
  public void classicValuesCanBeOverridden() throws Exception {
    networkValuesCanBeOverridden("classic");
  }

  @Test
  public void mordorValuesCanBeOverridden() throws Exception {
    networkValuesCanBeOverridden("mordor");
  }

  private void networkValuesCanBeOverridden(final String network) throws Exception {
    parseCommand(
        "--network",
        network,
        "--network-id",
        "1234567",
        "--bootnodes",
        String.join(",", VALID_ENODE_STRINGS));

    final ArgumentCaptor<EthNetworkConfig> networkArg =
        ArgumentCaptor.forClass(EthNetworkConfig.class);

    verify(mockControllerBuilderFactory).fromEthNetworkConfig(networkArg.capture(), any(), any());
    verify(mockControllerBuilder).build();

    assertThat(networkArg.getValue().getBootNodes())
        .isEqualTo(
            Stream.of(VALID_ENODE_STRINGS)
                .map(EnodeURLImpl::fromString)
                .collect(Collectors.toList()));
    assertThat(networkArg.getValue().getNetworkId()).isEqualTo(1234567);

    assertThat(commandOutput.toString(UTF_8)).isEmpty();
    assertThat(commandErrorOutput.toString(UTF_8)).isEmpty();
  }

  @Test
  public void fullCLIOptionsShown() {
    parseCommand("--help");

    Mockito.verifyNoInteractions(mockRunnerBuilder);

    assertThat(commandOutput.toString(UTF_8)).contains("--config-file");
    assertThat(commandOutput.toString(UTF_8)).contains("--data-path");
    assertThat(commandOutput.toString(UTF_8)).contains("--genesis-file");
    assertThat(commandErrorOutput.toString(UTF_8)).isEmpty();
  }

  @Test
  public void tomlThatHasInvalidOptions() throws IOException {
    final URL configFile = this.getClass().getResource("/complete_config.toml");
    // update genesis file path, "similar" valid option and add invalid options
    final Path genesisFile = createFakeGenesisFile(GENESIS_VALID_JSON);
    final String updatedConfig =
        Resources.toString(configFile, UTF_8)
                .replace("/opt/besu/genesis.json", escapeTomlString(genesisFile.toString()))
                .replace("rpc-http-api", "rpc-http-apis")
            + System.lineSeparator()
            + "invalid_option=true"
            + System.lineSeparator()
            + "invalid_option2=true";

    final Path toml = createTempFile("toml", updatedConfig.getBytes(UTF_8));

    // Parse it.
    parseCommand("--config-file", toml.toString());

    assertThat(commandErrorOutput.toString(UTF_8))
        .contains("Unknown options in TOML configuration file: invalid_option, invalid_option2");
  }

  @Test
  public void requiredBlocksSetWhenSpecified() {
    final long blockNumber = 8675309L;
    final String hash = "0x1234567890abcdef1234567890abcdef1234567890abcdef1234567890abcdef";

    parseCommand("--required-block=" + blockNumber + "=" + hash);

    @SuppressWarnings("unchecked")
    final ArgumentCaptor<Map<Long, Hash>> requiredBlocksArg = ArgumentCaptor.forClass(Map.class);

    verify(mockControllerBuilder).requiredBlocks(requiredBlocksArg.capture());
    verify(mockControllerBuilder).build();

    assertThat(commandOutput.toString(UTF_8)).isEmpty();
    assertThat(commandErrorOutput.toString(UTF_8)).isEmpty();

    assertThat(requiredBlocksArg.getValue()).containsOnlyKeys(blockNumber);
    assertThat(requiredBlocksArg.getValue())
        .containsEntry(blockNumber, Hash.fromHexStringLenient(hash));
  }

  @Test
  public void requiredBlocksEmptyWhenNotSpecified() {
    parseCommand();

    @SuppressWarnings("unchecked")
    final ArgumentCaptor<Map<Long, Hash>> requiredBlocksArg = ArgumentCaptor.forClass(Map.class);

    verify(mockControllerBuilder).requiredBlocks(requiredBlocksArg.capture());
    verify(mockControllerBuilder).build();

    assertThat(commandOutput.toString(UTF_8)).isEmpty();
    assertThat(commandErrorOutput.toString(UTF_8)).isEmpty();

    assertThat(requiredBlocksArg.getValue()).isEmpty();
  }

  @Test
  public void requiredBlocksMulpleBlocksOneArg() {
    final long block1 = 8675309L;
    final long block2 = 5551212L;
    final String hash1 = "0x1234567890abcdef1234567890abcdef1234567890abcdef1234567890abcdef";
    final String hash2 = "0x0123456789abcdef0123456789abcdef0123456789abcdef0123456789abcdef";

    parseCommand("--required-block=" + block1 + "=" + hash1 + "," + block2 + "=" + hash2);

    @SuppressWarnings("unchecked")
    final ArgumentCaptor<Map<Long, Hash>> requiredBlocksArg = ArgumentCaptor.forClass(Map.class);

    verify(mockControllerBuilder).requiredBlocks(requiredBlocksArg.capture());
    verify(mockControllerBuilder).build();

    assertThat(commandOutput.toString(UTF_8)).isEmpty();
    assertThat(commandErrorOutput.toString(UTF_8)).isEmpty();

    assertThat(requiredBlocksArg.getValue()).containsOnlyKeys(block1, block2);
    assertThat(requiredBlocksArg.getValue())
        .containsEntry(block1, Hash.fromHexStringLenient(hash1));
    assertThat(requiredBlocksArg.getValue())
        .containsEntry(block2, Hash.fromHexStringLenient(hash2));
  }

  @Test
  public void requiredBlocksMultipleBlocksTwoArgs() {
    final long block1 = 8675309L;
    final long block2 = 5551212L;
    final String hash1 = "0x1234567890abcdef1234567890abcdef1234567890abcdef1234567890abcdef";
    final String hash2 = "0x0123456789abcdef0123456789abcdef0123456789abcdef0123456789abcdef";

    parseCommand(
        "--required-block=" + block1 + "=" + hash1, "--required-block=" + block2 + "=" + hash2);

    @SuppressWarnings("unchecked")
    final ArgumentCaptor<Map<Long, Hash>> requiredBlocksArg = ArgumentCaptor.forClass(Map.class);

    verify(mockControllerBuilder).requiredBlocks(requiredBlocksArg.capture());
    verify(mockControllerBuilder).build();

    assertThat(commandOutput.toString(UTF_8)).isEmpty();
    assertThat(commandErrorOutput.toString(UTF_8)).isEmpty();

    assertThat(requiredBlocksArg.getValue()).containsOnlyKeys(block1, block2);
    assertThat(requiredBlocksArg.getValue())
        .containsEntry(block1, Hash.fromHexStringLenient(hash1));
    assertThat(requiredBlocksArg.getValue())
        .containsEntry(block2, Hash.fromHexStringLenient(hash2));
  }

  @Test
  public void logLevelHasNullAsDefaultValue() {
    final TestBesuCommand command = parseCommand();

    assertThat(command.getLogLevel()).isNull();
  }

  @Test
  public void logLevelIsSetByLoggingOption() {
    final TestBesuCommand command = parseCommand("--logging", "WARN");

    assertThat(command.getLogLevel()).isEqualTo("WARN");
  }

  @Test
  public void assertThatDefaultHttpTimeoutSecondsWorks() {
    parseCommand();
    assertThat(commandErrorOutput.toString(UTF_8)).isEmpty();
    verify(mockRunnerBuilder).jsonRpcConfiguration(jsonRpcConfigArgumentCaptor.capture());
    verify(mockRunnerBuilder).build();
    assertThat(jsonRpcConfigArgumentCaptor.getValue().getHttpTimeoutSec())
        .isEqualTo(TimeoutOptions.defaultOptions().getTimeoutSeconds());
  }

  @Test
  public void assertThatHttpTimeoutSecondsWorks() {
    parseCommand("--Xhttp-timeout-seconds=513");
    assertThat(commandErrorOutput.toString(UTF_8)).isEmpty();
    verify(mockRunnerBuilder).jsonRpcConfiguration(jsonRpcConfigArgumentCaptor.capture());
    verify(mockRunnerBuilder).build();
    assertThat(jsonRpcConfigArgumentCaptor.getValue().getHttpTimeoutSec()).isEqualTo(513);
  }

  @Test
  public void assertThatInvalidHttpTimeoutSecondsFails() {
    parseCommand("--Xhttp-timeout-seconds=abc");
    assertThat(commandErrorOutput.toString(UTF_8))
        .contains("Invalid value for option", "--Xhttp-timeout-seconds", "abc", "is not a long");
  }

  @Test
  public void assertThatDefaultWsTimeoutSecondsWorks() {
    parseCommand();
    assertThat(commandErrorOutput.toString(UTF_8)).isEmpty();
    verify(mockRunnerBuilder).webSocketConfiguration(wsRpcConfigArgumentCaptor.capture());
    verify(mockRunnerBuilder).build();
    assertThat(wsRpcConfigArgumentCaptor.getValue().getTimeoutSec())
        .isEqualTo(TimeoutOptions.defaultOptions().getTimeoutSeconds());
  }

  @Test
  public void assertThatWsTimeoutSecondsWorks() {
    parseCommand("--Xws-timeout-seconds=11112018");
    assertThat(commandErrorOutput.toString(UTF_8)).isEmpty();
    verify(mockRunnerBuilder).webSocketConfiguration(wsRpcConfigArgumentCaptor.capture());
    verify(mockRunnerBuilder).build();
    assertThat(wsRpcConfigArgumentCaptor.getValue().getTimeoutSec()).isEqualTo(11112018);
  }

  @Test
  public void assertThatInvalidWsTimeoutSecondsFails() {
    parseCommand("--Xws-timeout-seconds=abc");
    assertThat(commandErrorOutput.toString(UTF_8))
        .contains("Invalid value for option", "--Xws-timeout-seconds", "abc", "is not a long");
  }

  @Test
  public void assertThatDuplicatePortSpecifiedFails() {
    parseCommand(
        "--p2p-port=9",
        "--rpc-http-enabled",
        "--rpc-http-port=10",
        "--rpc-ws-port=10",
        "--rpc-ws-enabled");
    assertThat(commandErrorOutput.toString(UTF_8))
        .contains("Port number '10' has been specified multiple times.");
  }

  @Test
  public void assertThatDuplicatePortZeroSucceeds() {
    parseCommand("--p2p-port=0", "--rpc-http-port=0", "--rpc-ws-port=0");
    assertThat(commandErrorOutput.toString(UTF_8)).isEmpty();
  }

  @Test
  public void assertThatNoPortsSpecifiedSucceeds() {
    parseCommand();
    assertThat(commandErrorOutput.toString(UTF_8)).isEmpty();
  }

  @Test
  public void assertThatAllPortsSpecifiedSucceeds() {
    parseCommand(
        "--p2p-port=9",
        "--graphql-http-port=10",
        "--rpc-http-port=11",
        "--rpc-ws-port=12",
        "--metrics-port=13",
        "--metrics-push-port=14",
        "--miner-stratum-port=15");
    assertThat(commandErrorOutput.toString(UTF_8)).isEmpty();
  }

  @Test
  public void compatibilityEth64ForkIdEnabledMustBeUsed() {
    parseCommand("--compatibility-eth64-forkid-enabled");
    verify(mockControllerBuilder)
        .ethProtocolConfiguration(ethProtocolConfigurationArgumentCaptor.capture());
    assertThat(ethProtocolConfigurationArgumentCaptor.getValue().isLegacyEth64ForkIdEnabled())
        .isTrue();
    assertThat(commandOutput.toString(UTF_8)).isEmpty();
    assertThat(commandErrorOutput.toString(UTF_8)).isEmpty();
  }

  @Test
  public void compatibilityEth64ForkIdNotEnabledMustBeUsed() {
    parseCommand("--compatibility-eth64-forkid-enabled=false");
    verify(mockControllerBuilder)
        .ethProtocolConfiguration(ethProtocolConfigurationArgumentCaptor.capture());
    assertThat(ethProtocolConfigurationArgumentCaptor.getValue().isLegacyEth64ForkIdEnabled())
        .isFalse();
    assertThat(commandOutput.toString(UTF_8)).isEmpty();
    assertThat(commandErrorOutput.toString(UTF_8)).isEmpty();
  }

  @Test
  public void assertThatCompatibilityEth64ForkIdIsNotEnabledByDefault() {
    parseCommand();
    verify(mockControllerBuilder)
        .ethProtocolConfiguration(ethProtocolConfigurationArgumentCaptor.capture());
    assertThat(ethProtocolConfigurationArgumentCaptor.getValue().isLegacyEth64ForkIdEnabled())
        .isFalse();
    assertThat(commandOutput.toString(UTF_8)).isEmpty();
    assertThat(commandErrorOutput.toString(UTF_8)).isEmpty();
  }

  @Test
  public void assertThatCompatibilityEth64ForkIdIsPresentInHelpMessage() {
    parseCommand("--help");
    assertThat(commandOutput.toString(UTF_8))
        .contains(
            "--compatibility-eth64-forkid-enabled",
            "Enable the legacy Eth/64 fork id. (default: false)");
    assertThat(commandErrorOutput.toString(UTF_8)).isEmpty();
  }

  @Test
  public void assertThatCheckPortClashRejectsAsExpectedForEngineApi() throws Exception {
    // use WS port for HTTP
    final int port = 8545;
    parseCommand(
        "--rpc-http-enabled",
        "--rpc-http-port",
        String.valueOf(port),
        "--engine-rpc-port",
        String.valueOf(port));
    assertThat(commandOutput.toString(UTF_8)).isEmpty();
    assertThat(commandErrorOutput.toString(UTF_8))
        .contains(
            "Port number '8545' has been specified multiple times. Please review the supplied configuration.");
  }

  @Test
  public void staticNodesFileOptionValueAbsentMessage() {
    parseCommand("--static-nodes-file");
    assertThat(commandErrorOutput.toString(UTF_8))
        .startsWith("Missing required parameter for option");
  }

  @Test
  public void staticNodesFilesOptionInvalidJSONFormatError() throws IOException {
    final Path tempfile =
        createTempFile(
            "static-nodes-badformat.json",
            "\"enode://c0b0e1151971f8a22dc2493c622317c8706c731f6fcf46d93104ef"
                + "3a08f21f7750b5d5e17f311091f732c9f917b02e1ae6d39f076903779fd1e7"
                + "e7e6cd2fcef6@192.168.1.25:30303\"\n]");
    parseCommand("--static-nodes-file", tempfile.toString());
    assertThat(commandErrorOutput.toString(UTF_8))
        .startsWith("Failed to decode:Cannot deserialize ");
  }

  @Test
  public void staticNodesFileOptionFileDoesNotExistMessage() {
    parseCommand("--static-nodes-file", "this-file-does-not-exist-at-all.json");
    assertThat(commandErrorOutput.toString(UTF_8)).contains("Static nodes file", "does not exist");
  }

  @Test
  public void staticNodesFileOptionValidParamenter() throws IOException {
    final Path staticNodeTempFile =
        createTempFile(
            "static-nodes-goodformat.json",
            "[\n"
                + "\"enode://c0b0e1151971f8a22dc2493c622317c8706c731f6fcf46d93104ef"
                + "3a08f21f7750b5d5e17f311091f732c9f917b02e1ae6d39f076903779fd1e7"
                + "e7e6cd2fcef6@192.168.1.25:30303\"\n]");
    parseCommand("--static-nodes-file", staticNodeTempFile.toString());
    assertThat(commandOutput.toString(UTF_8)).isEmpty();
    assertThat(commandErrorOutput.toString(UTF_8)).isEmpty();
  }

  @Test
  public void invalidEcCurveFailsWithErrorMessage() throws IOException {
    SignatureAlgorithmFactory.resetInstance();
    final Path genesisFile = createFakeGenesisFile(INVALID_GENESIS_EC_CURVE);

    parseCommand("--genesis-file", genesisFile.toString());
    assertThat(commandOutput.toString(UTF_8)).isEmpty();
    assertThat(commandErrorOutput.toString(UTF_8))
        .contains(
            "Invalid genesis file configuration for ecCurve. "
                + "abcd is not in the list of valid elliptic curves [secp256k1, secp256r1]");
  }

  @Test
  public void validEcCurveSucceeds() throws IOException {
    SignatureAlgorithmFactory.resetInstance();
    final Path genesisFile = createFakeGenesisFile(VALID_GENESIS_EC_CURVE);

    parseCommand("--genesis-file", genesisFile.toString());
    assertThat(commandErrorOutput.toString(UTF_8)).isEmpty();
  }

  @Test
  public void nativeSecp256IsDisabled() {
    SignatureAlgorithmFactory.resetInstance();
    parseCommand("--Xsecp256k1-native-enabled", "false");

    verify(mockLogger).info("Using the Java implementation of the signature algorithm");
    assertThat(SignatureAlgorithmFactory.getInstance().isNative()).isFalse();
  }

  @Test
  public void nativeAltBn128IsDisabled() {
    // it is necessary to reset it, because the tested variable
    // is static and it will stay true if it has been set in another test
    // AbstractAltBnPrecompiledContract.resetNative();

    parseCommand("--Xaltbn128-native-enabled", "false");

    verify(mockLogger).info("Using the Java implementation of alt bn128");
    assertThat(AbstractAltBnPrecompiledContract.isNative()).isFalse();
  }

  @Test
  public void nativeLibrariesAreEnabledByDefault() {
    parseCommand();

    assertThat(SignatureAlgorithmFactory.getInstance().isNative()).isTrue();
    verify(mockLogger).info("Using the native implementation of the signature algorithm");

    assertThat(AbstractAltBnPrecompiledContract.isNative()).isTrue();
    verify(mockLogger).info("Using the native implementation of alt bn128");
  }

  @Test
  public void logsWarningWhenFailToLoadJemalloc() {
    assumeThat(PlatformDetector.getOSType(), is("linux"));
    setEnvironmentVariable("BESU_USING_JEMALLOC", "true");
    parseCommand();
    verify(mockLogger)
        .warn(
            eq(
                "BESU_USING_JEMALLOC is present but we failed to load jemalloc library to get the version"),
            any(Throwable.class));
  }

  @Test
  public void logsSuggestInstallingJemallocWhenEnvVarNotPresent() {
    assumeThat(PlatformDetector.getOSType(), is("linux"));
    parseCommand();
    verify(mockLogger)
        .info("jemalloc library not found, memory usage may be reduced by installing it");
  }

  @Test
  public void logWarnIfFastSyncMinPeersUsedWithFullSync() {
    parseCommand("--sync-mode", "FULL", "--fast-sync-min-peers", "1");
    verify(mockLogger).warn("--sync-min-peers is ignored in FULL sync-mode");
  }

  @Test
  public void checkpointPostMergeShouldFailWhenGenesisHasNoTTD() throws IOException {
    final String configText =
        Resources.toString(
            Resources.getResource("invalid_post_merge_near_head_checkpoint.json"),
            StandardCharsets.UTF_8);
    final Path genesisFile = createFakeGenesisFile(new JsonObject(configText));

    parseCommand(
        "--genesis-file",
        genesisFile.toString(),
        "--sync-mode",
        "CHECKPOINT",
        "--Xcheckpoint-post-merge-enabled");

    assertThat(commandOutput.toString(UTF_8)).isEmpty();
    assertThat(commandErrorOutput.toString(UTF_8))
        .contains("PoS checkpoint sync requires TTD in the genesis file");
  }

  @Test
  public void checkpointPostMergeShouldFailWhenGenesisUsesCheckpointFromPreMerge() {
    // using the default genesis which has a checkpoint sync block prior to the merge
    parseCommand("--sync-mode", "CHECKPOINT", "--Xcheckpoint-post-merge-enabled");

    assertThat(commandOutput.toString(UTF_8)).isEmpty();
    assertThat(commandErrorOutput.toString(UTF_8))
        .contains(
            "PoS checkpoint sync requires a block with total difficulty greater or equal than the TTD");
  }

  @Test
  public void checkpointPostMergeShouldFailWhenSyncModeIsNotCheckpoint() {

    parseCommand("--sync-mode", "SNAP", "--Xcheckpoint-post-merge-enabled");
    assertThat(commandErrorOutput.toString(UTF_8))
        .contains("--Xcheckpoint-post-merge-enabled can only be used with CHECKPOINT sync-mode");
  }

  @Test
  public void checkpointPostMergeWithPostMergeBlockSucceeds() throws IOException {
    final String configText =
        Resources.toString(
            Resources.getResource("valid_post_merge_near_head_checkpoint.json"),
            StandardCharsets.UTF_8);
    final Path genesisFile = createFakeGenesisFile(new JsonObject(configText));

    parseCommand(
        "--genesis-file",
        genesisFile.toString(),
        "--sync-mode",
        "CHECKPOINT",
        "--Xcheckpoint-post-merge-enabled");

    assertThat(commandOutput.toString(UTF_8)).isEmpty();
    assertThat(commandErrorOutput.toString(UTF_8)).isEmpty();
  }

  @Test
  public void checkpointPostMergeWithPostMergeBlockTDEqualsTTDSucceeds() throws IOException {
    final String configText =
        Resources.toString(
            Resources.getResource("valid_pos_checkpoint_pos_TD_equals_TTD.json"),
            StandardCharsets.UTF_8);
    final Path genesisFile = createFakeGenesisFile(new JsonObject(configText));

    parseCommand(
        "--genesis-file",
        genesisFile.toString(),
        "--sync-mode",
        "CHECKPOINT",
        "--Xcheckpoint-post-merge-enabled");

    assertThat(commandOutput.toString(UTF_8)).isEmpty();
    assertThat(commandErrorOutput.toString(UTF_8)).isEmpty();
  }

  @Test
  public void checkpointMergeAtGenesisWithGenesisBlockDifficultyZeroFails() throws IOException {
    final String configText =
        Resources.toString(
            Resources.getResource("invalid_post_merge_merge_at_genesis.json"),
            StandardCharsets.UTF_8);
    final Path genesisFile = createFakeGenesisFile(new JsonObject(configText));

    parseCommand(
        "--genesis-file",
        genesisFile.toString(),
        "--sync-mode",
        "CHECKPOINT",
        "--Xcheckpoint-post-merge-enabled");

    assertThat(commandOutput.toString(UTF_8)).isEmpty();
    assertThat(commandErrorOutput.toString(UTF_8))
        .contains(
            "PoS checkpoint sync can't be used with TTD = 0 and checkpoint totalDifficulty = 0");
  }

  @Test
  public void kzgTrustedSetupFileRequiresDataBlobEnabledNetwork() throws IOException {
    final Path genesisFileWithoutBlobs =
        createFakeGenesisFile(new JsonObject().put("config", new JsonObject()));
    parseCommand(
        "--genesis-file",
        genesisFileWithoutBlobs.toString(),
        "--kzg-trusted-setup",
        "/etc/besu/kzg-trusted-setup.txt");

    assertThat(commandOutput.toString(UTF_8)).isEmpty();
    assertThat(commandErrorOutput.toString(UTF_8))
        .contains("--kzg-trusted-setup can only be specified on networks with data blobs enabled");
  }

  @Test
  public void kzgTrustedSetupFileLoadedWithCustomGenesisFile()
      throws IOException, URISyntaxException {
    final Path testSetupAbsolutePath =
        Path.of(BesuCommandTest.class.getResource("/trusted_setup.txt").toURI());
    final Path genesisFileWithBlobs = createFakeGenesisFile(GENESIS_WITH_DATA_BLOBS_ENABLED);
    parseCommand(
        "--genesis-file",
        genesisFileWithBlobs.toString(),
        "--kzg-trusted-setup",
        testSetupAbsolutePath.toString());

    assertThat(commandOutput.toString(UTF_8)).isEmpty();
    assertThat(commandErrorOutput.toString(UTF_8)).isEmpty();
  }

  @Test
  public void snapsyncHealingOptionShouldBeDisabledByDefault() {
    final TestBesuCommand besuCommand = parseCommand();
    assertThat(besuCommand.unstableSynchronizerOptions.isSnapsyncFlatDbHealingEnabled()).isFalse();
  }

  @Test
  public void snapsyncHealingOptionShouldWork() {
    final TestBesuCommand besuCommand =
        parseCommand("--Xsnapsync-synchronizer-flat-db-healing-enabled", "true");
    assertThat(besuCommand.unstableSynchronizerOptions.isSnapsyncFlatDbHealingEnabled()).isTrue();
  }

  @Test
<<<<<<< HEAD
  public void snapsyncHealingOptionShouldBeDisabledByDefault() {
    final TestBesuCommand besuCommand = parseCommand();
    assertThat(besuCommand.unstableSynchronizerOptions.isSnapsyncFlatDbHealingEnabled()).isFalse();
  }

  @Test
  public void snapsyncHealingOptionShouldWork() {
    final TestBesuCommand besuCommand =
        parseCommand("--Xsnapsync-synchronizer-flat-db-healing-enabled", "true");
    assertThat(besuCommand.unstableSynchronizerOptions.isSnapsyncFlatDbHealingEnabled()).isTrue();
  }

  @Test
=======
>>>>>>> 9ae52a97
  public void snapsyncForHealingFeaturesShouldFailWhenHealingIsNotEnabled() {
    parseCommand("--Xsnapsync-synchronizer-flat-account-healed-count-per-request", "100");
    assertThat(commandErrorOutput.toString(UTF_8))
        .contains(
            "--Xsnapsync-synchronizer-flat option can only be used when -Xsnapsync-synchronizer-flat-db-healing-enabled is true");

    parseCommand("--Xsnapsync-synchronizer-flat-slot-healed-count-per-request", "100");
    assertThat(commandErrorOutput.toString(UTF_8))
        .contains(
            "--Xsnapsync-synchronizer-flat option can only be used when -Xsnapsync-synchronizer-flat-db-healing-enabled is true");
  }

  @Test
  public void cacheLastBlocksOptionShouldWork() {
    int numberOfBlocksToCache = 512;
    parseCommand("--cache-last-blocks", String.valueOf(numberOfBlocksToCache));
    verify(mockControllerBuilder).cacheLastBlocks(intArgumentCaptor.capture());
    verify(mockControllerBuilder).build();

    assertThat(intArgumentCaptor.getValue()).isEqualTo(numberOfBlocksToCache);
    assertThat(commandOutput.toString(UTF_8)).isEmpty();
    assertThat(commandErrorOutput.toString(UTF_8)).isEmpty();
  }
}<|MERGE_RESOLUTION|>--- conflicted
+++ resolved
@@ -2352,22 +2352,6 @@
   }
 
   @Test
-<<<<<<< HEAD
-  public void snapsyncHealingOptionShouldBeDisabledByDefault() {
-    final TestBesuCommand besuCommand = parseCommand();
-    assertThat(besuCommand.unstableSynchronizerOptions.isSnapsyncFlatDbHealingEnabled()).isFalse();
-  }
-
-  @Test
-  public void snapsyncHealingOptionShouldWork() {
-    final TestBesuCommand besuCommand =
-        parseCommand("--Xsnapsync-synchronizer-flat-db-healing-enabled", "true");
-    assertThat(besuCommand.unstableSynchronizerOptions.isSnapsyncFlatDbHealingEnabled()).isTrue();
-  }
-
-  @Test
-=======
->>>>>>> 9ae52a97
   public void snapsyncForHealingFeaturesShouldFailWhenHealingIsNotEnabled() {
     parseCommand("--Xsnapsync-synchronizer-flat-account-healed-count-per-request", "100");
     assertThat(commandErrorOutput.toString(UTF_8))
