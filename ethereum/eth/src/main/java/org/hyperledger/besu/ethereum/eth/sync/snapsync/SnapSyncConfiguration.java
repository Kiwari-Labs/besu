/*
 * Copyright contributors to Hyperledger Besu
 *
 * Licensed under the Apache License, Version 2.0 (the "License"); you may not use this file except in compliance with
 * the License. You may obtain a copy of the License at
 *
 * http://www.apache.org/licenses/LICENSE-2.0
 *
 * Unless required by applicable law or agreed to in writing, software distributed under the License is distributed on
 * an "AS IS" BASIS, WITHOUT WARRANTIES OR CONDITIONS OF ANY KIND, either express or implied. See the License for the
 * specific language governing permissions and limitations under the License.
 *
 * SPDX-License-Identifier: Apache-2.0
 */
package org.hyperledger.besu.ethereum.eth.sync.snapsync;

import org.immutables.value.Value;

@Value.Immutable
public class SnapSyncConfiguration {

  // we use 126 and not the max value (128) to avoid sending requests that will be refused
  public static final int DEFAULT_PIVOT_BLOCK_WINDOW_VALIDITY = 126;
  public static final int DEFAULT_PIVOT_BLOCK_DISTANCE_BEFORE_CACHING = 60;

  public static final int DEFAULT_STORAGE_COUNT_PER_REQUEST =
      384; // The default number of storage entries to download from peers per request.
  public static final int DEFAULT_BYTECODE_COUNT_PER_REQUEST =
      84; // The default number of code entries to download from peers per request.
  public static final int DEFAULT_TRIENODE_COUNT_PER_REQUEST =
      384; // The default number of trienode entries to download from peers per request.

  public static final int DEFAULT_LOCAL_FLAT_ACCOUNT_COUNT_TO_HEAL_PER_REQUEST =
      128; // The default number of flat accounts entries to verify and heal per request.

  public static final int DEFAULT_LOCAL_FLAT_STORAGE_COUNT_TO_HEAL_PER_REQUEST =
      1024; // The default number of flat slots entries to verify and heal per request.

  public static final Boolean DEFAULT_IS_FLAT_DB_HEALING_ENABLED = Boolean.FALSE;
<<<<<<< HEAD
=======

  public static final Boolean DEFAULT_SNAP_SERVER_ENABLED = Boolean.FALSE;
>>>>>>> 9ae52a97

  public static SnapSyncConfiguration getDefault() {
    return ImmutableSnapSyncConfiguration.builder().build();
  }

  @Value.Default
  public int getPivotBlockWindowValidity() {
    return DEFAULT_PIVOT_BLOCK_WINDOW_VALIDITY;
  }

  @Value.Default
  public int getPivotBlockDistanceBeforeCaching() {
    return DEFAULT_PIVOT_BLOCK_DISTANCE_BEFORE_CACHING;
  }

  @Value.Default
  public int getStorageCountPerRequest() {
    return DEFAULT_STORAGE_COUNT_PER_REQUEST;
  }

  @Value.Default
  public int getBytecodeCountPerRequest() {
    return DEFAULT_BYTECODE_COUNT_PER_REQUEST;
  }

  @Value.Default
  public int getTrienodeCountPerRequest() {
    return DEFAULT_TRIENODE_COUNT_PER_REQUEST;
  }

  @Value.Default
  public int getLocalFlatAccountCountToHealPerRequest() {
    return DEFAULT_LOCAL_FLAT_ACCOUNT_COUNT_TO_HEAL_PER_REQUEST;
  }

  @Value.Default
  public int getLocalFlatStorageCountToHealPerRequest() {
    return DEFAULT_LOCAL_FLAT_STORAGE_COUNT_TO_HEAL_PER_REQUEST;
  }

  @Value.Default
  public Boolean isFlatDbHealingEnabled() {
    return DEFAULT_IS_FLAT_DB_HEALING_ENABLED;
  }

  @Value.Default
  public Boolean isSnapServerEnabled() {
    return DEFAULT_SNAP_SERVER_ENABLED;
  }
}<|MERGE_RESOLUTION|>--- conflicted
+++ resolved
@@ -37,11 +37,8 @@
       1024; // The default number of flat slots entries to verify and heal per request.
 
   public static final Boolean DEFAULT_IS_FLAT_DB_HEALING_ENABLED = Boolean.FALSE;
-<<<<<<< HEAD
-=======
 
   public static final Boolean DEFAULT_SNAP_SERVER_ENABLED = Boolean.FALSE;
->>>>>>> 9ae52a97
 
   public static SnapSyncConfiguration getDefault() {
     return ImmutableSnapSyncConfiguration.builder().build();
