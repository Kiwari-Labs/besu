--- conflicted
+++ resolved
@@ -235,11 +235,7 @@
       if (isGranted) {
         final UInt256 rootSlotForAll = getRootSlotOfGasFeeGrant(senderAddress, Address.ZERO);
 
-<<<<<<< HEAD
-        Address to = Address.ZERO;
-=======
         Address to =  Address.ZERO;
->>>>>>> a7feb4ca
         if (transaction.getTo().isPresent()) {
           to = transaction.getTo().get();
         }
@@ -563,12 +559,8 @@
           final var provider = worldState.getOrCreate(providerAddress);
           final var treasury = worldState.getOrCreate(getTreasuryAddress(worldUpdater));
           if (!initialFrame.getInputData().isEmpty() && !transaction.isContractCreation()) {
-<<<<<<< HEAD
-            final var contract = worldState.getOrCreate(transaction.getTo().get());
-=======
             final Address contractProviderAddress = getProviderOf(worldUpdater, transaction.getTo().get());
             final var contract = worldState.getOrCreate(contractProviderAddress);
->>>>>>> a7feb4ca
             final Wei feeForContract =
                 coinbaseWeiDelta
                     .multiply(Wei.wrap(getStorageAtFromRevenueRatio(worldUpdater, 3L)))
@@ -590,17 +582,6 @@
             treasury.incrementBalance(feeForTreasury);
             coinbase.incrementBalance(feeForCoinbase);
             LOG.debug(
-<<<<<<< HEAD
-                "Transaction fee distribute to contract at {}: {} wei", contract, feeForContract);
-            LOG.debug(
-                "Transaction fee distribute to treasury at {}: {} wei", treasury, feeForTreasury);
-            LOG.debug(
-                "Transaction fee distribute to coinbase {}: {} wei", coinbase, feeForCoinbase);
-            if (!providerAddress.equals(Address.ZERO)) {
-              provider.incrementBalance(feeForProvider);
-              LOG.debug(
-                  "Transaction fee distribute to provider at{}: {} wei", provider, feeForProvider);
-=======
               "Transaction fee distribute to contract at {}: {} wei",
               contract,
               feeForContract);
@@ -618,16 +599,11 @@
               "Transaction fee distribute to provider at{}: {} wei",
               provider,
               feeForProvider);
->>>>>>> a7feb4ca
             }
           } else {
             final Wei fee = coinbaseWeiDelta.divide(2L);
             coinbase.incrementBalance(fee);
             treasury.incrementBalance(fee);
-<<<<<<< HEAD
-            LOG.debug("Transaction fee distribute to coinbase {}: {} wei", coinbase, fee);
-            LOG.debug("Transaction fee distribute to treasury {}: {} wei", treasury, fee);
-=======
             LOG.debug(
               "Transaction fee distribute to coinbase {}: {} wei",
               coinbase,
@@ -636,7 +612,6 @@
               "Transaction fee distribute to treasury {}: {} wei",
               treasury,
               fee);
->>>>>>> a7feb4ca
           }
         }
       }
