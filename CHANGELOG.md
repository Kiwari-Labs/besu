# Changelog

<<<<<<< HEAD
## 24.3.3

### Breaking Changes

### Upcoming Breaking Changes
=======
## Next Release

### Breaking Changes
- RocksDB database metadata format has changed to be more expressive, the migration of an existing metadata file to the new format is automatic at startup. Before performing a downgrade to a previous version it is mandatory to revert to the original format using the subcommand `besu --data-path=/path/to/besu/datadir storage revert-metadata v2-to-v1`.
- BFT networks won't start with SNAP or CHECKPOINT sync (previously Besu would start with this config but quietly fail to sync, so it's now more obvious that it won't work) [#6625](https://github.com/hyperledger/besu/pull/6625), [#6667](https://github.com/hyperledger/besu/pull/6667)
- Forest pruning has been removed, it was deprecated since 24.1.0. In case you are still using it you must now remove any of the following options: `pruning-enabled`, `pruning-blocks-retained` and `pruning-block-confirmations`, from your configuration, and you may want to consider switching to Bonsai.  

### Upcoming Breaking Changes
- Receipt compaction will be enabled by default in a future version of Besu. After this change it will not be possible to downgrade to the previous Besu version.
>>>>>>> 9ae52a97

### Deprecations

### Additions and Improvements
<<<<<<< HEAD
- Upgrade Reference Tests to 13.2 [#6854](https://github.com/hyperledger/besu/pull/6854)
- Add holesky DNS server [#6824](https://github.com/hyperledger/besu/pull/6824) [#6867](https://github.com/hyperledger/besu/pull/6867)

### Bug fixes
- Fix to avoid broadcasting full blob txs, instead of only the tx announcement, to a subset of nodes [#6835](https://github.com/hyperledger/besu/pull/6835)

### Download Links

## 24.3.2

- Was not released due to CI bug

## 24.3.1

- Was not released due to CI bug

=======
- `txpool_besuPendingTransactions`change parameter `numResults` to optional parameter [#6708](https://github.com/hyperledger/besu/pull/6708)
- Extend `Blockchain` service [#6592](https://github.com/hyperledger/besu/pull/6592)
- Add bft-style `blockperiodseconds` transitions to Clique [#6596](https://github.com/hyperledger/besu/pull/6596)
- Add `createemptyblocks` transitions to Clique [#6608](https://github.com/hyperledger/besu/pull/6608)
- RocksDB database metadata refactoring [#6555](https://github.com/hyperledger/besu/pull/6555)
- Make layered txpool aware of `minGasPrice` and `minPriorityFeePerGas` dynamic options [#6611](https://github.com/hyperledger/besu/pull/6611)
- Update commons-compress to 1.26.0 [#6648](https://github.com/hyperledger/besu/pull/6648)
- Update Vert.x to 4.5.4 [#6666](https://github.com/hyperledger/besu/pull/6666)
- Refactor and extend `TransactionPoolValidatorService` [#6636](https://github.com/hyperledger/besu/pull/6636)
- Introduce `TransactionSimulationService` [#6686](https://github.com/hyperledger/besu/pull/6686)
- Transaction call object to accept both `input` and `data` field simultaneously if they are set to equal values [#6702](https://github.com/hyperledger/besu/pull/6702)
- `eth_call` for blob tx allows for empty `maxFeePerBlobGas` [#6731](https://github.com/hyperledger/besu/pull/6731)
- Extend error handling of plugin RPC methods [#6759](https://github.com/hyperledger/besu/pull/6759)
- Added engine_newPayloadV4 and engine_getPayloadV4 methods [#6783](https://github.com/hyperledger/besu/pull/6783)
- Reduce storage size of receipts [#6602](https://github.com/hyperledger/besu/pull/6602)
- Dedicated log marker for invalid txs removed from the txpool [#6826](https://github.com/hyperledger/besu/pull/6826)
- Prevent startup with BONSAI and privacy enabled [#6809](https://github.com/hyperledger/besu/pull/6809)
- Remove deprecated Forest pruning [#6810](https://github.com/hyperledger/besu/pull/6810)
- Experimental Snap Sync Server [#6640](https://github.com/hyperledger/besu/pull/6640)
- Upgrade Reference Tests to 13.2 [#6854](https://github.com/hyperledger/besu/pull/6854)
- Update Web3j dependencies [#6811](https://github.com/hyperledger/besu/pull/6811)
- Add `tx-pool-blob-price-bump` option to configure the price bump percentage required to replace blob transactions (by default 100%) [#6874](https://github.com/hyperledger/besu/pull/6874)

### Bug fixes
- Fix txpool dump/restore race condition [#6665](https://github.com/hyperledger/besu/pull/6665)
- Make block transaction selection max time aware of PoA transitions [#6676](https://github.com/hyperledger/besu/pull/6676)
- Don't enable the BFT mining coordinator when running sub commands such as `blocks export` [#6675](https://github.com/hyperledger/besu/pull/6675)
- In JSON-RPC return optional `v` fields for type 1 and type 2 transactions [#6762](https://github.com/hyperledger/besu/pull/6762)
- Fix Shanghai/QBFT block import bug when syncing new nodes [#6765](https://github.com/hyperledger/besu/pull/6765)
- Fix to avoid broadcasting full blob txs, instead of only the tx announcement, to a subset of nodes [#6835](https://github.com/hyperledger/besu/pull/6835)
- Snap client fixes discovered during snap server testing [#6847](https://github.com/hyperledger/besu/pull/6847)

### Download Links

>>>>>>> 9ae52a97
## 24.3.0

### Breaking Changes
- SNAP - Snap sync is now the default for named networks [#6530](https://github.com/hyperledger/besu/pull/6530)
  - if you want to use the previous default behavior, you'll need to specify `--sync-mode=FAST`
- BONSAI - Default data storage format is now Bonsai [#6536](https://github.com/hyperledger/besu/pull/6536)
  - if you had previously used the default (FOREST), at startup you will get an error indicating the mismatch
    `Mismatch: DB at '/your-path' is FOREST (Version 1) but config expects BONSAI (Version 2). Please check your config.`
  - to fix this mismatch, specify the format explicitly using `--data-storage-format=FOREST`
- Following the OpenMetrics convention, the updated Prometheus client adds the `_total` suffix to every metrics of type counter, with the effect that some existing metrics have been renamed to have this suffix. If you are using the official Besu Grafana dashboard [(available here)](https://grafana.com/grafana/dashboards/16455-besu-full/), just update it to the latest revision, that accepts the old and the new name of the affected metrics. If you have a custom dashboard or use the metrics in other ways, then you need to manually update it to support the new naming.
- The `trace-filter` method in JSON-RPC API now has a default block range limit of 1000, adjustable with `--rpc-max-trace-filter-range` (thanks @alyokaz) [#6446](https://github.com/hyperledger/besu/pull/6446)
- Requesting the Ethereum Node Record (ENR) to acquire the fork id from bonded peers is now enabled by default, so the following change has been made [#5628](https://github.com/hyperledger/besu/pull/5628):
- `--Xfilter-on-enr-fork-id` has been removed. To disable the feature use `--filter-on-enr-fork-id=false`.
- `--engine-jwt-enabled` has been removed. Use `--engine-jwt-disabled` instead. [#6491](https://github.com/hyperledger/besu/pull/6491)
- Release docker images now provided at ghcr.io instead of dockerhub
- Add blob transaction support to `eth_call` [#6661](https://github.com/hyperledger/besu/pull/6661)
- Add blobs to `eth_feeHistory` [#6679](https://github.com/hyperledger/besu/pull/6679)

### Deprecations
<<<<<<< HEAD
- X_SNAP and X_CHECKPOINT are marked for deprecation and will be removed in 24.4.0 in favor of SNAP and CHECKPOINT [#6405](https://github.com/hyperledger/besu/pull/6405)
=======
- X_SNAP and X_CHECKPOINT are marked for deprecation and will be removed in 24.6.0 in favor of SNAP and CHECKPOINT [#6405](https://github.com/hyperledger/besu/pull/6405)
>>>>>>> 9ae52a97
- `--Xp2p-peer-lower-bound` is deprecated. [#6501](https://github.com/hyperledger/besu/pull/6501)

### Upcoming Breaking Changes
- `--Xbonsai-limit-trie-logs-enabled` will be removed. You will need to use `--bonsai-limit-trie-logs-enabled` instead. Additionally, this limit will change to be enabled by default.
  - If you do not want the limit enabled (eg you have `--bonsai-historical-block-limit` set < 512), you need to explicitly disable it using `--bonsai-limit-trie-logs-enabled=false` or increase the limit. [#6561](https://github.com/hyperledger/besu/pull/6561)

### Additions and Improvements
- Upgrade Prometheus and Opentelemetry dependencies [#6422](https://github.com/hyperledger/besu/pull/6422)
- Add `OperationTracer.tracePrepareTransaction`, where the sender account has not yet been altered[#6453](https://github.com/hyperledger/besu/pull/6453)
- Improve the high spec flag by limiting it to a few column families [#6354](https://github.com/hyperledger/besu/pull/6354)
- Log blob count when importing a block via Engine API [#6466](https://github.com/hyperledger/besu/pull/6466)
- Introduce `--Xbonsai-limit-trie-logs-enabled` experimental feature which by default will only retain the latest 512 trie logs, saving about 3GB per week in database growth [#5390](https://github.com/hyperledger/besu/issues/5390)
- Introduce `besu storage x-trie-log prune` experimental offline subcommand which will prune all redundant trie logs except the latest 512 [#6303](https://github.com/hyperledger/besu/pull/6303)
- Improve flat trace generation performance [#6472](https://github.com/hyperledger/besu/pull/6472)
- SNAP and CHECKPOINT sync - early access flag removed so now simply SNAP and CHECKPOINT [#6405](https://github.com/hyperledger/besu/pull/6405)
- X_SNAP and X_CHECKPOINT are marked for deprecation and will be removed in 24.4.0
- Github Actions based build.
- Introduce caching mechanism to optimize Keccak hash calculations for account storage slots during block processing [#6452](https://github.com/hyperledger/besu/pull/6452)
- Added configuration options for `pragueTime` to genesis file for Prague fork development [#6473](https://github.com/hyperledger/besu/pull/6473)
- Moving trielog storage to RocksDB's blobdb to improve write amplications [#6289](https://github.com/hyperledger/besu/pull/6289)
- Support for `shanghaiTime` fork and Shanghai EVM smart contracts in QBFT/IBFT chains [#6353](https://github.com/hyperledger/besu/pull/6353)
- Change ExecutionHaltReason for contract creation collision case to return ILLEGAL_STATE_CHANGE [#6518](https://github.com/hyperledger/besu/pull/6518) 
- Experimental feature `--Xbonsai-code-using-code-hash-enabled` for storing Bonsai code storage by code hash [#6505](https://github.com/hyperledger/besu/pull/6505)
- More accurate column size `storage rocksdb usage` subcommand [#6540](https://github.com/hyperledger/besu/pull/6540)
- Adds `storage rocksdb x-stats` subcommand [#6540](https://github.com/hyperledger/besu/pull/6540)
- New `eth_blobBaseFee`JSON-RPC method [#6581](https://github.com/hyperledger/besu/pull/6581)
- Add blob transaction support to `eth_call` [#6661](https://github.com/hyperledger/besu/pull/6661)
- Add blobs to `eth_feeHistory` [#6679](https://github.com/hyperledger/besu/pull/6679)
- Upgrade reference tests to version 13.1 [#6574](https://github.com/hyperledger/besu/pull/6574)
- Extend `BesuConfiguration` service [#6584](https://github.com/hyperledger/besu/pull/6584)
- Add `ethereum_min_gas_price` and `ethereum_min_priority_fee` metrics to track runtime values of `min-gas-price` and `min-priority-fee` [#6587](https://github.com/hyperledger/besu/pull/6587)
- Option to perform version incompatibility checks when starting Besu. In this first release of the feature, if `--version-compatibility-protection` is set to true it checks that the version of Besu being started is the same or higher than the previous version. [6307](https://github.com/hyperledger/besu/pull/6307)
- Moved account frame warming from GasCalculator into the Call operations [#6557](https://github.com/hyperledger/besu/pull/6557)

### Bug fixes
- Fix the way an advertised host configured with `--p2p-host` is treated when communicating with the originator of a PING packet [#6225](https://github.com/hyperledger/besu/pull/6225)
- Fix `poa-block-txs-selection-max-time` option that was inadvertently reset to its default after being configured [#6444](https://github.com/hyperledger/besu/pull/6444)
- Fix for tx incorrectly discarded when there is a timeout during block creation [#6563](https://github.com/hyperledger/besu/pull/6563)
- Fix traces so that call gas costing in traces matches other clients traces [#6525](https://github.com/hyperledger/besu/pull/6525)

### Download Links
https://github.com/hyperledger/besu/releases/tag/24.3.0
https://github.com/hyperledger/besu/releases/download/24.3.0/besu-24.3.0.tar.gz / sha256 8037ce51bb5bb396d29717a812ea7ff577b0d6aa341d67d1e5b77cbc55b15f84
https://github.com/hyperledger/besu/releases/download/24.3.0/besu-24.3.0.zip / sha256 41ea2ca734a3b377f43ee178166b5b809827084789378dbbe4e5b52bbd8e0674

## 24.1.2

### Bug fixes
- Fix ETC Spiral upgrade breach of consensus [#6524](https://github.com/hyperledger/besu/pull/6524)

### Additions and Improvements
- Adds timestamp to enable Cancun upgrade on mainnet [#6545](https://github.com/hyperledger/besu/pull/6545)
- Github Actions based build.[#6427](https://github.com/hyperledger/besu/pull/6427)

### Download Links
https://hyperledger.jfrog.io/artifactory/besu-binaries/besu/24.1.2/besu-24.1.2.zip / sha256 9033f300edd81c770d3aff27a29f59dd4b6142a113936886a8f170718e412971
https://hyperledger.jfrog.io/artifactory/besu-binaries/besu/24.1.2/besu-24.1.2.tar.gz / sha256 082db8cf4fb67527aa0dd757e5d254b3b497f5027c23287f9c0a74a6a743bf08

## 24.1.1

### Breaking Changes
- New `EXECUTION_HALTED` error returned if there is an error executing or simulating a transaction, with the reason for execution being halted. Replaces the generic `INTERNAL_ERROR` return code in certain cases which some applications may be checking for [#6343](https://github.com/hyperledger/besu/pull/6343)
- The Besu Docker images with `openjdk-latest` tags since 23.10.3 were incorrectly using UID 1001 instead of 1000 for the container's `besu` user. The user now uses 1000 again. Containers created from or migrated to images using UID 1001 will need to chown their persistent database files to UID 1000 (thanks @h4l) [#6360](https://github.com/hyperledger/besu/pull/6360)
- The deprecated `--privacy-onchain-groups-enabled` option has now been removed. Use the `--privacy-flexible-groups-enabled` option instead. [#6411](https://github.com/hyperledger/besu/pull/6411)
- The time that can be spent selecting transactions during block creation is not capped at 5 seconds for PoS and PoW networks, and for PoA networks, at 75% of the block period specified in the genesis. This is to prevent possible DoS attacks in case a single transaction is taking too long to execute, and to have a stable block production rate. This could be a breaking change if an existing network needs to accept transactions that take more time to execute than the newly introduced limit. If it is mandatory for these networks to keep processing these long processing transaction, then the default value of `block-txs-selection-max-time` or `poa-block-txs-selection-max-time` needs to be tuned accordingly. [#6423](https://github.com/hyperledger/besu/pull/6423)

### Deprecations

### Additions and Improvements
- Optimize RocksDB WAL files, allows for faster restart and a more linear disk space utilization [#6328](https://github.com/hyperledger/besu/pull/6328)
- Disable transaction handling when the node is not in sync, to avoid unnecessary transaction validation work [#6302](https://github.com/hyperledger/besu/pull/6302)
- Introduce TransactionEvaluationContext to pass data between transaction selectors and plugin, during block creation [#6381](https://github.com/hyperledger/besu/pull/6381)
- Upgrade dependencies [#6377](https://github.com/hyperledger/besu/pull/6377)
- Upgrade `com.fasterxml.jackson` dependencies [#6378](https://github.com/hyperledger/besu/pull/6378)
- Upgrade Guava dependency [#6396](https://github.com/hyperledger/besu/pull/6396)
- Upgrade Mockito [#6397](https://github.com/hyperledger/besu/pull/6397)
- Upgrade `tech.pegasys.discovery:discovery` [#6414](https://github.com/hyperledger/besu/pull/6414)
- Options to tune the max allowed time that can be spent selecting transactions during block creation are now stable [#6423](https://github.com/hyperledger/besu/pull/6423)
- Support for "pending" in `qbft_getValidatorsByBlockNumber` [#6436](https://github.com/hyperledger/besu/pull/6436)

### Bug fixes
- INTERNAL_ERROR from `eth_estimateGas` JSON/RPC calls [#6344](https://github.com/hyperledger/besu/issues/6344)
- Fix Besu Docker images with `openjdk-latest` tags since 23.10.3 using UID 1001 instead of 1000 for the `besu` user [#6360](https://github.com/hyperledger/besu/pull/6360)
- Fluent EVM API definition for Tangerine Whistle had incorrect code size validation configured [#6382](https://github.com/hyperledger/besu/pull/6382)
- Correct mining beneficiary for Clique networks in TraceServiceImpl [#6390](https://github.com/hyperledger/besu/pull/6390)
- Fix to gas limit delta calculations used in block production. Besu should now increment or decrement the block gas limit towards its target correctly (thanks @arbora) #6425
- Ensure Backward Sync waits for initial sync before starting a session [#6455](https://github.com/hyperledger/besu/issues/6455)
- Silence the noisy DNS query errors [#6458](https://github.com/hyperledger/besu/issues/6458)

### Download Links
https://hyperledger.jfrog.io/artifactory/besu-binaries/besu/24.1.1/besu-24.1.1.zip / sha256 e23c5b790180756964a70dcdd575ee2ed2c2efa79af00bce956d23bd2f7dc67c
https://hyperledger.jfrog.io/artifactory/besu-binaries/besu/24.1.1/besu-24.1.1.tar.gz / sha256 4b0ddd5a25be2df5d2324bff935785eb63e4e3a5f421614ea690bacb5b9cb344

### Errata
Note, due to a CI race with the release job, the initial published version of 24.1.1 were overwritten by artifacts generated from the same sources, but differ in their embedded timestamps. The initial SHAs are noted here but are deprecated:
~~https://hyperledger.jfrog.io/artifactory/besu-binaries/besu/24.1.1/besu-24.1.1.zip / sha256 b6b64f939e0bb4937ce90fc647e0a7073ce3e359c10352b502059955070a60c6
https://hyperledger.jfrog.io/artifactory/besu-binaries/besu/24.1.1/besu-24.1.1.tar.gz / sha256 cfcae04c30769bf338b0740ac65870f9346d3469931bb46cdba3b2f65d311e7a~~


## 24.1.0

### Breaking Changes

### Deprecations
- Forest pruning (`pruning-enabled` option) is deprecated and will be removed soon. To save disk space consider switching to Bonsai data storage format [#6230](https://github.com/hyperledger/besu/pull/6230)

### Additions and Improvements
- Add error messages on authentication failures with username and password [#6212](https://github.com/hyperledger/besu/pull/6212)
- New `Sequenced` transaction pool. The pool is an evolution of the `legacy` pool and is likely to be more suitable to enterprise or permissioned chains than the `layered` transaction pool. Select to use this pool with `--tx-pool=sequenced`. Supports the same options as the `legacy` pool [#6274](https://github.com/hyperledger/besu/issues/6274)
- Set Ethereum Classic mainnet activation block for Spiral network upgrade [#6267](https://github.com/hyperledger/besu/pull/6267)
- Add custom genesis file name to config overview if specified [#6297](https://github.com/hyperledger/besu/pull/6297)
- Update Gradle plugins and replace unmaintained License Gradle Plugin with the actively maintained Gradle License Report [#6275](https://github.com/hyperledger/besu/pull/6275)
- Optimize RocksDB WAL files, allows for faster restart and a more linear disk space utilization [#6328](https://github.com/hyperledger/besu/pull/6328)
- Add a cache on senders by transaction hash [#6375](https://github.com/hyperledger/besu/pull/6375)

### Bug fixes
- Hotfix for selfdestruct preimages on bonsai [#6359]((https://github.com/hyperledger/besu/pull/6359)
- Fix trielog shipping issue during self destruct [#6340]((https://github.com/hyperledger/besu/pull/6340)
- mitigation for trielog failure [#6315]((https://github.com/hyperledger/besu/pull/6315)

### Download Links
https://hyperledger.jfrog.io/artifactory/besu-binaries/besu/24.1.0/besu-24.1.0.zip / sha256 d36c8aeef70f0a516d4c26d3bc696c3e2a671e515c9e6e9475a31fe759e39f64
https://hyperledger.jfrog.io/artifactory/besu-binaries/besu/24.1.0/besu-24.1.0.tar.gz / sha256 602b04c0729a7b17361d1f0b39f4ce6a2ebe47932165add666560fe594d9ca99


## 23.10.3-hotfix
This is a hotfix for a selfdestruct defect that occurred on mainnet at block [18947893](https://etherscan.io/block/18947893)

### Bug fixes
- Hotfix for selfdestruct preimages on bonsai [#6359]((https://github.com/hyperledger/besu/pull/6359)
- mitigation for trielog failure [#6315]((https://github.com/hyperledger/besu/pull/6315)

### Download Links
https://hyperledger.jfrog.io/artifactory/besu-binaries/besu/23.10.3-hotfix/besu-23.10.3-hotfix.zip / sha256 1c37762909858a40eca749fb85b77fb4d1e918f247aff56d518144828bd85378
https://hyperledger.jfrog.io/artifactory/besu-binaries/besu/23.10.3-hotfix/besu-23.10.3-hotfix.tar.gz / sha256 8e38e9fd0c16e049aa324effc96f9ec31dc06e82ea4995e9dd75d571394667af


## 23.10.3

### Additions and Improvements
- Implement debug_traceCall [#5885](https://github.com/hyperledger/besu/pull/5885)
- Transactions that takes too long to evaluate, during block creation, are dropped from the txpool [#6163](https://github.com/hyperledger/besu/pull/6163)
- New option `tx-pool-min-gas-price` to set a lower bound when accepting txs to the pool [#6098](https://github.com/hyperledger/besu/pull/6098)
- Update OpenJDK latest Docker image to use Java 21 [#6189](https://github.com/hyperledger/besu/pull/6189)
- Allow a transaction selection plugin to specify custom selection results [#6190](https://github.com/hyperledger/besu/pull/6190)
- Add `rpc-gas-cap` to allow users to set gas limit to the RPC methods used to simulate transactions[#6156](https://github.com/hyperledger/besu/pull/6156)
- Fix the unavailability of `address` field when returning an `Account` entity on GraphQL in case of unreachable world state [#6198](https://github.com/hyperledger/besu/pull/6198)
- Update OpenJ9 Docker image to latest version [#6226](https://github.com/hyperledger/besu/pull/6226)
- Add error messages on authentication failures with username and password [#6212](https://github.com/hyperledger/besu/pull/6212)
- Add `rocksdb usage` to the `storage` subcommand to allow users and dev to check columns families usage [#6185](https://github.com/hyperledger/besu/pull/6185)
- Ethereum Classic Spiral network upgrade [#6078](https://github.com/hyperledger/besu/pull/6078)
- Fix self destruct collision [#6205](https://github.com/hyperledger/besu/pull/6205)
- Mark deleted storage on cleared [#6305](https://github.com/hyperledger/besu/pull/6305)

### Bug fixes
- Fix Docker image name clash between Besu and evmtool [#6194](https://github.com/hyperledger/besu/pull/6194)
- Fix `logIndex` in `eth_getTransactionReceipt` JSON RPC method [#6206](https://github.com/hyperledger/besu/pull/6206)

### Download Links
https://hyperledger.jfrog.io/artifactory/besu-binaries/besu/23.10.3/besu-23.10.3.zip / sha256 da7ef8a6ceb88d3e327cacddcdb32218d1750b464c14165a74068f6dc6e0871a
https://hyperledger.jfrog.io/artifactory/besu-binaries/besu/23.10.3/besu-23.10.3.tar.gz / sha256 73c834cf32c7bbe255d7d8cc7ca5d1eb0df8430b9114935c8dcf3a675b2acbc2

## 23.10.2

### Breaking Changes
- TX pool eviction in the legacy TX pool now favours keeping oldest transactions (more likely to evict higher nonces, less likely to introduce nonce gaps) [#6106](https://github.com/hyperledger/besu/pull/6106) and [#6146](https://github.com/hyperledger/besu/pull/6146)

### Deprecations

### Additions and Improvements
- Ethereum Classic Spiral network upgrade [#6078](https://github.com/hyperledger/besu/pull/6078)
- Add a method to read from a `Memory` instance without altering its inner state [#6073](https://github.com/hyperledger/besu/pull/6073)
- Accept `input` and `data` field for the payload of transaction-related RPC methods [#6094](https://github.com/hyperledger/besu/pull/6094)
- Add APIs to set and get the min gas price a transaction must pay for being selected during block creation [#6097](https://github.com/hyperledger/besu/pull/6097)
- TraceService: return results for transactions in block [#6086](https://github.com/hyperledger/besu/pull/6086)
- New option `--min-priority-fee` that sets the minimum priority fee a transaction must meet to be selected for a block. [#6080](https://github.com/hyperledger/besu/pull/6080) [#6083](https://github.com/hyperledger/besu/pull/6083)
- Implement new `miner_setMinPriorityFee` and `miner_getMinPriorityFee` RPC methods [#6080](https://github.com/hyperledger/besu/pull/6080)
- Clique config option `createemptyblocks` to not create empty blocks [#6082](https://github.com/hyperledger/besu/pull/6082)
- Upgrade EVM Reference Tests to v13 (Cancun) [#6114](https://github.com/hyperledger/besu/pull/6114)
- Add `yParity` to GraphQL and JSON-RPC for relevant querise. [6119](https://github.com/hyperledger/besu/pull/6119)
- Force tx replacement price bump to zero when zero base fee market is configured or `--min-gas-price` is set to 0. This allows for easier tx replacement in networks where there is not gas price. [#6079](https://github.com/hyperledger/besu/pull/6079)
- Introduce the possibility to limit the time spent selecting pending transactions during block creation, using the new experimental option `Xblock-txs-selection-max-time` on PoS and PoW networks (by default set to 5000ms) or `Xpoa-block-txs-selection-max-time` on PoA networks (by default 75% of the min block time) [#6044](https://github.com/hyperledger/besu/pull/6044)
- Remove LowestInvalidNonceCache from `legacy` transaction pool to make it more private networks friendly [#6148](https://github.com/hyperledger/besu/pull/6148)
- Optimization: Delete leftPad when capturing the stack before and after a frame execution [#6102](https://github.com/hyperledger/besu/pull/6102)

### Bug fixes
- Upgrade netty to address CVE-2023-44487, CVE-2023-34462 [#6100](https://github.com/hyperledger/besu/pull/6100)
- Upgrade grpc to address CVE-2023-32731, CVE-2023-33953, CVE-2023-44487, CVE-2023-4785 [#6100](https://github.com/hyperledger/besu/pull/6100)
- Fix blob gas calculation in reference tests [#6107](https://github.com/hyperledger/besu/pull/6107)
- Limit memory used in handling invalid blocks [#6138](https://github.com/hyperledger/besu/pull/6138)

---

### Download Links
https://hyperledger.jfrog.io/artifactory/besu-binaries/besu/23.10.2/besu-23.10.2.zip / sha256: 597ab71898d379180106baf24878239ed49acefea5772344fd359b0ff13fe19f

https://hyperledger.jfrog.io/artifactory/besu-binaries/besu/23.10.2/besu-23.10.2.tar.gz / sha256: 255818a5c6067a38aa8b565d8f32a49a172a7536a1d370673bbb75f548263c2c

## 23.10.1

### Additions and Improvements
- New option `--tx-pool-priority-senders` to specify a list of senders, that has the effect to prioritize any transactions sent by these senders from any source [#5959](https://github.com/hyperledger/besu/pull/5959)
- Cache last n blocks by using a new Besu flag `--cache-last-blocks=n` [#6009](https://github.com/hyperledger/besu/pull/6009)
- Optimize performances of RPC method `eth_feeHistory` [#6011](https://github.com/hyperledger/besu/pull/6011) [#6035](https://github.com/hyperledger/besu/pull/6035)
- Logging summary of plugins at Info as part of the config overview [#5964](https://github.com/hyperledger/besu/pull/5964) [#6049](https://github.com/hyperledger/besu/pull/6049)
- Layered tx pool memory improvements [#5985](https://github.com/hyperledger/besu/pull/5985) [#5974](https://github.com/hyperledger/besu/pull/5974)
- Update Bouncy Castle to 1.76, and force the use of the `jdk18on` variant [#5748](https://github.com/hyperledger/besu/pull/5748)
- Add GraphQL support for new fields in Cancun [#5923](https://github.com/hyperledger/besu/pull/5923) [#5975](https://github.com/hyperledger/besu/pull/5975)
- Add new configuration options to the EVM Fluent APIs [#5930](https://github.com/hyperledger/besu/pull/5930)


### Deprecations
- `--tx-pool-disable-locals` has been deprecated for removal in favor of `--tx-pool-no-local-priority`, no semantic change, only a renaming [#5959](https://github.com/hyperledger/besu/pull/5959)

### Bug Fixes
- Fix regression with t8n tool filling [#5979](https://github.com/hyperledger/besu/pull/5979)
- Fix EOF and EIP-4788 regressions in reference tests  [#6060](https://github.com/hyperledger/besu/pull/6060)

### Download Links
https://hyperledger.jfrog.io/artifactory/besu-binaries/besu/23.10.1/besu-23.10.1.tar.gz / sha256: e27645f345583f3ee447e5418302382c6f8335d2da8707bdd20033aabd86ce4c

https://hyperledger.jfrog.io/artifactory/besu-binaries/besu/23.10.1/besu-23.10.1.zip / sha256: fb173acb93c72fbb74a6542051691ca2d3d5f54ea2f51026467a512f3a22106b

## 23.10.0
### Layered Transaction Pool: the new default transaction pool implementation
With this release the previously experimental Layered txpool is marked stable and enabled by default, so please read the following instructions if you used to tune txpool behaviour,
otherwise you can simply go with the default and enjoy the improved performance of the new txpool.

#### Upgrading to Layered Transaction Pool
If you do not specify any txpool option, then you can skip this section.
If you have tuned the txpool using one of these options: `tx-pool-retention-hours`, `tx-pool-limit-by-account-percentage` or `tx-pool-max-size`,
then you need to update your configuration as described below:
- `tx-pool-retention-hours`: simply remove it, since it is not applicable in the Layered txpool, old transactions will eventually expire when the memory cache is full.
- `tx-pool-limit-by-account-percentage`: replace it with `tx-pool-max-future-by-sender`, which specify the max number of sequential transactions of single sender are kept in the txpool, by default it is 200.
- `tx-pool-max-size`: the Layered txpool is not limited by a max number of transactions, but by the estimated memory size the transactions occupy, so you need to remove this option, and to tune the max amount of memory<sup>*</sup> use the new option `tx-pool-layer-max-capacity` as described below.

You can still opt-out of the Layered txpool, setting `tx-pool=legacy` in config file or via cli argument, but be warned that the Legacy implementation will be deprecated for removal soon, so start testing the new implementation.

#### Configuring the Layered Transaction Pool
By default, the txpool is tuned for mainnet usage, but if you are using private networks or want to otherwise tune it, these are the new options:
- `tx-pool-max-future-by-sender`: specify the max number of sequential transactions of a single sender are kept in the txpool, by default it is 200, increase it to allow a single sender to fit more transactions in a single block. For private networks, this can safely be set in the hundreds or thousands if you want to ensure future transactions (with large nonce gaps) remain in the pool.
- `tx-pool-layer-max-capacity`: set the max amount of memory<sup>*</sup> in bytes, a single memory limited layer can occupy, by default is 12.5MB, keep in mind that there are 2 memory limited layers, so the expected memory consumption is twice the value specified by this option, so 25MB by default. Increase this value if you have spare RAM and the eviction rate is high for your network.
- `tx-pool-max-prioritized`: set the max number of transactions allowed in the first layer, that only contains transactions that are candidate for inclusion in the next block creation task. It makes sense to limit the value to the max number of transactions that fit in a block in your network, by default is 2000.

<sup>*</sup>: the memory used by the txpool is an estimation, we are working to make it always more accurate.

### Breaking Changes
- Removed support for Kotti network (ETC) [#5816](https://github.com/hyperledger/besu/pull/5816)
- Layered transaction pool implementation is now stable and enabled by default, so the following changes to experimental options have been done [#5772](https://github.com/hyperledger/besu/pull/5772):
    - `--Xlayered-tx-pool` is gone, to select the implementation use the new `--tx-pool` option with values `layered` (default) or `legacy`
    - `--Xlayered-tx-pool-layer-max-capacity`, `--Xlayered-tx-pool-max-prioritized` and `--Xlayered-tx-pool-max-future-by-sender` just drop the `Xlayered-` and keep the same behavior

### Additions and Improvements
- Add access to an immutable world view to start/end transaction hooks in the tracing API[#5836](https://github.com/hyperledger/besu/pull/5836)
- Layered transaction pool implementation is now stable and enabled by default. If you want still to use the legacy implementation, use `--tx-pool=legacy`. 
  By default, the new transaction pool is capped at using 25MB of memory, this limit can be raised using `--layered-tx-pool-layer-max-capacity` options  [#5772](https://github.com/hyperledger/besu/pull/5772)
- Tune G1GC to reduce Besu memory footprint, and new `besu-untuned` start scripts to run without any specific G1GC flags [#5879](https://github.com/hyperledger/besu/pull/5879)
- Reduce `engine_forkchoiceUpdatedV?` response time by asynchronously process block added events in the transaction pool [#5909](https://github.com/hyperledger/besu/pull/5909)

### Bug Fixes
- do not create ignorable storage on revert storage-variables subcommand [#5830](https://github.com/hyperledger/besu/pull/5830) 
- fix duplicate key errors in EthScheduler-Transactions [#5857](https://github.com/hyperledger/besu/pull/5857)
- Don't put control characters, escaped or otherwise, in t8n stacktraces [#5910](https://github.com/hyperledger/besu/pull/5910)

### Download Links
https://hyperledger.jfrog.io/artifactory/besu-binaries/besu/23.10.0/besu-23.10.0.tar.gz / sha256: 3c75f3792bfdb0892705b378f0b8bfc14ef6cecf1d8afe711d8d8687ed6687cf
https://hyperledger.jfrog.io/artifactory/besu-binaries/besu/23.10.0/besu-23.10.0.zip / sha256: d5dafff4c3cbf104bf75b34a9f108dcdd7b08d2759de75ec65cd997f38f52866

## 23.7.3

### Additions and Improvements
- Update Holešky config for re-launch [#5890](https://github.com/hyperledger/besu/pull/5890)

### Download Links
https://hyperledger.jfrog.io/artifactory/besu-binaries/besu/23.7.3/besu-23.7.3.tar.gz / sha256: c12ca6a9861557e0bf8f27076f8c8afcce6f1564687e5f02bfdc96c2b18846ff
https://hyperledger.jfrog.io/artifactory/besu-binaries/besu/23.7.3/besu-23.7.3.zip / sha256: 136596454f647c706130e3e2983bdbb4a1cbfaf2bbf6e999466754f9213c11f6


## 23.7.2

### Additions and Improvements
- Add new methods to `OperationTracer` to capture contexts enter/exit [#5756](https://github.com/hyperledger/besu/pull/5756)
- Add Holešky as predefined network name [#5797](https://github.com/hyperledger/besu/pull/5797)

### Breaking Changes
- Add ABI-decoded revert reason to `eth_call` and `eth_estimateGas` responses [#5705](https://github.com/hyperledger/besu/issues/5705)

### Additions and Improvements
- Add missing methods to the `Transaction` interface [#5732](https://github.com/hyperledger/besu/pull/5732)
- Add `benchmark` subcommand to `evmtool` [#5754](https://github.com/hyperledger/besu/issues/5754)
- JSON output is now compact by default. This can be overridden by the new `--json-pretty-print-enabled` CLI option. [#5766](https://github.com/hyperledger/besu/pull/5766)
- New `eth_getBlockReceipts` JSON-RPC method to retrieve all transaction receipts for a block in a single call [#5771](https://github.com/hyperledger/besu/pull/5771) 
- Add new methods to `OperationTracer` to capture contexts enter/exit [#5756](https://github.com/hyperledger/besu/pull/5756)

### Bug Fixes
- Make smart contract permissioning features work with london fork [#5727](https://github.com/hyperledger/besu/pull/5727)
- Add type to PendingTransactionDetail, fix eth_subscribe [#5729](https://github.com/hyperledger/besu/pull/5729)
- EvmTool "run" mode did not reflect contracts created within the transaction. [#5755](https://github.com/hyperledger/besu/pull/5755)
- Fixing snapsync issue with forest during the heal step [#5776](https://github.com/hyperledger/besu/pull/5776)

### Download Links
https://hyperledger.jfrog.io/artifactory/besu-binaries/besu/23.7.2/besu-23.7.2.tar.gz / sha256: f74b32c1a343cbad90a88aa59276b4c5eefea4643ee542aba2bbf898f85ae242
https://hyperledger.jfrog.io/artifactory/besu-binaries/besu/23.7.2/besu-23.7.2.zip / sha256: a233c83591fc277e3d1530c84bb5ea896abad717d796b5e3b856c79199132b75

## 23.7.1

### Breaking Changes
- Removed deprecated GoQuorum permissioning interop [#5607](https://github.com/hyperledger/besu/pull/5607)
- Removed support for version 0 of the database as it is no longer used by any active node. [#5698](https://github.com/hyperledger/besu/pull/5698)

### Additions and Improvements
- `evmtool` launcher binaries now ship as part of the standard distribution. [#5701](https://github.com/hyperledger/besu/pull/5701)
- EvmTool now executes the `execution-spec-tests` via the `t8n` and `b11r`. See the [README](ethereum/evmtool/README.md) in EvmTool for more instructions.
- Improve lifecycle management of the transaction pool [#5634](https://github.com/hyperledger/besu/pull/5634)
- Add extension points in AbstractCreateOperation for EVM libraries to react to contract creations [#5656](https://github.com/hyperledger/besu/pull/5656)
- Update to Tuweni 2.4.2. [#5684](https://github.com/hyperledger/besu/pull/5684)
- Decouple data field from Enum JsonRpcError by creating new enum holder RpcErrorType[#5629](https://github.com/hyperledger/besu/pull/5629)
- Update to bouncycastle 1.75 [#5675](https://github.com/hyperledger/besu/pull/5675)
- Extend OperationTracer with new methods [#5662](https://github.com/hyperledger/besu/pull/5662)
- Eip 6780 selfdestruct [#5430](https://github.com/hyperledger/besu/pull/5430)
- Add new debug_getRawTransaction to the DEBUG engine [#5635](https://github.com/hyperledger/besu/pull/5635)

### Bug Fixes
- Use the node's configuration to determine if DNS enode URLs are allowed in calls to `admin_addPeer` and `admin_removePeer` [#5584](https://github.com/hyperledger/besu/pull/5584)
- Align the implementation of Eth/68 `NewPooledTransactionHashes` to other clients, using unsigned int for encoding size. [#5640](https://github.com/hyperledger/besu/pull/5640)
- Failure at startup when enabling layered txpool before initial sync done [#5636](https://github.com/hyperledger/besu/issues/5636)
- Remove miner-related option warnings if the change isn't using Ethash consensus algorithm [#5669](https://github.com/hyperledger/besu/pull/5669)
- Fix for pending transactions reference leak [#5693](https://github.com/hyperledger/besu/pull/5693)
- Address a performance regression observed in import testing [#5734](https://github.com/hyperledger/besu/pull/5734)
- Update native libraries that have JPMS friendly module names [#5749](https://github.com/hyperledger/besu/pull/5749)

### Download Links
https://hyperledger.jfrog.io/artifactory/besu-binaries/besu/23.7.1/besu-23.7.1.tar.gz / sha256: 85dce66c2dbd21b4e5d3310770434dd373018a046b78d5037f6d4955256793cd
https://hyperledger.jfrog.io/artifactory/besu-binaries/besu/23.7.1/besu-23.7.1.zip / sha256: dfac11b2d6d9e8076ab2f86324d48d563badf76fd2a4aadc4469a97aef374ef5


## 23.7.0

- Was not released (failed burn-in test)


## 23.4.4

### Breaking Changes
- Move blockchain related variables in a dedicated storage, to pave the way to future optimizations [#5471](https://github.com/hyperledger/besu/pull/5471). The migration is performed automatically at startup,
and in case a rollback is needed, before installing a previous version, the migration can be reverted, using the subcommand `storage revert-variables` with the same configuration use to run Besu.
- Remove deprecated Rinkeby named network. [#5540](https://github.com/hyperledger/besu/pull/5540)
- Use BlobDB for blockchain storage to reduce initial sync time and write amplification (PR #5475). This PR reduces sync time by 14 hours on m6a.xlarge VM (1 day 8 hours 27 minutes instead of 1 day 22 hours 4 minutes).
### Additions and Improvements
- Allow Ethstats connection url to specify ws:// or wss:// scheme. [#5494](https://github.com/hyperledger/besu/issues/5494)
- Add support for Shanghai changes to the GraphQL service [#5496](https://github.com/hyperledger/besu/pull/5496)
- Unite the tx-pool CLI options under the same Tx Pool Options group in UX. [#5466](https://github.com/hyperledger/besu/issues/5466)
- Tidy DEBUG logs by moving engine API full logging to TRACE [#5529](https://github.com/hyperledger/besu/pull/5529)
- Remove PoW validation if merge is enabled as it is not needed any more [#5538](https://github.com/hyperledger/besu/pull/5538)
- Use BlobDB for blockchain storage to reduce initial sync time and write amplification [#5475](https://github.com/hyperledger/besu/pull/5475)
- Add healing flat db mechanism with early access CLI options `--Xsnapsync-synchronizer-flat-db-healing-enabled=true` [#5319](https://github.com/hyperledger/besu/pull/5319)
- Add debug_getRawTransaction method to the DEBUG suite [#5635](https://github.com/hyperledger/besu/pull/5635)

### Bug Fixes
- Fix backwards sync bug where chain is rolled back too far, especially when restarting Nimbus [#5497](https://github.com/hyperledger/besu/pull/5497)
- Check to ensure storage and transactions are not closed prior to reading/writing [#5527](https://github.com/hyperledger/besu/pull/5527) 
- Fix the unavailability of account code and storage on GraphQL/Bonsai [#5548](https://github.com/hyperledger/besu/pull/5548)

### Download Links
https://hyperledger.jfrog.io/artifactory/besu-binaries/besu/23.4.4/besu-23.4.4.tar.gz / sha256: bd476d235b6fe1f236a62bc709f41c87deb68b72c47bb5b58e56b9d9283af2c4
https://hyperledger.jfrog.io/artifactory/besu-binaries/besu/23.4.4/besu-23.4.4.zip / sha256: 4575000f4fd21d318e7b77340c9281d496bc800bee5b45a13684319e6f28bf27

## 23.4.3

- Was not released (failed burn-in test)

- ## 23.4.2

- Was not released (failed burn-in test)

## 23.4.1

### Breaking Changes
- Add request content length limit for the JSON-RPC API (5MB) [#5467](https://github.com/hyperledger/besu/pull/5467)
- `min-block-occupancy-ratio` options is now ignored on PoS networks [#5491](https://github.com/hyperledger/besu/pull/5491)

### Additions and Improvements
- Set the retention policy for RocksDB log files to maintain only the logs from the last week [#5428](https://github.com/hyperledger/besu/pull/5428)
- "Big-EOF" (the EOF version initially slotted for Shanghai) has been moved from Cancun to FutureEIPs [#5429](https://github.com/hyperledger/besu/pull/5429)
- EIP-4844: Zero blob transactions are invalid [#5425](https://github.com/hyperledger/besu/pull/5425)
- Transaction pool flag to disable specific behaviors for locally submitted transactions [#5418](https://github.com/hyperledger/besu/pull/5418)
- Added In-Protocol Deposit prototype (EIP-6110) in the experimental eip. [#5005](https://github.com/hyperledger/besu/pull/5055) [#5295](https://github.com/hyperledger/besu/pull/5295)
- New optional feature to save the txpool content to file on shutdown and reloading it on startup [#5434](https://github.com/hyperledger/besu/pull/5434)
- New option to send SNI header in TLS ClientHello message [#5439](https://github.com/hyperledger/besu/pull/5439)
- Early access - layered transaction pool implementation [#5290](https://github.com/hyperledger/besu/pull/5290)
- New RPC method `debug_getRawReceipts` [#5476](https://github.com/hyperledger/besu/pull/5476)
- Add TrieLogFactory plugin support [#5440](https://github.com/hyperledger/besu/pull/5440)
- Ignore `min-block-occupancy-ratio` option when on PoS networks, since in some cases, it prevents to have full blocks even if enough transactions are present [#5491](https://github.com/hyperledger/besu/pull/5491)

### Bug Fixes
- Fix eth_feeHistory response for the case in which blockCount is higher than highestBlock requested. [#5397](https://github.com/hyperledger/besu/pull/5397)
- Fix Besu Docker image failing to start due to NoClassDefFoundError with org.xerial.snappy.Snappy library. [#5462](https://github.com/hyperledger/besu/pull/5462)

### Download Links

https://hyperledger.jfrog.io/hyperledger/besu-binaries/besu/23.4.1/besu-23.4.1.tar.gz / sha256: 49d3a7a069cae307497093d834f873ce7804a46dd59207d5e8321459532d318e
https://hyperledger.jfrog.io/hyperledger/besu-binaries/besu/23.4.1/besu-23.4.1.zip / sha256: 1d82ed83a816968aa9366d9310b275ca6438100f5d3eb1ec03d3474b2a5f5e76

## 23.4.0

### Breaking Changes
- In `evmtool` (an offline EVM executor tool principally used for reference tests), the `--prestate` and `--genesis` options no longer parse genesis files containing IBFT, QBFT, and Clique network definitions. The same genesis files will work with those json entries removed. [#5192](https://github.com/hyperledger/besu/pull/5192)
- In `--ethstats`, if the port is not specified in the URI, it will default to 443 and 80 for ssl and non-ssl connections respectively instead of 3000. [#5301](https://github.com/hyperledger/besu/pull/5301)
- Remove IBFT 1.0 feature [#5302](https://github.com/hyperledger/besu/pull/5302)
- Remove GoQuorum-compatible privacy feature [#5303](https://github.com/hyperledger/besu/pull/5303)
- Remove launcher command line utility [#5355](https://github.com/hyperledger/besu/pull/5355)
- Remove deprecated `tx-pool-future-max-by-account` option, see instead: `tx-pool-limit-by-account-percentage` [#5361](https://github.com/hyperledger/besu/pull/5361)
- Default configuration for the deprecated ECIP-1049 network has been removed from the CLI network list [#5371](https://github.com/hyperledger/besu/pull/5371)
- Besu now requires glibc 2.32 or later to run. Ubuntu 20.04 users will need to update to a newer version of Ubuntu, 22.04 or later to run Besu

### Additions and Improvements
- An alternate build target for the EVM using GraalVM AOT compilation was added.  [#5192](https://github.com/hyperledger/besu/pull/5192)
- To generate the binary install and use GraalVM 23.3.r17 or higher and run `./gradlew nativeCompile`.  The binary will be located in `ethereum/evmtool/build/native/nativeCompile`
- Upgrade RocksDB version from 7.7.3 to 8.0.0. Besu Team [contributed](https://github.com/facebook/rocksdb/pull/11099) to this release to make disabling checksum verification work. 
- Log an error with stacktrace when RPC responds with internal error [#5288](https://github.com/hyperledger/besu/pull/5288)
- `--ethstats-cacert` to specify root CA of ethstats server (useful for non-production environments). [#5301](https://github.com/hyperledger/besu/pull/5301)
- Update most dependencies to latest version [#5269](https://github.com/hyperledger/besu/pull/5269)
- If jemalloc is used, print its version in the configuration overview [#4738](https://github.com/hyperledger/besu/pull/4738)
- Add metrics for accounts and storage reads (Flat database vs Merkle Patricia Trie) [#5315](https://github.com/hyperledger/besu/pull/5315)
- Offload LogBloom cache generation to computation executor, to avoid interfere with other scheduled tasks [#4530](https://github.com/hyperledger/besu/pull/4530)
- Reference tests are upgraded to use v12.1 of the ethereum tests [#5343](https://github.com/hyperledger/besu/pull/5343)
- Add new sepolia bootnodes, which should improve peering in the testnet. [#5352](https://github.com/hyperledger/besu/pull/5352)
- Renamed --bonsai-maximum-back-layers-to-load option to --bonsai-historical-block-limit for clarity. Removed --Xbonsai-use-snapshots option as it is no longer functional [#5337](https://github.com/hyperledger/besu/pull/5337)
- Change Forest to use TransactionDB instead of OptimisticTransactionDB [#5328](https://github.com/hyperledger/besu/pull/5328)
- Performance: Reduced usage of UInt256 in EVM operations [#5331](https://github.com/hyperledger/besu/pull/5331)
- Changed wrong error message "Invalid params" when private tx is reverted to "Execution reverted" with correct revert reason in data. [#5369](https://github.com/hyperledger/besu/pull/5369)
- Changes to the way gas is estimated to provide an exact gas estimate [#5142](https://github.com/hyperledger/besu/pull/5142)
- Add zero reads to Bonsai TrieLogs [#5317](https://github.com/hyperledger/besu/pull/5317) 
- Bonsai TrieLog serialization interface and default implementation [#5372](https://github.com/hyperledger/besu/pull/5372) 

### Bug Fixes
- Fix eth_getBlockByNumber cache error for latest block when called during syncing [#5292](https://github.com/hyperledger/besu/pull/5292)
- Fix QBFT and IBFT unable to propose blocks on London when zeroBaseFee is used [#5276](https://github.com/hyperledger/besu/pull/5276) 
- Make QBFT validator smart contract mode work with london fork [#5249](https://github.com/hyperledger/besu/issues/5249)
- Try to connect to EthStats server by default with ssl followed by non-ssl. [#5301](https://github.com/hyperledger/besu/pull/5301)
- Allow --miner-extra-data to be used in Proof-of-Stake block production [#5291](https://github.com/hyperledger/besu/pull/5291)
- Add withdrawals to payloadId calculation to avoid collisions [#5321](https://github.com/hyperledger/besu/pull/5321) 
- Re-implement trace_block, trace_filter and trace_replayBlockTransactions RPC endpoints to fix memory issues and improve performance [#5131](https://github.com/hyperledger/besu/pull/5131)

### Download Links
https://hyperledger.jfrog.io/hyperledger/besu-binaries/besu/23.4.0/besu-23.4.0.zip / sha256: 023a267ee07ed6e069cb15020c1c0262efc5ea0a3e32adc6596068cff7fd0be5
https://hyperledger.jfrog.io/hyperledger/besu-binaries/besu/23.4.0/besu-23.4.0.tar.gz / sha256: 821695b3255c9f646f4d527e374219c96416f498231520f2eec2bebedc53f5a0

## 23.1.3 - Nimbus Hotfix
This update is strongly recommended for anyone running Nimbus with Besu. Due to the way Nimbus send request data, this can lead to a missed block proposal in certain circumstances.

### Bug Fixes
Add withdrawals to payloadId calculation to avoid collisions #5321
Download Links
https://hyperledger.jfrog.io/hyperledger/besu-binaries/besu/23.1.3/besu-23.1.3.tar.gz / sha256: 36898932a7535c4d126c1980443b33c9a4971f9354112992a18ee134c1777aa3
https://hyperledger.jfrog.io/hyperledger/besu-binaries/besu/23.1.3/besu-23.1.3.zip / sha256: adb3b17e45217f86a56f07f09faba2e5d8a0eb8a585ad5307696d6cc58ee2f73

## 23.1.2
This update is a mainnet-compatible Shanghai/Capella upgrade and is recommended for all Mainnet users.

### Breaking Changes

### Additions and Improvements
- Schedule Shanghai (Shapella) fork for Mainnet [#5230](https://github.com/hyperledger/besu/pull/5230)
- Increase default from 1000 to 5000 for `--rpc-max-logs-range` [#5209](https://github.com/hyperledger/besu/pull/5209)
- Bonsai-safe refactor [#5123](https://github.com/hyperledger/besu/pull/5123)
- Safe tracing [#5197](https://github.com/hyperledger/besu/pull/5197)

### Bug Fixes
- Persist backward sync status to support resuming across restarts [#5182](https://github.com/hyperledger/besu/pull/5182)

### Download Links
https://hyperledger.jfrog.io/hyperledger/besu-binaries/besu/23.1.2/besu-23.1.2.tar.gz / sha256: 3d3a709a3aab993a0801b412a4719d74e319f942ddc13fb0f30b3c4a54d12538
https://hyperledger.jfrog.io/hyperledger/besu-binaries/besu/23.1.2/besu-23.1.2.zip / sha256: 2a9ff091cb4349fc23625a52089400bb6529a831eb22d15d0221cb27039ab203

## 23.1.1
This update is required for the Goerli Shanghai/Capella upgrade and recommended for all Mainnet users. If you use Besu on Goerli, update to 23.1.1. If you previously used 23.1.1-RC1, update to test 23.1.1 on Goerli. 

### Breaking Changes

### Additions and Improvements
- Add support for Shanghai in Sepolia https://github.com/hyperledger/besu/pull/5088
- Add implementation for engine_getPayloadBodiesByRangeV1 and engine_getPayloadBodiesByHashV1 https://github.com/hyperledger/besu/pull/4980
- If a PoS block creation repetition takes less than a configurable duration, then waits before next repetition https://github.com/hyperledger/besu/pull/5048
- Allow other users to read the /opt/besu dir when using docker https://github.com/hyperledger/besu/pull/5092
- Invalid params - add some error detail #5066
- Added the option --kzg-trusted-setup to pass a custom setup file for custom networks or to override the default one for named networks [#5084](https://github.com/hyperledger/besu/pull/5084)
- Gas accounting for EIP-4844 [#4992](https://github.com/hyperledger/besu/pull/4992)
- Goerli configs for shapella [#5151](https://github.com/hyperledger/besu/pull/5151)

### Bug Fixes
- Fix engine_getPayloadV2 block value calculation [#5040](https://github.com/hyperledger/besu/issues/5040)
- Moves check for init code length before balance check [#5077](https://github.com/hyperledger/besu/pull/5077)
- Address concurrency problems with eth_call [#5179](https://github.com/hyperledger/besu/pull/5179)

### Download Links
https://hyperledger.jfrog.io/hyperledger/besu-binaries/besu/23.1.1/besu-23.1.1.tar.gz / sha256: 11c3e5cdbc06df16a690e7ee9f98eefa46848f9fa280824b6e4c896d88f6b975
https://hyperledger.jfrog.io/hyperledger/besu-binaries/besu/23.1.1/besu-23.1.1.zip / sha256: afcf852f193adb8e82d187aa4f02e4669f12cc680270624d37101b94cf37adec

## 23.1.1-RC1
### Sepolia Shanghai Release aka Sepolia Shapella aka Shapolia

This update is **not recommended for mainnet users**.

Besu 23.1.1-RC1 is a **required update for Sepolia users**

Sepolia Shanghai hardfork scheduled for: **Tue Feb 28 2023 04:04:48 UTC**

---

This release has everything from [23.1.0](https://github.com/hyperledger/besu/releases/tag/23.1.0) and in addition the following:

### Additions and Improvements
- Add support for Shanghai in Sepolia https://github.com/hyperledger/besu/pull/5088
- Add implementation for engine_getPayloadBodiesByRangeV1 and engine_getPayloadBodiesByHashV1 https://github.com/hyperledger/besu/pull/4980
- If a PoS block creation repetition takes less than a configurable duration, then waits before next repetition https://github.com/hyperledger/besu/pull/5048
- Allow other users to read the /opt/besu dir when using docker https://github.com/hyperledger/besu/pull/5092
- Invalid params - add some error detail [#5066](https://github.com/hyperledger/besu/pull/5066)

### Bug fixes
- Fix engine_getPayloadV2 block value calculation https://github.com/hyperledger/besu/issues/5040
- Moves check for init code length before balance check https://github.com/hyperledger/besu/pull/5077

### Download Links
https://hyperledger.jfrog.io/hyperledger/besu-binaries/besu/23.1.1-RC1/besu-23.1.1-RC1.tar.gz / sha256: 82cff41f3eace02006b0e670605848e0e77e045892f8fa9aad66cbd84a88221e
https://hyperledger.jfrog.io/hyperledger/besu-binaries/besu/23.1.1-RC1/besu-23.1.1-RC1.zip / sha256: 469c8d6a8ca9d78ee111ff1128d00bf3bcddacbf5b800ef6047717a2da0cc21d

## 23.1.0
Besu 23.1.0 is a recommended update for Mainnet users. Thank you all for your patience as we crafted this quarterly release.

This is a rather large release with some breaking changes, so please be sure to read these notes carefully before you upgrade any Besu instances. We are including a move to Java 17 LTS. To build and run Besu, please make sure you have Java 17 on the host machine. Additionally, there are a host of spec compliance changes that change existing formats, so please check the specific RPC updates. Lastly, this release formalizes a deprecation notice for GoQuorum privacy modes and IBFT1.0 in Besu. These will be removed in the 23.4 series, unless otherwise stated.

From the improvements and fixes side, we have a host of execution performance improvements and fixes for defects with bonsai storage. We have also included an error detection and auto-heal capability for nodes that encounter state issues. This should keep nodes online and validating that may have previously required a resync.

One final note. 23.1.0 is not a Shanghai ready release. If you intend to test Besu on the long-lived testnets like Zhejiang, please [follow the instructions here](https://notes.ethereum.org/@launchpad/zhejiang). We will have more to share on our official Shanghai releases soon.

### Breaking Changes
- Change JsonRpc http service to return the error -32602 (Invalid params) with a 200 http status code
- Besu requires minimum Java 17 and up to build and run [#3320](https://github.com/hyperledger/besu/issues/3320)
- PKCS11 with nss module (PKCS11 based HSM can be used in DevP2P TLS and QBFT PKI) does not work with RSA keys
  in Java 17. SoftHSM is tested manually and working. (Other PKCS11 HSM are not tested). The relevant unit and acceptance
  tests are updated to use EC private keys instead of RSA keys.
- Change eth_feeHistory parameter `blockCount` to accept hexadecimal string (was accepting plain integer) [#5047](https://github.com/hyperledger/besu/pull/5047)
- Default configurations for the deprecated Ropsten, Kiln, Shandong, and Astor networks have been removed from the CLI network list. These networks can currently be accessed but will require a user-provided genesis configuration. [#4869](https://github.com/hyperledger/besu/pull/4869)
- GoQuorum-compatible privacy is deprecated and will be removed in 23.4
- IBFT 1.0 is deprecated and will be removed in 23.4
- Optimize SSTORE Operation execution time (memoize current and original value) [#4836](https://github.com/hyperledger/besu/pull/4836)

### Additions and Improvements
- Default rpc batch request to 1024 [#5104](https://github.com/hyperledger/besu/pull/5104) [#5108](https://github.com/hyperledger/besu/pull/5108)
- Add a new CLI option to limit the number of requests in a single RPC batch request. [#4965](https://github.com/hyperledger/besu/pull/4965)
- Support for new DATAHASH opcode as part of EIP-4844 [#4823](https://github.com/hyperledger/besu/issues/4823)
- Send only hash announcement for blob transaction type [#4940](https://github.com/hyperledger/besu/pull/4940)
- Add `excess_data_gas` field to block header [#4958](https://github.com/hyperledger/besu/pull/4958)
- Add `max_fee_per_data_gas` field to transaction [#4970](https://github.com/hyperledger/besu/pull/4970)
- Added option to evm CLI tool to allow code execution at specific forks [#4913](https://github.com/hyperledger/besu/pull/4913)
- Improve get account performance by using the world state updater cache [#4897](https://github.com/hyperledger/besu/pull/4897)
- Add new KZG precompile and option to override the trusted setup being used [#4822](https://github.com/hyperledger/besu/issues/4822)
- Add implementation for eth_createAccessList RPC method [#4942](https://github.com/hyperledger/besu/pull/4942)
- Updated reference tests to v11.3 [#4996](https://github.com/hyperledger/besu/pull/4996)
- Add DebugGetRawBlock and DebugGetRawHeader RPC methods [#5011](https://github.com/hyperledger/besu/pull/5011)
- Besu requires minimum Java 17 and up to build and run [#3320](https://github.com/hyperledger/besu/issues/3320)
- Add worldstate auto-heal mechanism [#5059](https://github.com/hyperledger/besu/pull/5059)
- Support for EIP-4895 - Withdrawals for Shanghai fork
- Improve SLOAD and SSTORE performance by caching empty slots [#4874](https://github.com/hyperledger/besu/pull/4874)
- RPC methods that lookup block by hash will now return an error response if no block found [#4582](https://github.com/hyperledger/besu/pull/4582)
- Added support for `safe` and `finalized` strings for the RPC methods using defaultBlock parameter [#4902](https://github.com/hyperledger/besu/pull/4902)
- Added post-execution state logging option to EVM Tool [#4709](https://github.com/hyperledger/besu/pull/4709)
- Add access list to Transaction Call Object [#4802](https://github.com/hyperledger/besu/issues/4801)
- Add timestamp fork support, including shanghaiTime and cancunTime forks [#4743](https://github.com/hyperledger/besu/pull/4743)
- Optimization:  Memoize transaction size and hash at the same time [#4812](https://github.com/hyperledger/besu/pull/4812)
- Add chain data pruning feature with three experimental CLI options: `--Xchain-pruning-enabled`, `--Xchain-pruning-blocks-retained` and `--Xchain-pruning-frequency` [#4686](https://github.com/hyperledger/besu/pull/4686)
  - Note that chain pruning is hidden and disabled by default. Once you choose to enable chain pruning, a new column family will be added to the db and you cannot roll back to a previous versi
    on of Besu.

### Bug Fixes
- Mitigation fix for stale bonsai code storage leading to log rolling issues on contract recreates [#4906](https://github.com/hyperledger/besu/pull/4906)
- Ensure latest cached layered worldstate is subscribed to storage, fix problem with RPC calls using 'latest' [#5076](https://github.com/hyperledger/besu/pull/5076)
- Fix for segmentation faults on worldstate truncation, snap-sync starts [#4786](https://github.com/hyperledger/besu/pull/4786)
- Fix for worldstate mismatch on failed forkchoiceUpdate [#4862](https://github.com/hyperledger/besu/pull/4862)

Download Links
https://hyperledger.jfrog.io/hyperledger/besu-binaries/besu/23.1.0/besu-23.1.0.tar.gz / sha256: 9081da04d47c3ff0a6ecc2256d353c7a02212f9b46f2c867a9365e18026c3a6e
https://hyperledger.jfrog.io/hyperledger/besu-binaries/besu/23.1.0/besu-23.1.0.zip / sha256: e037f5c8f976150af40403311d1c81018f4c3dfbef0ad33324d8c3e708d1fdca

## 23.1.0-RC1

### Breaking Changes
- Default configurations for the deprecated Ropsten, Kiln, Shandong, and Astor networks have been removed from the CLI network list. These networks can currently be accessed but will require a user-provided genesis configuration. [#4869](https://github.com/hyperledger/besu/pull/4869)

### Additions and Improvements

- Improve SLOAD and SSTORE performance by caching empty slots [#4874](https://github.com/hyperledger/besu/pull/4874)
- RPC methods that lookup block by hash will now return an error response if no block found [#4582](https://github.com/hyperledger/besu/pull/4582)
- Added support for `safe` and `finalized` strings for the RPC methods using defaultBlock parameter [#4902](https://github.com/hyperledger/besu/pull/4902)

### Bug Fixes

### Download Links
https://hyperledger.jfrog.io/hyperledger/besu-binaries/besu/23.1.0-RC1/besu-23.1.0-RC1.tar.gz / sha256: 30906891e528b3b4e3ce8e2313550a1da066b31ea10b05456dd0ad026792b46d
https://hyperledger.jfrog.io/hyperledger/besu-binaries/besu/23.1.0-RC1/besu-23.1.0-RC1.zip / sha256: 9067d1929079ae4a7c165e6f1e2bae08834939ed191f976d26544dc93352c306

## 23.1.0-beta

### Breaking Changes
- GoQuorum-compatible privacy is deprecated and will be removed in 23.4
- IBFT 1.0 is deprecated and will be removed in 23.4
- Optimize SSTORE Operation execution time (memoize current and original value) [#4836](https://github.com/hyperledger/besu/pull/4836)

### Additions and Improvements
- Added post-execution state logging option to EVM Tool [#4709](https://github.com/hyperledger/besu/pull/4709)
- Add access list to Transaction Call Object [#4802](https://github.com/hyperledger/besu/issues/4801)
- Add timestamp fork support, including shanghaiTime and cancunTime forks [#4743](https://github.com/hyperledger/besu/pull/4743)
- Optimization:  Memoize transaction size and hash at the same time [#4812](https://github.com/hyperledger/besu/pull/4812)
- Add chain data pruning feature with three experimental CLI options: `--Xchain-pruning-enabled`, `--Xchain-pruning-blocks-retained` and `--Xchain-pruning-frequency` [#4686](https://github.com/hyperledger/besu/pull/4686)
  - Note that chain pruning is hidden and disabled by default. Once you choose to enable chain pruning, a new column family will be added to the db and you cannot roll back to a previous version of Besu.

### Bug Fixes
- Fix for segmentation faults on worldstate truncation, snap-sync starts [#4786](https://github.com/hyperledger/besu/pull/4786)
- Fix for worldstate mismatch on failed forkchoiceUpdate [#4862](https://github.com/hyperledger/besu/pull/4862)

### Download Links

## 22.10.3

### Breaking Changes
- Added `--rpc-max-logs-range` CLI option to allow limiting the number of blocks queried by `eth_getLogs` RPC API. Default value: 1000 [#4597](https://github.com/hyperledger/besu/pull/4597)
- The `graalvm` docker variant no longer meets the performance requirements for Ethereum Mainnet.  The `openjdk-11` and `openjdk-latest` variants are recommended in its place.

### Additions and Improvements
- Implement Eth/68 sub-protocol [#4715](https://github.com/hyperledger/besu/issues/4715)
- Increase the speed of modexp gas execution and execution. [#4780](https://github.com/hyperledger/besu/pull/4780)
- Added experimental CLI options `--Xeth-capability-max` and `--Xeth-capability-min` to specify a range of capabilities to be supported by the Eth protocol. [#4752](https://github.com/hyperledger/besu/pull/4752)
- Set the default curve in the EVMTool, like is done in production operations [#4790](https://github.com/hyperledger/besu/pull/4790)

### Bug Fixes
- Fix storage key format for eth_getProof so that it follows the EIP-1474 spec [#4564](https://github.com/hyperledger/besu/pull/4564)

### Download Links
https://hyperledger.jfrog.io/hyperledger/besu-binaries/besu/22.10.3/besu-22.10.3.tar.gz / sha256: 7213f9445a84a196e94ae1877c6fdb1e51d37bfb19615da02ef5121d4f40e38c
https://hyperledger.jfrog.io/hyperledger/besu-binaries/besu/22.10.3/besu-22.10.3.zip / sha256: 0bf6bc98e01b0c1045f1b7d841a390c575bc5203c2a4e543d922fbc1ea0d3d5d

## 22.10.2
This is a hotfix release to resolve a race condition that results in segfaults, introduced in 22.10.1 release.

### Bug Fixes
- bugfix for async operations on Snapshot worldstates [#4767](https://github.com/hyperledger/besu/pull/4767)

### Download Links
https://hyperledger.jfrog.io/hyperledger/besu-binaries/besu/22.10.2/besu-22.10.2.tar.gz  / sha256: cdb36141e3cba6379d35016e0a2de2edba579d4786124b5f7257b1e4a68867a2
https://hyperledger.jfrog.io/hyperledger/besu-binaries/besu/22.10.2/besu-22.10.2.zip / sha256: 4c9208f684762670cb4f2c6ebfb6930e05e339a7c3c586fe8caa9f26462830aa


## 22.10.1

### Breaking Changes
- Fields `publicKey` and `raw` removed from RPC API `Transaction` result object [#4575](https://github.com/hyperledger/besu/pull/4575)

### Additions and Improvements
- Explain and improve price validation for London and local transactions during block proposal selection [#4602](https://github.com/hyperledger/besu/pull/4602)
- Support for ephemeral testnet Shandong, for EOF testing. [#4599](https://github.com/hyperledger/besu/pull/4599)
- Improve performance of block processing by parallelizing some parts during the "commit" step [#4635](https://github.com/hyperledger/besu/pull/4635)
- Upgrade RocksDB version from 7.6.0 to 7.7.3
- Added new RPC endpoints `debug_setHead` & `debug_replayBlock  [#4580](https://github.com/hyperledger/besu/pull/4580)
- Upgrade OpenTelemetry to version 1.19.0 [#3675](https://github.com/hyperledger/besu/pull/3675)
- Implement Eth/67 sub-protocol [#4596](https://github.com/hyperledger/besu/issues/4596)
- Backward sync log UX improvements [#4655](https://github.com/hyperledger/besu/pull/4655)
- Enable RocksDB Bloom filters to improve read performance [#4682](https://github.com/hyperledger/besu/pull/4682)
- Backward sync: use retry switching peer when fetching data from peers [#4656](https://github.com/hyperledger/besu/pull/4656)
- Shanghai implementation of EIP-3651 Warm coinbase [#4620](https://github.com/hyperledger/besu/pull/4620) 
- Shanghai implementation of EIP-3855 Push0 [#4660](https://github.com/hyperledger/besu/pull/4660)
- Shanghai implementation of EIP-3540 and EIP-3670 Ethereum Object Format and Code Validation [#4644](https://github.com/hyperledger/besu/pull/4644)
- Remove some log statements that are keeping some objects live in heap for a long time, to reduce the amount of memory required during initial sync [#4705](https://github.com/hyperledger/besu/pull/4705)
- Add field `type` to Transaction receipt object (eth_getTransactionReceipt) [#4505](https://github.com/hyperledger/besu/issues/4505)
- Print an overview of configuration and system information at startup [#4451](https://github.com/hyperledger/besu/pull/4451)
- Do not send new payloads to backward sync if initial sync is in progress [#4720](https://github.com/hyperledger/besu/issues/4720)
- Improve the way transaction fee cap validation is done on London fee market to not depend on transient network conditions [#4598](https://github.com/hyperledger/besu/pull/4598) 
- Preload and cache account and storage data from RocksDB to improve performance  [#4737](https://github.com/hyperledger/besu/issues/4737)

### Bug Fixes
- Restore updating chain head and finalized block during backward sync [#4718](https://github.com/hyperledger/besu/pull/4718)

### Download Links
https://hyperledger.jfrog.io/hyperledger/besu-binaries/besu/22.10.1/besu-22.10.1.tar.gz  / sha256: b6757b9fc69b782cdabb95b1e784d31b1effcc2e25c6b198b2f9d6b3786c7a8a
https://hyperledger.jfrog.io/hyperledger/besu-binaries/besu/22.10.1/besu-22.10.1.zip / sha256: 0dbee534620c7cc0fac0596e6df0c7f8a74be9df9cecd9d4f1407016f30fb9a1

## 22.10.0

### Breaking Changes
- Internal and interface APIs relating to storage have migrated from `UInt256` to `Bytes32` [#4562](https://github.com/hyperledger/besu/pull/4562)
- Flexible Privacy Groups (early access) support to Tessera's EC encryptor (contracts modified) [#4282](https://github.com/hyperledger/besu/pull/4282)
  * Before this change, the `bytes32` type was used for the enclave public keys, just supporting encryptors with public keys of that length (like the default NaCl)
  * For the EC encryptor, the encoded public key length is 91
- `--tx-pool-hashes-max-size` option removed (deprecated in 22.1.3)
- `--Xmerge-support` option removed (deprecated in 22.4.2) [#4518](https://github.com/hyperledger/besu/pull/4518)
- Breaking API changes in the `OperationTracer` interface to enable performance work.
  * The `traceExecution` method has been replaced with `tracePreExecution` and `tracePostExecution` methods, called just before and just after operation execution.
  * See `DebugOperationTracer` and `StandardJsonTracer` for migration examples.

### Additions and Improvements
- Updated jackson-databind library to version 2.13.4.2 addressing [CVE-2022-42003](https://nvd.nist.gov/vuln/detail/CVE-2022-42003)
- Update snapsync feature to avoid restarting the download of the world state from scratch when restarting Besu [#4381](https://github.com/hyperledger/besu/pull/4381)
- Added worldstate snapshot isolation to improve the stability of bonsai (`--Xbonsai-use-snapshots=true`) [#4351](https://github.com/hyperledger/besu/pull/4531)
- Reduce the number of runtime exceptions (SecurityModuleException) and unnecessary executions during ECIES handshake, by trying to decrypt EIP-8 formatted messages first [#4508](https://github.com/hyperledger/besu/pull/4508).
- Improved RLP processing of zero-length string as 0x80 [#4283](https://github.com/hyperledger/besu/pull/4283) [#4388](https://github.com/hyperledger/besu/issues/4388)
- Increased level of detail in JSON-RPC parameter error log messages [#4510](https://github.com/hyperledger/besu/pull/4510)
- New unstable configuration options to set the maximum time, in milliseconds, a PoS block creation jobs is allowed to run [#4519](https://github.com/hyperledger/besu/pull/4519)
- Tune EthScheduler thread pools to avoid recreating too many threads [#4529](https://github.com/hyperledger/besu/pull/4529)
- RocksDB snapshot based worldstate and plugin-api addition of Snapshot interfaces [#4409](https://github.com/hyperledger/besu/pull/4409)
- Continuously try to build better block proposals until timeout or GetPayload is called [#4516](https://github.com/hyperledger/besu/pull/4516)
- Upgrade RocksDB database version from 6.29.5 to 7.6.0 [#4517](https://github.com/hyperledger/besu/pull/4517)
- Avoid connecting to self when using static-nodes [#4521](https://github.com/hyperledger/besu/pull/4521)
- EVM performance has increased 20%-100% depending on the particulars of the contract. [#4540](https://github.com/hyperledger/besu/pull/4540)
- Improve calculateRootHash method performance during Block processing [#4568](https://github.com/hyperledger/besu/pull/4568)
- Bring GraphQL into compliance with execution-api specs [#4112](https://github.com/hyperledger/besu/pull/4112)
- Refactor unverified forkchoice event [#4487](https://github.com/hyperledger/besu/pull/4487)
- Improve UX of initial sync logs, pushing not relevant logs to debug level [#4486](https://github.com/hyperledger/besu/pull/4486)
- Optimize pivot block selector on PoS networks [#4488](https://github.com/hyperledger/besu/pull/4488)
- Optimize Snap sync on PoS networks [#4462](https://github.com/hyperledger/besu/pull/4462)

### Bug Fixes
- Fixed default fromBlock value and improved parameter interpretation in eth_getLogs RPC handler [#4513](https://github.com/hyperledger/besu/pull/4513)
- Fix for NoSuchElementException for missing invalid reason when rejecting a local sent transaction [#4569](https://github.com/hyperledger/besu/pull/4569)
- Corrects treating a block as bad on internal error during either validation or processing [#4512](https://github.com/hyperledger/besu/issues/4512)
- Corrects emission of blockadded events when rewinding during a re-org. Fix for [#4495](https://github.com/hyperledger/besu/issues/4495)
- Always return a transaction type for pending transactions [#4364](https://github.com/hyperledger/besu/pull/4364)
- Avoid a cyclic reference while printing EngineExchangeTransitionConfigurationParameter [#4357](https://github.com/hyperledger/besu/pull/4357)
- Corrects treating a block as bad on internal error [#4512](https://github.com/hyperledger/besu/issues/4512)
- In GraphQL update scalar parsing to be variable friendly [#4522](https://github.com/hyperledger/besu/pull/4522)
- Initiate connection to maintained peers soon after startup. [#4469](https://github.com/hyperledger/besu/pull/4469)
- Update apache-commons-text to 1.10.0 to address CVE-2022-42889 [#4542](https://github.com/hyperledger/besu/pull/4542)

### Download Links

https://hyperledger.jfrog.io/hyperledger/besu-binaries/besu/22.10.0/besu-22.10.0.tar.gz  / sha256: 88fb5df567e4ec3547d7d2970cfef00debbd020c0da66b19166d43779b3b2b85
https://hyperledger.jfrog.io/hyperledger/besu-binaries/besu/22.10.0/besu-22.10.0.zip / sha256: c8e39f7c879409cb9b47f4d3de5e9c521249083830a8c9a45e8a14a319fe195d

## 22.10.0-RC2

### Breaking Changes
- Flexible Privacy Groups (early access) support to Tessera's EC encryptor (contracts modified) [#4282](https://github.com/hyperledger/besu/pull/4282)
  * Before this change, the `bytes32` type was used for the enclave public keys, just supporting encryptors with public keys of that length (like the default NaCl)
  * For the EC encryptor, the encoded public key length is 91
- `--tx-pool-hashes-max-size` option removed (deprecated in 22.1.3)
- `--Xmerge-support` option remove (deprecated in 22.4.2) [#4518](https://github.com/hyperledger/besu/pull/4518)
- Breaking API changes in the `OperationTracer` interface to enable performance work.
  * The `traceExecution` method has been replaced with `tracePreExecution` and `tracePostExecution` methods, called just before and just after operation execution. 
  * See `DebugOperationTracer` and `StandardJsonTracer` for migration examples.

### Additions and Improvements
- Reduce the number of runtime exceptions (SecurityModuleException) and unnecessary executions during ECIES handshake, by trying to decrypt EIP-8 formatted messages first [#4508](https://github.com/hyperledger/besu/pull/4508).
- Improved RLP processing of zero-length string as 0x80 [#4283](https://github.com/hyperledger/besu/pull/4283) [#4388](https://github.com/hyperledger/besu/issues/4388)
- Increased level of detail in JSON-RPC parameter error log messages [#4510](https://github.com/hyperledger/besu/pull/4510)
- New experimental configuration options to set the maximum time, in milliseconds, a PoS block creation jobs is allowed to run [#4519](https://github.com/hyperledger/besu/pull/4519)
- Tune EthScheduler thread pools to avoid recreating too many threads [#4529](https://github.com/hyperledger/besu/pull/4529)
- RocksDB snapshot based worldstate and plugin-api addition of Snapshot interfaces [#4409](https://github.com/hyperledger/besu/pull/4409)
- Continuously try to build better block proposals until timeout or GetPayload is called [#4516](https://github.com/hyperledger/besu/pull/4516)
- Upgrade RocksDB database version from 6.29.5 to 7.6.0 [#4517](https://github.com/hyperledger/besu/pull/4517)
- Avoid connecting to self when using static-nodes [#4521](https://github.com/hyperledger/besu/pull/4521)
- EVM performance has increased 20%-100% depending on the particulars of the contract. [#4540](https://github.com/hyperledger/besu/pull/4540)
- Improve calculateRootHash method performance during Block processing [#4568](https://github.com/hyperledger/besu/pull/4568)

### Bug Fixes
- Corrects emission of blockadded events when rewinding during a re-org. Fix for [#4495](https://github.com/hyperledger/besu/issues/4495)
- Always return a transaction type for pending transactions [#4364](https://github.com/hyperledger/besu/pull/4364)
- Avoid a cyclic reference while printing EngineExchangeTransitionConfigurationParameter [#4357](https://github.com/hyperledger/besu/pull/4357)
- Corrects treating a block as bad on internal error [#4512](https://github.com/hyperledger/besu/issues/4512)
- In GraphQL update scalar parsing to be variable friendly [#4522](https://github.com/hyperledger/besu/pull/4522)
- Initiate connection to maintained peers soon after startup. [#4469](https://github.com/hyperledger/besu/pull/4469)
- Update apache-commons-text to 1.10.0 to address CVE-2022-42889 [#4542](https://github.com/hyperledger/besu/pull/4542)

### Download Links


## 22.10.0-RC1

### Additions and Improvements
- Bring GraphQL into compliance with execution-api specs [#4112](https://github.com/hyperledger/besu/pull/4112)
- Refactor unverified forkchoice event [#4487](https://github.com/hyperledger/besu/pull/4487)
- Improve UX of initial sync logs, pushing not relevant logs to debug level [#4486](https://github.com/hyperledger/besu/pull/4486)
- Optimize pivot block selector on PoS networks [#4488](https://github.com/hyperledger/besu/pull/4488)
- Optimize Snap sync on PoS networks [#4462](https://github.com/hyperledger/besu/pull/4462)

### Bug Fixes

### Download Links
https://hyperledger.jfrog.io/artifactory/besu-binaries/besu/22.10.0-RC1/besu-22.10.0-RC1.zip / sha256: 16fd47533aa2986491143e5f4a052c0aa4866ebfa415abbf3ca868e4fbeac6ce
https://hyperledger.jfrog.io/artifactory/besu-binaries/besu/22.10.0-RC1/besu-22.10.0-RC1.tar.gz / sha256: 48fd3480e4380580ed9187302be987e9eca2b445935ec6a509e7269898d8a4a8

## 22.7.7

### Additions and Improvements
- Tune EthScheduler thread pools to avoid recreating too many threads [#4529](https://github.com/hyperledger/besu/issues/4529)
- Reduce the number of runtime exceptions (SecurityModuleException) and unnecessary executions during ECIES handshake, by trying to decrypt EIP-8 formatted messages first [#4508](https://github.com/hyperledger/besu/pull/4508).
- The block variable was keeping too much memory while waiting for future to finish [#4489](https://github.com/hyperledger/besu/issues/4489)

### Bug Fixes
- Corrects treating a block as bad on internal error [#4512](https://github.com/hyperledger/besu/issues/4512)
- update appache-commons-text to 1.10.0 to address CVE-2022-42889 [#4542](https://github.com/hyperledger/besu/pull/4542)
- In GraphQL update scalar parsing to be variable friendly [#4522](https://github.com/hyperledger/besu/pull/4522)

### Download Links
https://hyperledger.jfrog.io/hyperledger/besu-binaries/besu/22.7.7/besu-22.7.7.zip / sha256: 79b2b1518605603d8268f873f2576617ca8340d89c045e0eda6896f40defea0d
https://hyperledger.jfrog.io/hyperledger/besu-binaries/besu/22.7.7/besu-22.7.7.tar.gz / sha256: 161c52ba9be8508767e80dbce796b4ad2cc5b649f7ed15387c6359d1e15753f6

## 22.7.6
Hotfix release of the 22.7.x series to address [#4495](https://github.com/hyperledger/besu/issues/4495) which could result in failed block proposals on merge networks.

### Additions and Improvements
- Bring GraphQL into compliance with execution-api specs [#4112](https://github.com/hyperledger/besu/pull/4112)

### Bug Fixes
- Corrects emission of blockadded events when rewinding during a re-org. [#4497](https://github.com/hyperledger/besu/issues/4497)

### Download Links
https://hyperledger.jfrog.io/hyperledger/besu-binaries/besu/22.7.6/besu-22.7.6.zip / sha256: ae05040027b96ba458a08cfee8577dafe1d85a3afce793f00f798cedb3ab547d
https://hyperledger.jfrog.io/hyperledger/besu-binaries/besu/22.7.6/besu-22.7.6.tar.gz / sha256: 9e538852f16fd39b884c4c342beaad813e33ab24890634c01eee3d37dc1da893

## 22.7.5

### Additions and Improvements
- Avoid sending added block events to transaction pool, and processing incoming transactions during initial sync [#4457](https://github.com/hyperledger/besu/pull/4457)
- When building a new proposal, keep the best block built until now instead of the last one [#4455](https://github.com/hyperledger/besu/pull/4455)
- Add Mainnet to merged networks [#4463](https://github.com/hyperledger/besu/pull/4463)

### Bug Fixes
- Fixed logIndex value returned by eth_getLogs RPC call [#4355](https://github.com/hyperledger/besu/pull/4355)

### Download Links
https://hyperledger.jfrog.io/hyperledger/besu-binaries/besu/22.7.5/besu-22.7.5.zip / sha256: b5d7b255b249beea0f46ec397122823c75f2373083a71a9f7b4c98b2b0f94997
https://hyperledger.jfrog.io/hyperledger/besu-binaries/besu/22.7.5/besu-22.7.5.tar.gz / sha256: 91e3cbc16c46c53f7bf55bdd968553d0fb4087bff1e244cb03ac175ac54cf718


## 22.7.4

### Bug Fixes
- Remove records that track transactions by sender when they are empty to same memory in the transaction pool [#4415](https://github.com/hyperledger/besu/pull/4415)
- Add Toml configuration file support for _--Xplugin-rocksdb-high-spec-enabled_ flag [#4438](https://github.com/hyperledger/besu/pull/4438)

### Download Links
- https://hyperledger.jfrog.io/hyperledger/besu-binaries/besu/22.7.4/besu-22.7.4.zip / sha256: 4f2a0c20bee7f266ec1dcb45fa90ae1ca42f4b22e9b21a601b7705357259aea9
- https://hyperledger.jfrog.io/hyperledger/besu-binaries/besu/22.7.4/besu-22.7.4.tar.gz / sha256: a60efc4d515ac94710bbc6d61a24f409b03fcfc02323bee2a2d75c883fc99dce

## 22.7.3

### Additions and Improvements
- Allow free gas networks in the London fee market [#4061](https://github.com/hyperledger/besu/issues/4061)
- Upgrade besu-native to 0.6.0 and use Blake2bf native implementation if available by default [#4264](https://github.com/hyperledger/besu/pull/4264)
- Resets engine QoS timer with every call to the engine API instead of only when ExchangeTransitionConfiguration is called [#4411](https://github.com/hyperledger/besu/issues/4411)
- ExchangeTransitionConfiguration mismatch will only submit a debug log not a warning anymore [#4411](https://github.com/hyperledger/besu/issues/4411)
- Upgrade besu-native to 0.6.1 and include linux arm64 build of bls12-381 [#4416](https://github.com/hyperledger/besu/pull/4416)
- Create a new flag on RocksDB (_--Xplugin-rocksdb-high-spec-enabled_) for high spec hardware to boost performance
- Transaction pool improvements to avoid filling the pool with not executable transactions, that could result in empty or semi-empty block proposals [#4425](https://github.com/hyperledger/besu/pull/4425)
- Limit Transaction pool consumption by sender to a configurable percentage of the pool size [#4417](https://github.com/hyperledger/besu/pull/4417)

### Bug Fixes
- Retry block creation if there is a transient error and we still have time, to mitigate empty block issue [#4407](https://github.com/hyperledger/besu/pull/4407)
- Fix StacklessClosedChannelException in Besu and resulted timeout errors in CL clients ([#4398](https://github.com/hyperledger/besu/issues/4398), [#4400](https://github.com/hyperledger/besu/issues/4400))
- Return JSON-RPC error code instead of INVALID in engine api when certain storage exceptions are encountered ([#4349](https://github.com/hyperledger/besu/issues/4349))

### Download links
- https://hyperledger.jfrog.io/artifactory/besu-binaries/besu/22.7.3/besu-22.7.3.tar.gz / sha256: `b0863fe2406cab57caf8a02f2bf02632cc5198622ac48b69bc63c128703bbd79`
- https://hyperledger.jfrog.io/artifactory/besu-binaries/besu/22.7.3/besu-22.7.3.zip / sha256: `368c6cb86119f8fe30bb12ab8c63b4d95a0fd8baf9c9414307a0a4033756b709`

## 22.7.2
### Besu 22.7.2 is a recommended release for the Merge and Mainnet users. 22.7.1 remains Merge-ready. This release provides additional robustness before the Merge with some fixes and improvements in sync, peering, and logging.

### Additions and Improvements
- Better management of jemalloc presence/absence in startup script [#4237](https://github.com/hyperledger/besu/pull/4237)
- Retry mechanism when getting a broadcasted block fail on all peers [#4271](https://github.com/hyperledger/besu/pull/4271)
- Filter out disconnected peers when fetching available peers [#4269](https://github.com/hyperledger/besu/pull/4269)
- Updated the default value of fast-sync-min-peers post merge [#4298](https://github.com/hyperledger/besu/pull/4298)
- Log imported block info post merge [#4310](https://github.com/hyperledger/besu/pull/4310)
- Transaction pool eviction by sender from tail of transaction list [#4327](https://github.com/hyperledger/besu/pull/4327)
- Transaction pool sender future nonce limits [#4336](https://github.com/hyperledger/besu/pull/4336)
- Pandas! Pandas now appear in 3 phases: The black bear and polar bear that are preparing? Those will appear when
your client has TTD configured (which is setup by default for mainnet), is in sync, and processing Proof of Work blocks. In the second phase you will see them powering up when the Terminal Total Difficulty block is added to the blockchain.
The final form of the Ethereum Panda will appear when the first finalized block is received from the Consensus Layer.

### Bug Fixes
- Accept wit/80 from Nethermind [#4279](https://github.com/hyperledger/besu/pull/4279)
- Properly shutdown the miner executor, to avoid waiting 30 seconds when stopping [#4353](https://github.com/hyperledger/besu/pull/4353)

### Download links
- https://hyperledger.jfrog.io/artifactory/besu-binaries/besu/22.7.2/besu-22.7.2.tar.gz / sha256: `8030a48f824c7bbc138b38a9e84e5531950bc16f6d21cda8b215232cce334214`
- https://hyperledger.jfrog.io/artifactory/besu-binaries/besu/22.7.2/besu-22.7.2.zip / sha256: `72653171b1ddd910e705fc6f616d7f1f4c120ef0d91718f0376f3ee5f2982c11`


## 22.7.1
### Merge Ready Release. Required update for The Merge on ethereum mainnet!
### Additions and Improvements
- Introduce a cap to reputation score increase [#4230](https://github.com/hyperledger/besu/pull/4230)
- Add experimental CLI option for `--Xp2p-peer-lower-bound` [#4200](https://github.com/hyperledger/besu/pull/4200)
- Improve pending blocks retrieval mechanism [#4227](https://github.com/hyperledger/besu/pull/4227)
- Set mainnet terminal total difficulty [#4260](https://github.com/hyperledger/besu/pull/4260)

### Bug Fixes
- Fixes off-by-one error for mainnet TTD fallback [#4223](https://github.com/hyperledger/besu/pull/4223)
- Fix off-by-one error in AbstractRetryingPeerTask [#4254](https://github.com/hyperledger/besu/pull/4254)
- Refactor and fix retrying get block switching peer [#4256](https://github.com/hyperledger/besu/pull/4256)
- Fix encoding of key (short hex) in eth_getProof [#4261](https://github.com/hyperledger/besu/pull/4261)
- Fix for post-merge networks fast-sync [#4224](https://github.com/hyperledger/besu/pull/4224), [#4276](https://github.com/hyperledger/besu/pull/4276)

### Download links
- https://hyperledger.jfrog.io/artifactory/besu-binaries/besu/22.7.1/besu-22.7.1.tar.gz / sha256: `7cca4c11e1d7525c172f2af9fbf456d134ada60e970d8b6abcfcd6c623b5dd36`
- https://hyperledger.jfrog.io/artifactory/besu-binaries/besu/22.7.1/besu-22.7.1.zip / sha256: `ba6e0b9b65ac36d041a5072392f119ff76e8e9f53a3d7b1e1a658ef1e4705d7a`



## 22.7.0

### Additions and Improvements
- Deprecation warning for Ropsten, Rinkeby, Kiln [#4173](https://github.com/hyperledger/besu/pull/4173)

### Bug Fixes

- Fixes previous known issue [#3890](https://github.com/hyperledger/besu/issues/3890)from RC3 requiring a restart post-merge to continue correct transaction handling.
- Stop producing stack traces when a get headers response only contains the range start header [#4189](https://github.com/hyperledger/besu/pull/4189)
- Upgrade Spotless to 6.8.0 [#4195](https://github.com/hyperledger/besu/pull/4195)
- Upgrade Gradle to 7.5 [#4196](https://github.com/hyperledger/besu/pull/4196)

### Download links
- https://hyperledger.jfrog.io/artifactory/besu-binaries/besu/22.7.0/besu-22.7.0.tar.gz / sha256: `af21104a880c37706b660aa816e1c38b2b3f603a97420ddcbc889324b71aa50e`
- https://hyperledger.jfrog.io/artifactory/besu-binaries/besu/22.7.0/besu-22.7.0.zip / sha256: `5b1586362e6e739c206c25224bb753a372bad70c0b22dbe091f9253024ebdc45`

## 22.7.0-RC3

### Known/Outstanding issues:
- Besu requires a restart post-merge to re-enable remote transaction processing [#3890](https://github.com/hyperledger/besu/issues/3890)

### Additions and Improvements
- Engine API: Change expiration time for JWT tokens to 60s [#4168](https://github.com/hyperledger/besu/pull/4168)
- Sepolia mergeNetSplit block [#4158](https://github.com/hyperledger/besu/pull/4158)
- Goerli TTD [#4160](https://github.com/hyperledger/besu/pull/4160)
- Several logging improvements

### Bug Fixes
- Allow to set any value for baseFeePerGas in the genesis file [#4177](https://github.com/hyperledger/besu/pull/4177)
- Fix for stack overflow when searching for TTD block [#4169](https://github.com/hyperledger/besu/pull/4169)
- Fix for chain stuck issue [#4175](https://github.com/hyperledger/besu/pull/4175)

### Download links
- https://hyperledger.jfrog.io/artifactory/besu-binaries/besu/22.7.0-RC3/besu-22.7.0-RC3.tar.gz / sha256: `6a1ee89c82db9fa782d34733d8a8c726670378bcb71befe013da48d7928490a6`
- https://hyperledger.jfrog.io/artifactory/besu-binaries/besu/22.7.0-RC3/besu-22.7.0-RC3.zip / sha256: `5de22445ab2a270cf33e1850cd28f1946442b7104738f0d1ac253a009c53414e`

## 22.7.0-RC2

### Additions and Improvements
- Add a block to the bad blocks if it did not descend from the terminal block [#4080](https://github.com/hyperledger/besu/pull/4080)
- Backward sync exception improvements [#4092](https://github.com/hyperledger/besu/pull/4092)
- Remove block header checks during backward sync, since they will be always performed during block import phase [#4098](https://github.com/hyperledger/besu/pull/4098)
- Optimize the backward sync retry strategy [#4095](https://github.com/hyperledger/besu/pull/4095)
- Add support for jemalloc library to better handle rocksdb memory consumption [#4126](https://github.com/hyperledger/besu/pull/4126)
- RocksDB configuration changes to improve performance. [#4132](https://github.com/hyperledger/besu/pull/4132)

### Bug Fixes
- Changed max message size in the p2p layer to 16.7MB from 10MB to improve peering performance [#4120](https://github.com/hyperledger/besu/pull/4120)
- Fixes for parent stateroot mismatch when using Bonsai storage mode (please report if you encounter this bug on this version) [#4094](https://github.com/hyperledger/besu/pull/4094)
- Above Bonsai related fixes have addressed situations where the event log was not indexed properly [#3921](https://github.com/hyperledger/besu/pull/3921)
- Fixes related to backward sync and reorgs [#4097](https://github.com/hyperledger/besu/pull/4097)
- Checkpoint sync with more merge friendly checkpoint blocks [#4085](https://github.com/hyperledger/besu/pull/4085)
- Fixes around RocksDB performance and memory usage [#4128](https://github.com/hyperledger/besu/pull/4128)
- Fix for RPC performance parallelization to improve RPC performance under heavy load [#3959](https://github.com/hyperledger/besu/pull/3959)
- Fix for post-Merge peering after PoW is removed in our logic for weighting peers [#4116](https://github.com/hyperledger/besu/pull/4116)
- Various logging changes to improve UX- Return the correct latest valid hash in case of bad block when calling engine methods [#4056](https://github.com/hyperledger/besu/pull/4056)
- Add a PoS block header rule to check that the current block is more recent than its parent [#4066](https://github.com/hyperledger/besu/pull/4066)
- Fixed a trie log layer issue on bonsai during reorg [#4069](https://github.com/hyperledger/besu/pull/4069)
- Fix transition protocol schedule to return the pre Merge schedule when reorg pre TTD [#4078](https://github.com/hyperledger/besu/pull/4078)
- Remove hash to sync from the queue only if the sync step succeeds [#4105](https://github.com/hyperledger/besu/pull/4105)
- The build process runs successfully even though the system language is not English [#4102](https://github.com/hyperledger/besu/pull/4102)
- Avoid starting or stopping the BlockPropagationManager more than once [#4122](https://github.com/hyperledger/besu/pull/4122)

### Download links
- https://hyperledger.jfrog.io/artifactory/besu-binaries/besu/22.7.0-RC2/besu-22.7.0-RC2.tar.gz / sha256: `befe15b893820c9c6451a74fd87b41f555ff28561494b3bebadd5da5c7ce25d3`
- https://hyperledger.jfrog.io/artifactory/besu-binaries/besu/22.7.0-RC2/besu-22.7.0-RC2.zip / sha256: `d56c340f5982b882fbecca2697ca72a5bbefe0e978d2d4504211f012e2242a81`

## 22.7.0-RC1

### Additions and Improvements
- Do not require a minimum block height when downloading headers or blocks [#3911](https://github.com/hyperledger/besu/pull/3911)
- When on PoS the head can be only be updated by ForkchoiceUpdate [#3994](https://github.com/hyperledger/besu/pull/3994)
- Version information available in metrics [#3997](https://github.com/hyperledger/besu/pull/3997)
- Add TTD and DNS to Sepolia config [#4024](https://github.com/hyperledger/besu/pull/4024)
- Return `type` with value `0x0` when serializing legacy transactions [#4027](https://github.com/hyperledger/besu/pull/4027)
- Ignore `ForkchoiceUpdate` if `newHead` is an ancestor of the chain head [#4055](https://github.com/hyperledger/besu/pull/4055)

### Bug Fixes
- Fixed a snapsync issue that can sometimes block the healing step [#3920](https://github.com/hyperledger/besu/pull/3920)
- Support free gas networks in the London fee market [#4003](https://github.com/hyperledger/besu/pull/4003)
- Limit the size of outgoing eth subprotocol messages.  [#4034](https://github.com/hyperledger/besu/pull/4034)
- Fixed a state root mismatch issue on bonsai that may appear occasionally [#4041](https://github.com/hyperledger/besu/pull/4041)

### Download links
- https://hyperledger.jfrog.io/artifactory/besu-binaries/besu/22.7.0-RC1/besu-22.7.0-RC1.tar.gz / sha256: `60ad8b53402beb62c24ad791799d9cfe444623a58f6f6cf1d0728459cb641e63`
- https://hyperledger.jfrog.io/artifactory/besu-binaries/besu/22.7.0-RC1/besu-22.7.0-RC1.zip / sha256: `7acfb3a73382bf70f6337e83cb7e9e472b4e5a9da88c5ed2fbd9e82fcf2046dc`

## 22.4.3

### Additions and Improvements
- \[EXPERIMENTAL\] Add checkpoint sync `--sync-mode="X_CHECKPOINT"` [#3849](https://github.com/hyperledger/besu/pull/3849)
- Support `finalized` and `safe` as tags for the block parameter in RPC APIs [#3950](https://github.com/hyperledger/besu/pull/3950)
- Added verification of payload attributes in ForkchoiceUpdated [#3837](https://github.com/hyperledger/besu/pull/3837)
- Add support for Gray Glacier hardfork [#3961](https://github.com/hyperledger/besu/issues/3961)

### Bug Fixes
- alias engine-rpc-port parameter with the former rpc param name [#3958](https://github.com/hyperledger/besu/pull/3958)

## 22.4.2

### Additions and Improvements
- Engine API Update: Replace deprecated INVALID_TERMINAL_BLOCK with INVALID last valid hash 0x0 [#3882](https://github.com/hyperledger/besu/pull/3882)
- Deprecate experimental merge flag and engine-rpc-enabled flag [#3875](https://github.com/hyperledger/besu/pull/3875)
- Update besu-native dependencies to 0.5.0 for linux arm64 support
- Update ropsten TTD to 100000000000000000000000

### Bug Fixes
- Stop backward sync if genesis block has been reached [#3869](https://github.com/hyperledger/besu/pull/3869)
- Allow to backward sync to request headers back to last finalized block if present or genesis [#3888](https://github.com/hyperledger/besu/pull/3888)

### Download link
- https://hyperledger.jfrog.io/artifactory/besu-binaries/besu/22.4.2/besu-22.4.2.zip / sha256: `e8e9eb7e3f544ecefeec863712fb8d3f6a569c9d70825a4ed2581c596db8fd45`
- https://hyperledger.jfrog.io/artifactory/besu-binaries/besu/22.4.2/besu-22.4.2.tar.gz / sha256: `9db0c37440cb56bcf671b8de13e0ecb6235171a497bdad91020b8c4a9dac2a27`

## 22.4.1

### Additions and Improvements
- GraphQL - allow null log topics in queries which match any topic [#3662](https://github.com/hyperledger/besu/pull/3662)
- multi-arch docker builds for amd64 and arm64 [#2954](https://github.com/hyperledger/besu/pull/2954)
- Filter Netty native lib errors likewise the pure Java implementation [#3807](https://github.com/hyperledger/besu/pull/3807)
- Add ropsten terminal total difficulty config [#3871](https://github.com/hyperledger/besu/pull/3871)

### Bug Fixes
- Stop the BlockPropagationManager when it receives the TTD reached event [#3809](https://github.com/hyperledger/besu/pull/3809)
- Correct getMixHashOrPrevRandao to return the value present in the block header [#3839](https://github.com/hyperledger/besu/pull/3839)

## 22.4.0

### Breaking Changes
- Version 22.4.x will be the last series to support Java 11. Version 22.7.0 will require Java 17 to build and run.
- In the Besu EVM Library all references to SHA3 have been renamed to the more accurate name Keccak256, including class names and comment. [#3749](https://github.com/hyperledger/besu/pull/3749)
- Removed the Gas object and replaced it with a primitive long [#3674](https://github.com/hyperledger/besu/pull/3674)
- Column family added for backward sync [#3638](https://github.com/hyperledger/besu/pull/3638)
  - Note that this added column family makes this a one-way upgrade. That is, once you upgrade your db to this version, you cannot roll back to a previous version of Besu.

### Bug Fixes
- Fix nullpointer on snapsync [#3773](https://github.com/hyperledger/besu/pull/3773)
- Introduce RocksDbSegmentIdentifier to avoid changing the storage plugin [#3755](https://github.com/hyperledger/besu/pull/3755)

## Download Links
- https://hyperledger.jfrog.io/artifactory/besu-binaries/besu/22.4.0/besu-22.4.0.zip / SHA256 d89e102a1941e70be31c176a6dd65cd5f3d69c4c
- https://hyperledger.jfrog.io/artifactory/besu-binaries/besu/22.4.0/besu-22.4.0.tar.gz / SHA256 868e38749dd40debe028624f8267f1fce7587010

## 22.4.0-RC2

### Breaking Changes
- In the Besu EVM Library all references to SHA3 have been renamed to the more accurate name Kecack256, including class names and comment. [#3749](https://github.com/hyperledger/besu/pull/3749)

### Additions and Improvements
- Onchain node permissioning
  - Log the enodeURL that was previously only throwing an IllegalStateException during the isPermitted check [#3697](https://github.com/hyperledger/besu/pull/3697),
  - Fail startup if node permissioning smart contract version does not match [#3765](https://github.com/hyperledger/besu/pull/3765)
- \[EXPERIMENTAL\] Add snapsync `--sync-mode="X_SNAP"` (only as client) [#3710](https://github.com/hyperledger/besu/pull/3710)
- Adapt Fast sync, and Snap sync, to use finalized block, from consensus layer, as pivot after the Merge [#3506](https://github.com/hyperledger/besu/issues/3506)
- Add IPC JSON-RPC interface (BSD/MacOS and Linux only) [#3695](https://github.com/hyperledger/besu/pull/3695)
- Column family added for backward sync [#3638](https://github.com/hyperledger/besu/pull/3638)
  - Note that this added column family makes this a one-way upgrade. That is, once you upgrade your db to this version, you cannot roll back to a previous version of Besu.

## Download Links
- https://hyperledger.jfrog.io/artifactory/besu-binaries/besu/22.4.0-RC2/besu-22.4.0-RC2.zip /  SHA256 5fa7f927c6717ebf503291c058815cd0c5fcfab13245d3b6beb66eb20cf7ac24
- https://hyperledger.jfrog.io/artifactory/besu-binaries/besu/22.4.0-RC2/besu-22.4.0-RC2.tar.gz / SHA256 1c4ecd17552cf5ebf120fc35dad753f45cb951ea0f817381feb2477ec0fff9c9

## 22.4.0-RC1

### Additions and Improvements
- Unit tests are now executed with JUnit5 [#3620](https://github.com/hyperledger/besu/pull/3620)
- Removed the Gas object and replaced it with a primitive long [#3674]

### Bug Fixes
- Flexible Privacy Precompile handles null payload ID [#3664](https://github.com/hyperledger/besu/pull/3664)
- Subcommand blocks import throws exception [#3646](https://github.com/hyperledger/besu/pull/3646)

## Download Links
- https://hyperledger.jfrog.io/artifactory/besu-binaries/besu/22.4.0-RC1/besu-22.4.0-RC1.zip / SHA256 0779082acc20a98eb810eb08778e0c0e1431046c07bc89019a2761fd1baa4c25
- https://hyperledger.jfrog.io/artifactory/besu-binaries/besu/22.4.0-RC1/besu-22.4.0-RC1.tar.gz / SHA256 15d8b0e335f962f95da46864109db9f28ed4f7bc351995b2b8db477c12b94860

## 22.1.3

### Breaking Changes
- Remove the experimental flag for bonsai tries CLI options `--data-storage-format` and `--bonsai-maximum-back-layers-to-load` [#3578](https://github.com/hyperledger/besu/pull/3578)
- Column family added for backward sync [#3532](https://github.com/hyperledger/besu/pull/3532)
  - Note that this added column family makes this a one-way upgrade. That is, once you upgrade your db to this version, you cannot roll back to a previous version of Besu.

### Deprecations
- `--tx-pool-hashes-max-size` is now deprecated and has no more effect, and it will be removed in a future release.

### Additions and Improvements
- Tune transaction synchronization parameter to adapt to mainnet traffic [#3610](https://github.com/hyperledger/besu/pull/3610)
- Improve eth/66 support [#3616](https://github.com/hyperledger/besu/pull/3616)
- Avoid reprocessing remote transactions already seen [#3626](https://github.com/hyperledger/besu/pull/3626)
- Upgraded jackson-databind dependency version [#3647](https://github.com/hyperledger/besu/pull/3647)

## Download Links
- https://hyperledger.jfrog.io/artifactory/besu-binaries/besu/22.1.3/besu-22.1.3.zip /  SHA256 9dafb80f2ec9ce8d732fd9e9894ca2455dd02418971c89cd6ccee94c53354d5d
- https://hyperledger.jfrog.io/artifactory/besu-binaries/besu/22.1.3/besu-22.1.3.tar.gz / SHA256 f9f8d37353aa4b5d12e87c08dd86328c1cffc591c6fc9e076c0f85a1d4663dfe

## 22.1.2

### Additions and Improvements
- Execution layer (The Merge):
  - Execution specific RPC endpoint [#3378](https://github.com/hyperledger/besu/issues/3378)
  - Adds JWT authentication to Engine APIs
  - Supports kiln V2.1 spec
- Tracing APIs
  - new API methods: trace_rawTransaction, trace_get, trace_callMany
  - added revertReason to trace APIs including: trace_transaction, trace_get, trace_call, trace_callMany, and trace_rawTransaction
- Allow mining beneficiary to transition at specific blocks for ibft2 and qbft consensus mechanisms.  [#3115](https://github.com/hyperledger/besu/issues/3115)
- Return richer information from the PrecompiledContract interface. [\#3546](https://github.com/hyperledger/besu/pull/3546)

### Bug Fixes
- Reject locally-sourced transactions below the minimum gas price when not mining. [#3397](https://github.com/hyperledger/besu/pull/3397)
- Fixed bug with contract address supplied to `debug_accountAt` [#3518](https://github.com/hyperledger/besu/pull/3518)

## Download Links
- https://hyperledger.jfrog.io/artifactory/besu-binaries/besu/22.1.2/besu-22.1.2.zip /  SHA256 1b26e3f8982c3a9dbabc72171f83f1cfe89eef84ead45b184ee9101f411c1251
- https://hyperledger.jfrog.io/artifactory/besu-binaries/besu/22.1.2/besu-22.1.2.tar.gz / SHA256 1eca9abddf351eaaf4e6eaa1b9536b8b4fd7d30a81d39f9d44ffeb198627ee7a

## 22.1.1

### Additions and Improvements
- Allow optional RPC methods that bypass authentication [#3382](https://github.com/hyperledger/besu/pull/3382)
- Execution layer (The Merge):
  - Extend block creation and mining to support The Merge [#3412](https://github.com/hyperledger/besu/pull/3412)
  - Backward sync [#3410](https://github.com/hyperledger/besu/pull/3410)
  - Extend validateAndProcessBlock to return an error message in case of failure, so it can be returned to the caller of ExecutePayload API [#3411](https://github.com/hyperledger/besu/pull/3411)
  - Persist latest finalized block [#2913](https://github.com/hyperledger/besu/issues/2913)
  - Add PostMergeContext, and stop syncing after the switch to PoS [#3453](https://github.com/hyperledger/besu/pull/3453)
  - Add header validation rules needed to validate The Merge blocks [#3454](https://github.com/hyperledger/besu/pull/3454)
  - Add core components: controller builder, protocol scheduler, coordinator, block creator and processor. [#3461](https://github.com/hyperledger/besu/pull/3461)
  - Execution specific RPC endpoint [#2914](https://github.com/hyperledger/besu/issues/2914), [#3350](https://github.com/hyperledger/besu/pull/3350)
- QBFT consensus algorithm is production ready

## Download Links
- https://hyperledger.jfrog.io/artifactory/besu-binaries/besu/22.1.1/besu-22.1.1.zip /  SHA256 cfff79e19e5f9a184d0b62886990698b77d019a0745ea63b5f9373870518173e
- https://hyperledger.jfrog.io/artifactory/besu-binaries/besu/22.1.1/besu-22.1.1.tar.gz / SHA256 51cc9d35215f977ac7338e5c611c60f225fd6a8c1c26f188e661624a039e83f3

## 22.1.0

### Breaking Changes
- Plugin API: BlockHeader.getBaseFee() method now returns an optional Wei instead of an optional Long [#3065](https://github.com/hyperledger/besu/issues/3065)
- Removed deprecated hash variable `protected volatile Hash hash;` which was used for private transactions [#3110](https://github.com/hyperledger/besu/pull/3110)

### Additions and Improvements
- Add support for additional JWT authentication algorithms [#3017](https://github.com/hyperledger/besu/pull/3017)
- Represent baseFee as Wei instead of long accordingly to the spec [#2785](https://github.com/hyperledger/besu/issues/2785)
- Implements [EIP-4399](https://eips.ethereum.org/EIPS/eip-4399) to repurpose DIFFICULTY opcode after the merge as a source of entropy from the Beacon chain. [#3081](https://github.com/hyperledger/besu/issues/3081)
- Re-order external services (e.g JsonRpcHttpService) to start before blocks start processing [#3118](https://github.com/hyperledger/besu/pull/3118)
- Stream JSON RPC responses to avoid creating big JSON strings in memory [#3076](https://github.com/hyperledger/besu/pull/3076)
- Ethereum Classic Mystique Hard Fork [#3256](https://github.com/hyperledger/besu/pull/3256)
- Genesis file parameter `blockperiodseconds` is validated as a positive integer on startup to prevent unexpected runtime behaviour [#3186](https://github.com/hyperledger/besu/pull/3186)
- Add option to require replay protection for locally submitted transactions [\#1975](https://github.com/hyperledger/besu/issues/1975)
- Update to block header validation for IBFT and QBFT to support London fork EIP-1559 [#3251](https://github.com/hyperledger/besu/pull/3251)
- Move into SLF4J as logging facade [#3285](https://github.com/hyperledger/besu/pull/3285)
- Changing the order in which we traverse the word state tree during fast sync. This should improve fast sync during subsequent pivot changes.[#3202](https://github.com/hyperledger/besu/pull/3202)
- Updated besu-native to version 0.4.3 [#3331](https://github.com/hyperledger/besu/pull/3331)
- Refactor synchronizer to asynchronously retrieve blocks from peers, and to change peer when retrying to get a block. [#3326](https://github.com/hyperledger/besu/pull/3326)
- Disable RocksDB TTL compactions [#3356](https://github.com/hyperledger/besu/pull/3356)
- add a websocket frame size configuration CLI parameter [#3386](https://github.com/hyperledger/besu/pull/3386)
- Add `--ec-curve` parameter to export/export-address public-key subcommands [#3333](https://github.com/hyperledger/besu/pull/3333)

### Bug Fixes
- Change the base docker image from Debian Buster to Ubuntu 20.04 [#3171](https://github.com/hyperledger/besu/issues/3171) fixes [#3045](https://github.com/hyperledger/besu/issues/3045)
- Make 'to' field optional in eth_call method according to the spec [#3177](https://github.com/hyperledger/besu/pull/3177)
- Update to log4j 2.17.1. Resolves potential vulnerability only exploitable when using custom log4j configurations that are writable by untrusted users.
- Fix regression on cors-origin star value
- Fix for ethFeeHistory accepting hex values for blockCount
- Fix a sync issue, when the chain downloader incorrectly shutdown when a task in the pipeline is cancelled. [#3319](https://github.com/hyperledger/besu/pull/3319)
- add a websocket frame size configuration CLI parameter [3368][https://github.com/hyperledger/besu/pull/3379]
- Prevent node from peering to itself [#3342](https://github.com/hyperledger/besu/pull/3342)
- Fix an `IndexOutOfBoundsException` exception when getting block from peers. [#3304](https://github.com/hyperledger/besu/issues/3304)
- Handle legacy eth64 without throwing null pointer exceptions [#3343](https://github.com/hyperledger/besu/pull/3343)

### Download Links
- https://hyperledger.jfrog.io/artifactory/besu-binaries/besu/22.1.0/besu-22.1.0.tar.gz \ SHA256 232bd7f274691ca14c26289fdc289d3fcdf69426dd96e2fa1601f4d079645c2f
- https://hyperledger.jfrog.io/artifactory/besu-binaries/besu/22.1.0/besu-22.1.0.zip \ SHA256 1b701ff5b647b64aff3d73d6f1fe3fdf73f14adbe31504011eff1660ab56ad2b

## 21.10.9

### Bug Fixes
- Fix regression on cors-origin star value
- Fix for ethFeeHistory accepting hex values for blockCount

 **Full Changelog**: https://github.com/hyperledger/besu/compare/21.10.8...21.10.9

[besu-21.10.9.tar.gz](https://hyperledger.jfrog.io/artifactory/besu-binaries/besu/21.10.9/besu-21.10.9.tar.gz) a4b85ba72ee73017303e4b2f0fdde84a87d376c2c17fdcebfa4e34680f52fc71
[besu-21.10.9.zip](https://hyperledger.jfrog.io/artifactory/besu-binaries/besu/21.10.9/besu-21.10.9.zip) c3ba3f07340fa80064ba7c06f2c0ec081184e000f9a925d132084352d0665ef9

## 21.10.8

### Additions and Improvements
- Ethereum Classic Mystique Hard Fork [#3256](https://github.com/hyperledger/besu/pull/3256)

### Download Links
https://hyperledger.jfrog.io/artifactory/besu-binaries/besu/21.10.8/besu-21.10.8.tar.gz \ SHA256 d325e2e36bc38a707a9eebf92068f5021606a8c6b6464bb4b4d59008ef8014fc
https://hyperledger.jfrog.io/artifactory/besu-binaries/besu/21.10.8/besu-21.10.8.zip \ SHA256 a91da1e82fb378e16437327bba56dd299aafdb0614ba528167a1dae85440c5af

## 21.10.7

### Bug Fixes
- Update dependencies (including vert.x, kubernetes client-java, okhttp, commons-codec)

### Additions and Improvements
- Add support for additional JWT authentication algorithms [#3017](https://github.com/hyperledger/besu/pull/3017)
- Remove Orion ATs

### Download Links
https://hyperledger.jfrog.io/artifactory/besu-binaries/besu/21.10.7/besu-21.10.7.tar.gz \ SHA256 94cee804fcaea366c9575380ef0e30ed04bf2fc7451190a94887f14c07f301ff
https://hyperledger.jfrog.io/artifactory/besu-binaries/besu/21.10.7/besu-21.10.7.zip \ SHA256 faf1ebfb20aa6171aa6ea98d7653339272567c318711d11e350471b5bba62c00

## 21.10.6

### Bug Fixes
- Update log4j to 2.17.1

### Download Links
https://hyperledger.jfrog.io/artifactory/besu-binaries/besu/21.10.6/besu-21.10.6.tar.gz \ SHA256 ef579490031dd4eb3704b4041e352cfb2e7e787fcff7506b69ef88843d4e1220
https://hyperledger.jfrog.io/artifactory/besu-binaries/besu/21.10.6/besu-21.10.6.zip \ SHA256 0fdda65bc993905daa14824840724d0b74e3f16f771f5726f5307f6d9575a719

## 21.10.5

### Bug Fixes
- Update log4j to 2.17.0

### Download Links
https://hyperledger.jfrog.io/artifactory/besu-binaries/besu/21.10.5/besu-21.10.5.tar.gz \ SHA256 0d1b6ed8f3e1325ad0d4acabad63c192385e6dcbefe40dc6b647e8ad106445a8
https://hyperledger.jfrog.io/artifactory/besu-binaries/besu/21.10.5/besu-21.10.5.zip \ SHA256 a1689a8a65c4c6f633b686983a6a1653e7ac86e742ad2ec6351176482d6e0c57

## 21.10.4

### Bug Fixes
- Update log4j to 2.16.0.
- Change the base docker image from Debian Buster to Ubuntu 20.04 [#3171](https://github.com/hyperledger/besu/issues/3171) fixes [#3045](https://github.com/hyperledger/besu/issues/3045)

### Download links
This release is not recommended for production use.

## 21.10.3

### Additions and Improvements
- Updated log4j to 2.15.0 and disabled JNDI message format lookups to improve security.
- Represent baseFee as Wei instead of long accordingly to the spec [#2785](https://github.com/hyperledger/besu/issues/2785)
- Adding support of the NO_COLOR environment variable as described in the [NO_COLOR](https://no-color.org/) standard [#3085](https://github.com/hyperledger/besu/pull/3085)
- Add `privx_findFlexiblePrivacyGroup` RPC Method, `privx_findOnchainPrivacyGroup` will be removed in a future release [#3075](https://github.com/hyperledger/besu/pull/3075)
- The invalid value is now shown when `--bootnodes` cannot parse an item to make it easier to identify which option is invalid.
- Adding two new options to be able to specify desired TLS protocol version and Java cipher suites [#3105](https://github.com/hyperledger/besu/pull/3105)
- Implements [EIP-4399](https://eips.ethereum.org/EIPS/eip-4399) to repurpose DIFFICULTY opcode after the merge as a source of entropy from the Beacon chain. [#3081](https://github.com/hyperledger/besu/issues/3081)

### Bug Fixes
- Change the base docker image from Debian Buster to Ubuntu 20.04 [#3171](https://github.com/hyperledger/besu/issues/3171) fixes [#3045](https://github.com/hyperledger/besu/issues/3045)

### Download Link
This release is not recommended for production use.

## 21.10.2

### Additions and Improvements
- Add discovery options to genesis file [#2944](https://github.com/hyperledger/besu/pull/2944)
- Add validate-config subcommand to perform basic syntax validation of TOML config [#2994](https://github.com/hyperledger/besu/pull/2994)
- Updated Sepolia Nodes [#3034](https://github.com/hyperledger/besu/pull/3034) [#3035](https://github.com/hyperledger/besu/pull/3035)

### Bug Fixes
- Reduce shift calculations to shifts that may have an actual result. [#3039](https://github.com/hyperledger/besu/pull/3039)
- DNS Discovery daemon wasn't started [#3033](https://github.com/hyperledger/besu/pull/3033)

### Download Link
This release is not recommended for production use.

## 21.10.1

### Additions and Improvements
- Add CLI autocomplete scripts. [#2854](https://github.com/hyperledger/besu/pull/2854)
- Add support for PKCS11 keystore on PKI Block Creation. [#2865](https://github.com/hyperledger/besu/pull/2865)
- Optimize EVM Memory for MLOAD Operations [#2917](https://github.com/hyperledger/besu/pull/2917)
- Upgrade CircleCI OpenJDK docker image to version 11.0.12. [#2928](https://github.com/hyperledger/besu/pull/2928)
- Update JDK 11 to latest version in Besu Docker images. [#2925](https://github.com/hyperledger/besu/pull/2925)
- Add Sepolia proof-of-work testnet configurations [#2920](https://github.com/hyperledger/besu/pull/2920)
- Allow block period to be configured for IBFT2 and QBFT using transitions [#2902](https://github.com/hyperledger/besu/pull/2902)
- Add support for binary messages (0x02) for websocket. [#2980](https://github.com/hyperledger/besu/pull/2980)

### Bug Fixes
- Do not change the sender balance, but set gas fee to zero, when simulating a transaction without enforcing balance checks. [#2454](https://github.com/hyperledger/besu/pull/2454)
- Ensure genesis block has the default base fee if london is at block 0 [#2920](https://github.com/hyperledger/besu/pull/2920)
- Fixes the exit condition for loading a BonsaiPersistedWorldState for a sibling block of the last one persisted [#2967](https://github.com/hyperledger/besu/pull/2967)

### Early Access Features
- Enable plugins to expose custom JSON-RPC / WebSocket methods [#1317](https://github.com/hyperledger/besu/issues/1317)

### Download Link
This release is not recommended for production use.

## 21.10.0

### Additions and Improvements
- The EVM has been factored out into a standalone module, suitable for inclusion as a library. [#2790](https://github.com/hyperledger/besu/pull/2790)
- Low level performance improvements changes to cut worst-case EVM performance in half. [#2796](https://github.com/hyperledger/besu/pull/2796)
- Migrate `ExceptionalHaltReason` from an enum to an interface to allow downstream users of the EVM to add new exceptional halt reasons. [#2810](https://github.com/hyperledger/besu/pull/2810)
- reduces need for JUMPDEST analysis via caching [#2607](https://github.com/hyperledger/besu/pull/2821)
- Add support for custom private key file for public-key export and public-key export-address commands [#2801](https://github.com/hyperledger/besu/pull/2801)
- Add CLI autocomplete scripts. [#2854](https://github.com/hyperledger/besu/pull/2854)
- Added support for PKCS11 keystore on PKI Block Creation. [#2865](https://github.com/hyperledger/besu/pull/2865)
- add support for ArrowGlacier hardfork [#2943](https://github.com/hyperledger/besu/issues/2943)

### Bug Fixes
- Allow BESU_CONFIG_FILE environment to specify TOML file [#2455](https://github.com/hyperledger/besu/issues/2455)
- Fix bug with private contracts not able to call public contracts that call public contracts [#2816](https://github.com/hyperledger/besu/pull/2816)
- Fixes the exit condition for loading a BonsaiPersistedWorldState for a sibling block of the last one persisted [#2967](https://github.com/hyperledger/besu/pull/2967)
- Fixes bonsai getMutable regression affecting fast-sync [#2934](https://github.com/hyperledger/besu/pull/2934)
- Regression in RC1 involving LogOperation and frame memory overwrites [#2908](https://github.com/hyperledger/besu/pull/2908)
- Allow `eth_call` and `eth_estimateGas` to accept contract address as sender. [#2891](https://github.com/hyperledger/besu/pull/2891)

### Early Access Features
- Enable plugins to expose custom JSON-RPC / WebSocket methods [#1317](https://github.com/hyperledger/besu/issues/1317)

### Download Link
This release is not recommended for production use. \
SHA256: 71374454753c2ee595f4f34dc6913f731818d50150accbc98088aace313c6935

## 21.10.0-RC4

### Additions and Improvements

### Bug Fixes
- Fixes the exit condition for loading a BonsaiPersistedWorldState for a sibling block of the last one persisted [#2967](https://github.com/hyperledger/besu/pull/2967)
- Fixes bonsai getMutable regression affecting fast-sync [#2934](https://github.com/hyperledger/besu/pull/2934)

### Early Access Features
### Download Link
This release is not recommended for production use. \
SHA256: b16e15764b8bc06c5c3f9f19bc8b99fa48e7894aa5a6ccdad65da49bbf564793

## 21.10.0-RC3

### Bug Fixes
- Regression in RC1 involving LogOperation and frame memory overwrites [#2908](https://github.com/hyperledger/besu/pull/2908)
- Allow `eth_call` and `eth_estimateGas` to accept contract address as sender. [#2891](https://github.com/hyperledger/besu/pull/2891)
- Fix Concurrency issues in Ethpeers. [#2896](https://github.com/hyperledger/besu/pull/2896)

### Download
This release is not recommended for production use. \
SHA256: 3d4857589336717bf5e4e5ef711b9a7f3bc46b49e1cf5b3b6574a00ccc6eda94

## 21.10.0-RC1/RC2
### Additions and Improvements
- The EVM has been factored out into a standalone module, suitable for inclusion as a library. [#2790](https://github.com/hyperledger/besu/pull/2790)
- Low level performance improvements changes to cut worst-case EVM performance in half. [#2796](https://github.com/hyperledger/besu/pull/2796)
- Migrate `ExceptionalHaltReason` from an enum to an interface to allow downstream users of the EVM to add new exceptional halt reasons. [#2810](https://github.com/hyperledger/besu/pull/2810)
- reduces need for JUMPDEST analysis via caching [#2607](https://github.com/hyperledger/besu/pull/2821)
- Add support for custom private key file for public-key export and public-key export-address commands [#2801](https://github.com/hyperledger/besu/pull/2801)

### Bug Fixes
- Allow BESU_CONFIG_FILE environment to specify TOML file [#2455](https://github.com/hyperledger/besu/issues/2455)
- Fix bug with private contracts not able to call public contracts that call public contracts [#2816](https://github.com/hyperledger/besu/pull/2816)

### Early Access Features

### Download
This release is not recommended for production use. \
SHA256: 536612e5e4d7a5e7a582f729f01ba591ba68cc389e8379fea3571ed85322ff51


## 21.7.4
### Additions and Improvements
- Upgrade Gradle to 7.2, which supports building with Java 17 [#2761](https://github.com/hyperledger/besu/pull/2376)

### Bug Fixes
- Set an idle timeout for metrics connections, to clean up ports when no longer used [\#2748](https://github.com/hyperledger/besu/pull/2748)
- Onchain privacy groups can be unlocked after being locked without having to add a participant [\#2693](https://github.com/hyperledger/besu/pull/2693)
- Update Gas Schedule for Ethereum Classic [#2746](https://github.com/hyperledger/besu/pull/2746)

### Early Access Features
- \[EXPERIMENTAL\] Added support for QBFT with PKI-backed Block Creation. [#2647](https://github.com/hyperledger/besu/issues/2647)
- \[EXPERIMENTAL\] Added support for QBFT to use retrieve validators from a smart contract [#2574](https://github.com/hyperledger/besu/pull/2574)

### Download Link
https://hyperledger.jfrog.io/native/besu-binaries/besu/21.7.4/besu-21.7.4.zip \
SHA256: 778d3c42851db11fec9171f77b22662f2baeb9b2ce913d7cfaaf1042ec19b7f9

## 21.7.3
### Additions and Improvements
- Migration to Apache Tuweni 2.0 [\#2376](https://github.com/hyperledger/besu/pull/2376)
- \[EXPERIMENTAL\] Added support for DevP2P-over-TLS [#2536](https://github.com/hyperledger/besu/pull/2536)
- `eth_getWork`, `eth_submitWork` support over the Stratum port [#2581](https://github.com/hyperledger/besu/pull/2581)
- Stratum metrics [#2583](https://github.com/hyperledger/besu/pull/2583)
- Support for mining ommers [#2576](https://github.com/hyperledger/besu/pull/2576)
- Updated onchain permissioning to validate permissions on transaction submission [\#2595](https://github.com/hyperledger/besu/pull/2595)
- Removed deprecated CLI option `--privacy-precompiled-address` [#2605](https://github.com/hyperledger/besu/pull/2605)
- Removed code supporting EIP-1702. [#2657](https://github.com/hyperledger/besu/pull/2657)
- A native library was added for the alternative signature algorithm secp256r1, which will be used by default [#2630](https://github.com/hyperledger/besu/pull/2630)
- The command line option --Xsecp-native-enabled was added as an alias for --Xsecp256k1-native-enabled [#2630](https://github.com/hyperledger/besu/pull/2630)
- Added Labelled gauges for metrics [#2646](https://github.com/hyperledger/besu/pull/2646)
- support for `eth/66` networking protocol [#2365](https://github.com/hyperledger/besu/pull/2365)
- update RPC methods for post london 1559 transaction [#2535](https://github.com/hyperledger/besu/pull/2535)
- \[EXPERIMENTAL\] Added support for using DNS host name in place of IP address in onchain node permissioning rules [#2667](https://github.com/hyperledger/besu/pull/2667)
- Implement EIP-3607 Reject transactions from senders with deployed code. [#2676](https://github.com/hyperledger/besu/pull/2676)
- Ignore all unknown fields when supplied to eth_estimateGas or eth_call. [\#2690](https://github.com/hyperledger/besu/pull/2690)

### Bug Fixes
- Consider effective price and effective priority fee in transaction replacement rules [\#2529](https://github.com/hyperledger/besu/issues/2529)
- GetTransactionCount should return the latest transaction count if it is greater than the transaction pool [\#2633](https://github.com/hyperledger/besu/pull/2633)

### Early Access Features

## 21.7.2

### Additions and Improvements
This release contains improvements and bugfixes for optimum compatibility with other London client versions.

## Bug Fixes
- hotfix for private transaction identification for mainnet transactions [#2609](https://github.com/hyperledger/besu/pull/2609)

## Download Link
https://hyperledger.jfrog.io/artifactory/besu-binaries/besu/21.7.2/besu-21.7.2.zip \
db47fd9ba33b36436ed6798d2474f7621c733353fd04f49d6defffd12e3b6e14


## 21.7.1

### Additions and Improvements
- `priv_call` now uses NO_TRACING OperationTracer implementation which improves memory usage [\#2482](https://github.com/hyperledger/besu/pull/2482)
- Ping and Pong messages now support ENR encoding as scalars or bytes [\#2512](https://github.com/hyperledger/besu/pull/2512)

### Download Link
https://hyperledger.jfrog.io/artifactory/besu-binaries/besu/21.7.1/besu-21.7.1.zip \
sha256sum 83fc44e39a710a95d8b6cbbbf04010dea76122bafcc633a993cd15304905a402

## 21.7.0

### Additions and Improvements
This release contains the activation blocks for London across all supported testnets. They are:
  * Ropsten 10_499_401 (24 Jun 2021)
  * Goerli 5_062_605 (30 Jun 2021)
  * Rinkeby 8_897_988 (7 Jul 2021)
  * Mainnet 12_965_000 (4 Aug 2021)
- eip-1559 changes: accept transactions which have maxFeePerGas below current baseFee [\#2374](https://github.com/hyperledger/besu/pull/2374)
- Introduced transitions for IBFT2 block rewards [\#1977](https://github.com/hyperledger/besu/pull/1977)
- Change Ethstats's status from experimental feature to stable. [\#2405](https://github.com/hyperledger/besu/pull/2405)
- Fixed disabling of native libraries for secp256k1 and altBn128. [\#2163](https://github.com/hyperledger/besu/pull/2163)
- eth_feeHistory API for wallet providers [\#2466](https://github.com/hyperledger/besu/pull/2466)

### Bug Fixes
- Ibft2 could create invalid RoundChange messages in some circumstances containing duplicate prepares [\#2449](https://github.com/hyperledger/besu/pull/2449)
- Updated `eth_sendRawTransaction` to return an error when maxPriorityFeePerGas exceeds maxFeePerGas [\#2424](https://github.com/hyperledger/besu/pull/2424)
- Fixed NoSuchElementException with EIP1559 transaction receipts when using eth_getTransactionReceipt [\#2477](https://github.com/hyperledger/besu/pull/2477)

### Early Access Features
- QBFT is a Byzantine Fault Tolerant consensus algorithm, building on the capabilities of IBFT and IBFT 2.0. It aims to provide performance improvements in cases of excess round change, and provides interoperability with other EEA compliant clients, such as GoQuorum.
  - Note: QBFT currently only supports new networks. Existing networks using IBFT2.0 cannot migrate to QBFT. This will become available in a future release.
  - Note: QBFT is an early access feature pending community feedback. Please make use of QBFT in new development networks and reach out in case of issues or concerns
- GoQuorum-compatible privacy. This mode uses Tessera and is interoperable with GoQuorum.
  - Note: GoQuorum-compatible privacy is an early access feature pending community feedback.

### Download Link
https://hyperledger.jfrog.io/artifactory/besu-binaries/besu/21.7.0/besu-21.7.0.zip
sha256sum 389465fdcc2cc5e5007a02dc2b8a2c43d577198867316bc5cc4392803ed71034

## 21.7.0-RC2

### Additions and Improvements
- eth_feeHistory API for wallet providers [\#2466](https://github.com/hyperledger/besu/pull/2466)
### Bug Fixes
- Ibft2 could create invalid RoundChange messages in some circumstances containing duplicate prepares [\#2449](https://github.com/hyperledger/besu/pull/2449)

## Download Link
https://hyperledger.jfrog.io/artifactory/besu-binaries/besu/21.7.0-RC2/besu-21.7.0-RC2.zip
sha256sum 7bc97c359386cad84d449f786dc0a8ed8728616b6704ce473c63f1d94af3a9ef


## 21.7.0-RC1

### Additions and Improvements
- eip-1559 changes: accept transactions which have maxFeePerGas below current baseFee [\#2374](https://github.com/hyperledger/besu/pull/2374)
- Introduced transitions for IBFT2 block rewards [\#1977](https://github.com/hyperledger/besu/pull/1977)
- Change Ethstats's status from experimental feature to stable. [\#2405](https://github.com/hyperledger/besu/pull/2405)
- Fixed disabling of native libraries for secp256k1 and altBn128. [\#2163](https://github.com/hyperledger/besu/pull/2163)


### Bug Fixes

- Updated `eth_sendRawTransaction` to return an error when maxPriorityFeePerGas exceeds maxFeePerGas [\#2424](https://github.com/hyperledger/besu/pull/2424)

### Early Access Features
This release contains the activation blocks for London across all supported testnets. They are:
  * Ropsten 10_499_401 (24 Jun 2021)
  * Goerli 5_062_605 (30 Jun 2021)
  * Rinkeby 8_897_988 (7 Jul 2021)

## Download Link
https://hyperledger.jfrog.io/artifactory/besu-binaries/besu/21.7.0-RC1/besu-21.7.0-RC1.zip
sha256sum fc959646af65a0e267fc4d695e0af7e87331d774e6e8e890f5cc391549ed175a

## 21.1.7

## Privacy users - Orion Project Deprecation
Tessera is now the recommended Private Transaction Manager for Hyperledger Besu.

Now that all primary Orion functionality has been merged into Tessera, Orion is being deprecated.
We encourage all users with active projects to use the provided migration instructions,
documented [here](https://docs.orion.consensys.net/en/latest/Tutorials/Migrating-from-Orion-to-Tessera/).

We will continue to support Orion users until 30th November 2021. If you have any questions or
concerns, please reach out to the ConsenSys protocol engineering team in the
[#orion channel on Discord](https://discord.gg/hYpHRjK) or by [email](mailto:quorum@consensys.net).


### Additions and Improvements
* Upgrade OpenTelemetry to 1.2.0. [\#2313](https://github.com/hyperledger/besu/pull/2313)

* Ethereum Classic Magneto Hard Fork [\#2315](https://github.com/hyperledger/besu/pull/2315)

* Added support for the upcoming CALAVERAS ephemeral testnet and removed the configuration for the deprecated BAIKAL ephemeral testnet. [\#2343](https://github.com/hyperledger/besu/pull/2343)

### Bug Fixes
* Fix invalid transfer values with the tracing API specifically for CALL operation [\#2319](https://github.com/hyperledger/besu/pull/2319)

### Early Access Features

#### Previously identified known issues

- Fixed issue in discv5 where nonce was incorrectly reused. [\#2075](https://github.com/hyperledger/besu/pull/2075)
- Fixed issues in debug_standardTraceBadBlockToFile and debug_standardTraceBlockToFile. [\#2120](https://github.com/hyperledger/besu/pull/2120)
- Fixed invalid error code in several JSON RPC methods when the requested block is not in the range. [\#2138](https://github.com/hyperledger/besu/pull/2138)

## Download Link
https://hyperledger.jfrog.io/artifactory/besu-binaries/besu/21.1.7/besu-21.1.7.zip

sha256: f415c9b67d26819caeb9940324b2b1b9ce6e872c9181052739438545e84e2531


## 21.1.6

### Additions and Improvements

* Added support for the upcoming BAIKAL ephemeral testnet and removed the configuration for the deprecated YOLOv3 ephemeral testnet. [\#2237](https://github.com/hyperledger/besu/pull/2237)
* Implemented [EIP-3541](https://eips.ethereum.org/EIPS/eip-3541): Reject new contracts starting with the 0xEF byte [\#2243](https://github.com/hyperledger/besu/pull/2243)
* Implemented [EIP-3529](https://eips.ethereum.org/EIPS/eip-3529): Reduction in refunds [\#2238](https://github.com/hyperledger/besu/pull/2238)
* Implemented [EIP-3554](https://eips.ethereum.org/EIPS/eip-3554): Difficulty Bomb Delay [\#2289](https://github.com/hyperledger/besu/pull/2289)
* \[EXPERIMENTAL\] Added support for secp256r1 keys. [#2008](https://github.com/hyperledger/besu/pull/2008)

### Bug Fixes

- Added ACCESS_LIST transactions to the list of transactions using legacy gas pricing for 1559 [\#2239](https://github.com/hyperledger/besu/pull/2239)
- Reduced logging level of public key decoding failure of malformed packets. [\#2143](https://github.com/hyperledger/besu/pull/2143)
- Add 1559 parameters to json-rpc responses.  [\#2222](https://github.com/hyperledger/besu/pull/2222)

### Early Access Features

#### Previously identified known issues

- Fixed issue in discv5 where nonce was incorrectly reused. [\#2075](https://github.com/hyperledger/besu/pull/2075)
- Fixed issues in debug_standardTraceBadBlockToFile and debug_standardTraceBlockToFile. [\#2120](https://github.com/hyperledger/besu/pull/2120)
- Fixed invalid error code in several JSON RPC methods when the requested block is not in the range. [\#2138](https://github.com/hyperledger/besu/pull/2138)

## Download Link
https://hyperledger.jfrog.io/artifactory/besu-binaries/besu/21.1.6/besu-21.1.6.zip

sha256: 3952c69a32bb390ec84ccf4c2c3eb600ea3696af9a05914985d10e1632ef8488

## 21.1.5

### Additions and Improvements

- Ignore `nonce` when supplied to eth_estimateGas or eth_call. [\#2133](https://github.com/hyperledger/besu/pull/2133)
- Ignore `privateFor` for tx estimation. [\#2160](https://github.com/hyperledger/besu/pull/2160)

### Bug Fixes

- Fixed `NullPointerException` when crossing network upgrade blocks when peer discovery is disabled. [\#2140](https://github.com/hyperledger/besu/pull/2140)

### Early Access Features

#### Previously identified known issues

- Fixed issue in discv5 where nonce was incorrectly reused. [\#2075](https://github.com/hyperledger/besu/pull/2075)
- Fixed issues in debug_standardTraceBadBlockToFile and debug_standardTraceBlockToFile. [\#2120](https://github.com/hyperledger/besu/pull/2120)

## Download Link
https://hyperledger.jfrog.io/artifactory/besu-binaries/besu/21.1.5/besu-21.1.5.zip

sha256: edd78fcc772cfa97d11d8ee7b5766e6fac4b31b582f940838a292f2aeb204777

## 21.1.4

### Additions and Improvements

- Adds `--discovery-dns-url` CLI command [\#2088](https://github.com/hyperledger/besu/pull/2088)

### Bug Fixes

- Fixed issue in discv5 where nonce was incorrectly reused. [\#2075](https://github.com/hyperledger/besu/pull/2075)
- Fixed issues in debug_standardTraceBadBlockToFile and debug_standardTraceBlockToFile. [\#2120](https://github.com/hyperledger/besu/pull/2120)

### Early Access Features

#### Previously identified known issues

- [Fast sync when running Besu on cloud providers](KNOWN_ISSUES.md#fast-sync-when-running-besu-on-cloud-providers)
- [Privacy users with private transactions created using v1.3.4 or earlier](KNOWN_ISSUES.md#privacy-users-with-private-transactions-created-using-v134-or-earlier)

## Download Link
https://hyperledger.jfrog.io/artifactory/besu-binaries/besu/21.1.4/besu-21.1.4.zip
58ae55b492680d92aeccfbed477e8b9c25ccc1a97cca71895e27448d754a7d8b

## 21.1.3

### Additions and Improvements
* Increase node diversity when downloading blocks [\#2033](https://github.com/hyperledger/besu/pull/2033)

### Bug Fixes
* Ethereum Node Records are now dynamically recalculated when we pass network upgrade blocks. This allows for better peering through transitions without needing to restart the node. [\#1998](https://github.com/hyperledger/besu/pull/1998)


### Early Access Features

#### Previously identified known issues

- [Fast sync when running Besu on cloud providers](KNOWN_ISSUES.md#fast-sync-when-running-besu-on-cloud-providers)
- [Privacy users with private transactions created using v1.3.4 or earlier](KNOWN_ISSUES.md#privacy-users-with-private-transactions-created-using-v134-or-earlier)

### Download link
https://hyperledger.jfrog.io/artifactory/besu-binaries/besu/21.1.3/besu-21.1.3.zip
38893cae225e5c53036d06adbeccc30aeb86ef08c543fb742941a8c618485c8a

## 21.1.2

### Berlin Network Upgrade

### Important note: the 21.1.1 release contains an outdated version of the Berlin network upgrade. If you are using Besu on public Ethereum networks, you must upgrade to 21.1.2.

This release contains the activation blocks for Berlin across all supported testnets and the Ethereum mainnet. They are:
  * Ropsten 9_812_189 (10 Mar 2021)
  * Goerli 4_460_644 (17 Mar 2021)
  * Rinkeby 8_290_928 (24 Mar 2021)
  * Ethereum 12_244_000 (14 Apr 2021)


### Additions and Improvements
- Added option to set a limit for JSON-RPC connections
  * HTTP connections `--rpc-http-max-active-connections` [\#1996](https://github.com/hyperledger/besu/pull/1996)
  * WS connections `--rpc-ws-max-active-connections` [\#2006](https://github.com/hyperledger/besu/pull/2006)
- Added ASTOR testnet ETC support [\#2017](https://github.com/hyperledger/besu/pull/2017)
### Bug Fixes
* Don't Register BLS12 precompiles for Berlin [\#2015](https://github.com/hyperledger/besu/pull/2015)

#### Previously identified known issues

- [Fast sync when running Besu on cloud providers](KNOWN_ISSUES.md#fast-sync-when-running-besu-on-cloud-providers)
- [Privacy users with private transactions created using v1.3.4 or earlier](KNOWN_ISSUES.md#privacy-users-with-private-transactions-created-using-v134-or-earlier)

### Download link
https://hyperledger.jfrog.io/artifactory/besu-binaries/besu/21.1.2/besu-21.1.2.zip
02f4b6622756b77fed814d8c1bbf986c6178d8f5adb9d61076e061124c3d12aa

## 21.1.1

### Berlin Network Upgrade

### Important note: this release contains an outdated version of the Berlin network upgrade. If you are using Besu on public Ethereum networks, you must upgrade to 21.1.2.

This release contains the activation blocks for Berlin across all supported testnets and the Ethereum mainnet. They are:
  * Ropsten 9_812_189 (10 Mar 2021)
  * Goerli 4_460_644 (17 Mar 2021)
  * Rinkeby 8_290_928 (24 Mar 2021)
  * Ethereum 12_244_000 (14 Apr 2021)

### Additions and Improvements
* Removed EIP-2315 from the Berlin network upgrade [\#1983](https://github.com/hyperledger/besu/pull/1983)
* Added `besu_transaction_pool_transactions` to the reported metrics, counting the mempool size [\#1869](https://github.com/hyperledger/besu/pull/1869)
* Distributions and maven artifacts have been moved off of bintray [\#1886](https://github.com/hyperledger/besu/pull/1886)
* admin_peers json RPC response now includes the remote nodes enode URL
* add support for keccak mining and a ecip1049_dev network [\#1882](https://github.com/hyperledger/besu/pull/1882)
### Bug Fixes
* Fixed incorrect `groupId` in published maven pom files.
* Fixed GraphQL response for missing account, return empty account instead [\#1946](https://github.com/hyperledger/besu/issues/1946)

### Early Access Features

#### Previously identified known issues

- [Fast sync when running Besu on cloud providers](KNOWN_ISSUES.md#fast-sync-when-running-besu-on-cloud-providers)
- [Privacy users with private transactions created using v1.3.4 or earlier](KNOWN_ISSUES.md#privacy-users-with-private-transactions-created-using-v134-or-earlier)

### Download link
sha256: `c22a80a54e9fed864734b9fbd69a0a46840fd27ca5211648a3eaf8a955417218 `


## 21.1.0

### Important note: this release contains an outdated version of the Berlin network upgrade, which was changed on March 5, 2021 ([link](https://github.com/ethereum/pm/issues/263#issuecomment-791473406)). If you are using Besu on public Ethereum networks, you must upgrade to 21.1.2.

## 21.1.0 Features

Features added between 20.10.0 to 21.1.0 include:
* Berlin Network Upgrade: this release contains the activation blocks for Berlin across all supported testnets and the Ethereum mainnet. They are:
  * Ropsten 9_812_189 (10 Mar 2021)
  * Goerli 4_460_644 (17 Mar 2021)
  * Rinkeby 8_290_928 (24 Mar 2021)
  * Ethereum 12_244_000 (14 Apr 2021)
* Besu Launcher: Besu now has support for the [Quorum Mainnet Launcher](https://github.com/ConsenSys/quorum-mainnet-launcher) which makes it easy for users to configure and launch Besu on the Ethereum mainnet.
* Bonsai Tries: A new database format which reduces storage requirements and improves performance for access to recent state. _Note: only full sync is currently supported._
* Miner Data JSON-RPC: The `eth_getMinerDataByBlockHash` and `eth_getMinerDataByBlockNumber` endpoints return miner rewards and coinbase address for a given block.
* EIP-1898 support: [The EIP](https://eips.ethereum.org/EIPS/eip-1898) adds `blockHash` to JSON-RPC methods which accept a default block parameter.

### Early Access Features
* Bonsai Tries: A new database format which reduces storage requirements and improves performance for access to recent state. _Note: only full sync is currently supported._
* QBFT: A new consensus algorithm to support interoperability with other Enterprise Ethereum Alliance compatible clients.

### 21.1.0 Breaking Changes
* `--skip-pow-validation-enabled` is now an error with `block import --format JSON`. This is because the JSON format doesn't include the nonce so the proof of work must be calculated.
* `eth_call` will not return a JSON-RPC result if the call fails, but will return an error instead. If it was for a revert the revert reason will be included.
* `eth_call` will not fail for account balance issues by default. An parameter `"strict": true` can be added to the call parameters (with `to` and `from`) to enforce balance checks.

### Additions and Improvements
* Added `besu_transaction_pool_transactions` to the reported metrics, counting the mempool size [\#1869](https://github.com/hyperledger/besu/pull/1869)
* Added activation blocks for Berlin Network Upgrade [\#1929](https://github.com/hyperledger/besu/pull/1929)

### Bug Fixes
* Fixed representation of access list for access list transactions in JSON-RPC results.

#### Previously identified known issues

- [Fast sync when running Besu on cloud providers](KNOWN_ISSUES.md#fast-sync-when-running-besu-on-cloud-providers)
- [Privacy users with private transactions created using v1.3.4 or earlier](KNOWN_ISSUES.md#privacy-users-with-private-transactions-created-using-v134-or-earlier)

### Download link
sha256: `e4c8fe4007e3e5f7f2528cbf1eeb5457caf06536c974a6ff4305035ff5724476`

## 21.1.0-RC2
### Additions and Improvements
* Support for the Berlin Network Upgrade, although the block number must be set manually with `--override-genesis-config=berlinBlock=<blocknumber>`. This is because the block numbers haven't been determined yet. The next release will include the number in the genesis file so it will support Berlin with no intervention. [\#1898](https://github.com/hyperledger/besu/pull/1898)

## 21.1.0-RC1

### 21.1.0 Breaking Changes
* `--skip-pow-validation-enabled` is now an error with `block import --format JSON`. This is because the JSON format doesn't include the nonce so the proof of work must be calculated.
* `eth_call` will not return a JSON-RPC result if the call fails, but will return an error instead. If it was for a revert the revert reason will be included.
* `eth_call` will not fail for account balance issues by default. An parameter `"strict": true` can be added to the call parameters (with `to` and `from`) to enforce balance checks.

### Additions and Improvements
* Removed unused flags in default genesis configs [\#1812](https://github.com/hyperledger/besu/pull/1812)
* `--skip-pow-validation-enabled` is now an error with `block import --format JSON`. This is because the JSON format doesn't include the nonce so the proof of work must be calculated. [\#1815](https://github.com/hyperledger/besu/pull/1815)
* Added a new CLI option `--Xlauncher` to start a mainnet launcher. It will help to configure Besu easily.
* Return the revert reason from `eth_call` JSON-RPC api calls when the contract causes a revert. [\#1829](https://github.com/hyperledger/besu/pull/1829)
* Added `chainId`, `publicKey`, and `raw` to JSON-RPC api calls returning detailed transaction results. [\#1835](https://github.com/hyperledger/besu/pull/1835)

### Bug Fixes
* Ethereum classic heights will no longer be reported in mainnet metrics. Issue [\#1751](https://github.com/hyperledger/besu/pull/1751) Fix [\#1820](https://github.com/hyperledger/besu/pull/1820)
* Don't enforce balance checks in `eth_call` unless explicitly requested. Issue [\#502](https://github.com/hyperledger/besu/pull/502) Fix [\#1834](https://github.com/hyperledger/besu/pull/1834)

### Early Access Features

#### Previously identified known issues

- [Fast sync when running Besu on cloud providers](KNOWN_ISSUES.md#fast-sync-when-running-besu-on-cloud-providers)
- [Privacy users with private transactions created using v1.3.4 or earlier](KNOWN_ISSUES.md#privacy-users-with-private-transactions-created-using-v134-or-earlier)


### Download link

Link removed because this release contains an outdated version of the Berlin network upgrade, which was changed on March 5, 2021 ([link](https://github.com/ethereum/pm/issues/263#issuecomment-791473406)). If you are using Besu on public Ethereum networks, you must upgrade to 21.1.1. sha256 hash left for reference.

sha256: `b0fe3942052b8fd43fc3025a298a6c701f9edae2e100f0c563a1c5a4ceef71f1`

## 20.10.4

### Additions and Improvements
* Implemented [EIP-778](https://eips.ethereum.org/EIPS/eip-778): Ethereum Node Records (ENR) [\#1680](https://github.com/hyperledger/besu/pull/1680)
* Implemented [EIP-868](https://eips.ethereum.org/EIPS/eip-868): Node Discovery v4 ENR Extension [\#1721](https://github.com/hyperledger/besu/pull/1721)
* Added revert reason to eth_estimateGas RPC call. [\#1730](https://github.com/hyperledger/besu/pull/1730)
* Added command line option --static-nodes-file. [#1644](https://github.com/hyperledger/besu/pull/1644)
* Implemented [EIP-1898](https://eips.ethereum.org/EIPS/eip-1898): Add `blockHash` to JSON-RPC methods which accept a default block parameter [\#1757](https://github.com/hyperledger/besu/pull/1757)

### Bug Fixes
* Accept locally-sourced transactions below the minimum gas price. [#1480](https://github.com/hyperledger/besu/issues/1480) [#1743](https://github.com/hyperledger/besu/pull/1743)

#### Previously identified known issues

- [Fast sync when running Besu on cloud providers](KNOWN_ISSUES.md#fast-sync-when-running-besu-on-cloud-providers)
- [Privacy users with private transactions created using v1.3.4 or earlier](KNOWN_ISSUES.md#privacy-users-with-private-transactions-created-using-v134-or-earlier)

### Download link
https://hyperledger.jfrog.io/artifactory/besu-binaries/besu/20.10.4/besu-20.10.4.zip
sha256: f15cd5243b809659bba1706c1745aecafc012d3fc44a91419522da925493537c

## 20.10.3

### Additions and Improvements
* Added `memory` as an option to `--key-value-storage`.  This ephemeral storage is intended for sync testing and debugging.  [\#1617](https://github.com/hyperledger/besu/pull/1617)
* Fixed gasPrice parameter not always respected when passed to `eth_estimateGas` endpoint [\#1636](https://github.com/hyperledger/besu/pull/1636)
* Enabled eth65 by default [\#1682](https://github.com/hyperledger/besu/pull/1682)
* Warn that bootnodes will be ignored if specified with discovery disabled [\#1717](https://github.com/hyperledger/besu/pull/1717)

### Bug Fixes
* Accept to use default port values if not in use. [#1673](https://github.com/hyperledger/besu/pull/1673)
* Block Validation Errors should be at least INFO level not DEBUG or TRACE.  Bug [\#1568](https://github.com/hyperledger/besu/pull/1568) PR [\#1706](https://github.com/hyperledger/besu/pull/1706)
* Fixed invalid and wrong trace data, especially when calling a precompiled contract [#1710](https://github.com/hyperledger/besu/pull/1710)

#### Previously identified known issues

- [Fast sync when running Besu on cloud providers](KNOWN_ISSUES.md#fast-sync-when-running-besu-on-cloud-providers)
- [Privacy users with private transactions created using v1.3.4 or earlier](KNOWN_ISSUES.md#privacy-users-with-private-transactions-created-using-v134-or-earlier)

### Download link
https://hyperledger.jfrog.io/artifactory/besu-binaries/besu/20.10.3/besu-20.10.3.zip
sha256: `b5f46d945754dedcbbb1e5dd96bf2bfd13272ff09c6a66c0150b979a578f4389`

## 20.10.2

### Additions and Improvements
* Added support for batched requests in WebSockets. [#1583](https://github.com/hyperledger/besu/pull/1583)
* Added protocols section to `admin_peers` to provide info about peer health. [\#1582](https://github.com/hyperledger/besu/pull/1582)
* Added CLI option `--goquorum-compatibility-enabled` to enable GoQuorum compatibility mode. [#1598](https://github.com/hyperledger/besu/pull/1598). Note that this mode is incompatible with Mainnet.

### Bug Fixes

* Ibft2 will discard any received messages targeting a chain height <= current head - this resolves some corner cases in system correctness directly following block import. [#1575](https://github.com/hyperledger/besu/pull/1575)
* EvmTool now throws `UnsupportedForkException` when there is an unknown fork and is YOLOv2 compatible [\#1584](https://github.com/hyperledger/besu/pull/1584)
* `eth_newFilter` now supports `blockHash` parameter as per the spec [\#1548](https://github.com/hyperledger/besu/issues/1540). (`blockhash` is also still supported.)
* Fixed an issue that caused loss of peers and desynchronization when eth65 was enabled [\#1601](https://github.com/hyperledger/besu/pull/1601)

#### Previously identified known issues

- [Fast sync when running Besu on cloud providers](KNOWN_ISSUES.md#fast-sync-when-running-besu-on-cloud-providers)
- [Privacy users with private transactions created using v1.3.4 or earlier](KNOWN_ISSUES.md#privacy-users-with-private-transactions-created-using-v134-or-earlier)

### Download Link

https://hyperledger.jfrog.io/artifactory/besu-binaries/besu/20.10.2/besu-20.10.2.zip
sha256: `710aed228dcbe9b8103aef39e4431b0c63e73c3a708ce88bcd1ecfa1722ad307`

## 20.10.1

### Additions and Improvements
* `--random-peer-priority-enabled` flag added. Allows for incoming connections to be prioritized randomly. This will prevent (typically small, stable) networks from forming impenetrable peer cliques. [#1440](https://github.com/hyperledger/besu/pull/1440)
* `miner_changeTargetGasLimit` RPC added. If a target gas limit is set, allows the node operator to change it at runtime.
* Hide deprecated `--host-whitelist` option. [\#1444](https://github.com/hyperledger/besu/pull/1444)
* Prioritize high gas prices during mining. Previously we ordered only by the order in which the transactions were received. This will increase expected profit when mining. [\#1449](https://github.com/hyperledger/besu/pull/1449)
* Added support for the updated smart contract-based [node permissioning EEA interface](https://entethalliance.github.io/client-spec/spec.html#dfn-connectionallowed). [\#1435](https://github.com/hyperledger/besu/pull/1435) and [\#1496](https://github.com/hyperledger/besu/pull/1496)
* Added EvmTool binary to the distribution.  EvmTool is a CLI that can execute EVM bytecode and execute ethereum state tests. [\#1465](https://github.com/hyperledger/besu/pull/1465)
* Updated the libraries for secp256k1 and AltBN series precompiles. These updates provide significant performance improvements to those areas. [\#1499](https://github.com/hyperledger/besu/pull/1499)
* Provide MegaGas/second measurements in the log when doing a full block import, such as the catch up phase of a fast sync. [\#1512](https://github.com/hyperledger/besu/pull/1512)
* Added new endpoints to get miner data, `eth_getMinerDataByBlockHash` and `eth_getMinerDataByBlockNumber`. [\#1538](https://github.com/hyperledger/besu/pull/1538)
* Added direct support for OpenTelemetry metrics [\#1492](https://github.com/hyperledger/besu/pull/1492)
* Added support for `qip714block` config parameter in genesis file, paving the way towards permissioning interoperability between Besu and GoQuorum. [\#1545](https://github.com/hyperledger/besu/pull/1545)
* Added new CLI option `--compatibility-eth64-forkid-enabled`. [\#1542](https://github.com/hyperledger/besu/pull/1542)

### Bug Fixes

* Fix a bug on `eth_estimateGas` which returned `Internal error` instead of `Execution reverted` in case of reverted transaction. [\#1478](https://github.com/hyperledger/besu/pull/1478)
* Fixed a bug where Local Account Permissioning was being incorrectly enforced on block import/validation. [\#1510](https://github.com/hyperledger/besu/pull/1510)
* Fixed invalid enode URL when discovery is disabled  [\#1521](https://github.com/hyperledger/besu/pull/1521)
* Removed duplicate files from zip and tar.gz distributions. [\#1566](https://github.com/hyperledger/besu/pull/1566)
* Add a more rational value to eth_gasPrice, based on a configurable percentile of prior block's transactions (default: median of last 100 blocks).  [\#1563](https://github.com/hyperledger/besu/pull/1563)

## Deprecated

### --privacy-precompiled-address (Scheduled for removal in _Next_ Release)
Deprecated in 1.5.1
- CLI option `--privacy-precompiled-address` option removed. This address is now derived, based	on `--privacy-onchain-groups-enabled`. [\#1222](https://github.com/hyperledger/besu/pull/1222)

### Besu Sample Network repository

The [Besu Sample Networks repository](https://github.com/ConsenSys/besu-sample-networks) has been replaced by the [Quorum Developer Quickstart](https://besu.hyperledger.org/en/latest/Tutorials/Developer-Quickstart).

#### Previously identified known issues

- [Eth/65 loses peers](KNOWN_ISSUES.md#eth65-loses-peers)
- [Fast sync when running Besu on cloud providers](KNOWN_ISSUES.md#fast-sync-when-running-besu-on-cloud-providers)
- [Privacy users with private transactions created using v1.3.4 or earlier](KNOWN_ISSUES.md#privacy-users-with-private-transactions-created-using-v134-or-earlier)

### Download Link

https://hyperledger.jfrog.io/artifactory/besu-binaries/besu/20.10.1/besu-20.10.1.zip
sha256: `ac4fae310957c176564396f73c0f03c60c41129d43d078560d0dab533a69fd2a`

## 20.10.0

## Release format

Hyperledger Besu is moving its versioning scheme to [CalVer](https://calver.org/) starting with the 20.10.0 (formerly 1.6.0) release. More information about the specific version of CalVer Besu is using can be found on the [wiki](https://wiki.hyperledger.org/display/BESU/Using+CalVer+for+Besu+Releases).

## 20.10 Breaking Changes

When upgrading to 20.10, ensure you've taken into account the following breaking changes.

### JSON-RPC HTTP Error Codes For Valid Calls ([\#1426](https://github.com/hyperledger/besu/pull/1426))

Prior versions of Besu would set the HTTP Status 400 Bad Request for JSON-RPC requests that completed in an error, regardless of the kind of error.  These responses could include a complete JSON-RPC response with an error field.

In Besu version 20.10, properly formatted requests that have valid parameters (count and content) will return a HTTP Status 200 OK, with an error field if an error occurred. For example, requesting an account that does not exist in the chain, or a block by hash that Besu does not have, will now return HTTP 200 OK responses. Unparsable requests, improperly formatted requests, or requests with invalid parameters will continue to return HTTP 400 Bad Request.

Users of Web3J should note that many calls will now return a result with the error field containing the message whereas before a call would throw an exception with the error message as the exception message.

## 20.10.0 Additions and Improvements

* Added support for ECIP-1099 / Classic Thanos Fork: Calibrate Epoch Duration. [\#1421](https://github.com/hyperledger/besu/pull/1421) [\#1441](https://github.com/hyperledger/besu/pull/1441) [\#1462](https://github.com/hyperledger/besu/pull/1462)
* Added the Open Telemetry Java agent to report traces to a remote backend. Added an example to showcase the trace reporting capabilities.
* Added EvmTool binary to the distribution.  EvmTool is a CLI that can execute EVM bytecode and execute ethereum state tests. Documentation for it is available [here](https://besu.hyperledger.org/en/stable/HowTo/Troubleshoot/Use-EVM-Tool/). [\#1465](https://github.com/hyperledger/besu/pull/1465)
* Added support for the upcoming YOLOv2 ephemeral testnet and removed the flag for the deprecated YOLOv1 ephemeral testnet. [#1386](https://github.com/hyperledger/besu/pull/1386)
* Added `debug_standardTraceBlockToFile` JSON-RPC API. This API accepts a block hash and will replay the block. It returns a list of files containing the result of the trace (one file per transaction). [\#1392](https://github.com/hyperledger/besu/pull/1392)
* Added `debug_standardTraceBadBlockToFile` JSON-RPC API. This API is similar to `debug_standardTraceBlockToFile`, but can be used to obtain info about a block which has been rejected as invalid. [\#1403](https://github.com/hyperledger/besu/pull/1403)
* Added support for EIP-2929 to YOLOv2. [#1387](https://github.com/hyperledger/besu/pull/1387)
* Added `--start-block` and `--end-block` to the `blocks import` subcommand [\#1399](https://github.com/hyperledger/besu/pull/1399)
* Added support for multi-tenancy when using the early access feature of [onchain privacy group management](https://besu.hyperledger.org/en/stable/Concepts/Privacy/Onchain-PrivacyGroups/)
* \[Reverted\] Fixed memory leak in eth/65 subprotocol behavior. It is now enabled by default. [\#1420](https://github.com/hyperledger/besu/pull/1420), [#1348](https://github.com/hyperledger/besu/pull/1348), [#1321](https://github.com/hyperledger/besu/pull/1321)

### Bug Fixes

* Log block import rejection reasons at "INFO" level.  Bug [#1412](https://github.com/hyperledger/besu/issues/1412)
* Fixed NPE when executing `eth_estimateGas` with privacy enabled.  Bug [#1404](https://github.com/hyperledger/besu/issues/1404)

#### Previously identified known issues

- [Eth/65 loses peers](KNOWN_ISSUES.md#eth65-loses-peers)
- [Fast sync when running Besu on cloud providers](KNOWN_ISSUES.md#fast-sync-when-running-besu-on-cloud-providers)
- [Privacy users with private transactions created using v1.3.4 or earlier](KNOWN_ISSUES.md#privacy-users-with-private-transactions-created-using-v134-or-earlier)

## Deprecated and Scheduled for removal in _Next_ Release

### --privacy-precompiled-address
Deprecated in 1.5.1
- CLI option `--privacy-precompiled-address` option removed. This address is now derived, based
on `--privacy-onchain-groups-enabled`. [\#1222](https://github.com/hyperledger/besu/pull/1222)

### Download link
https://hyperledger.jfrog.io/artifactory/besu-binaries/besu/20.10.0/besu-20.10.0.zip

sha256sum: `2b50a375aae64b838a2cd9d43747006492cae573f1be11745b7f643646fd5a01`

## 1.5.5

### Additions and Improvements
* The new version of the [web3js-eea library (v0.10)](https://github.com/PegaSysEng/web3js-eea) supports the onchain privacy group management changes made in Besu v1.5.3.

### Bug Fixes
* Added `debug_getBadBlocks` JSON-RPC API to analyze and detect consensus flaws. Even if a block is rejected it will be returned by this method [\#1378](https://github.com/hyperledger/besu/pull/1378)
* Fix logs queries missing results against chain head [\#1351](https://github.com/hyperledger/besu/pull/1351) and [\#1381](https://github.com/hyperledger/besu/pull/1381)

#### Previously identified known issues

- [Eth/65 loses peers](KNOWN_ISSUES.md#eth65-loses-peers)
- [Fast sync when running Besu on cloud providers](KNOWN_ISSUES.md#fast-sync-when-running-besu-on-cloud-providers)
- [Privacy users with private transactions created using v1.3.4 or earlier](KNOWN_ISSUES.md#privacy-users-with-private-transactions-created-using-v134-or-earlier)
- [Changes not saved to database correctly causing inconsistent private states](KNOWN_ISSUES.md#Changes-not-saved-to-database-correctly-causing-inconsistent-private-states)

### Download link

https://hyperledger.jfrog.io/artifactory/besu-binaries/besu/1.5.5/besu-1.5.5.zip

sha256sum: `e67b0a899dc4421054eaa9a8112cb89e1e5f6a56f0d8aa1b0c5111c53dfad2ad`


## 1.5.4

### Additions and Improvements

* Added `priv_debugGetStateRoot` JSON-RPC API to retrieve the state root of a specified privacy group. [\#1326](https://github.com/hyperledger/besu/pull/1326)
* Added reorg logging and `--reorg-logging-threshold` to configure the same. Besu now logs any reorgs where the old or new chain head is more than the threshold away from their common ancestors. The default is 6.
* Added `debug_batchSendRawTransaction` JSON-RPC API to submit multiple signed transactions with a single call. [\#1350](https://github.com/hyperledger/besu/pull/1350)

### Bug Fixes

* The metrics HTTP server no longer rejects requests containing `Accept` header that doesn't precisely match the prometheus text format [\#1345](https://github.com/hyperledger/besu/pull/1345)
* JSON-RPC method `net_version` should return network ID instead of chain ID [\#1355](https://github.com/hyperledger/besu/pull/1355)

#### Previously identified known issues

- [Logs queries missing results against chain head](KNOWN_ISSUES.md#Logs-queries-missing-results-against-chain-head)
- [Eth/65 loses peers](KNOWN_ISSUES.md#eth65-loses-peers)
- [Fast sync when running Besu on cloud providers](KNOWN_ISSUES.md#fast-sync-when-running-besu-on-cloud-providers)
- [Privacy users with private transactions created using v1.3.4 or earlier](KNOWN_ISSUES.md#privacy-users-with-private-transactions-created-using-v134-or-earlier)
- [Changes not saved to database correctly causing inconsistent private states](KNOWN_ISSUES.md#Changes-not-saved-to-database-correctly-causing-inconsistent-private-states)

### Download link
https://hyperledger.jfrog.io/artifactory/besu-binaries/besu/1.5.4/besu-1.5.4.zip

sha256sum: `1f4df8e1c5e3b5b3abf6289ccfe70f302aa7c29a652b2eb713ffbdc507670420`

## 1.5.3

### Additions and Improvements

* The EvmTool now processes State Tests from the Ethereum Reference Tests. [\#1311](https://github.com/hyperledger/besu/pull/1311)
* Early access DNS support added via the `--Xdns-enabled` and `--Xdns-update-enabled` CLI options. [\#1247](https://github.com/hyperledger/besu/pull/1247)
* Add genesis config option `ecip1017EraRounds` for Ethereum Classic chains. [\#1329](https://github.com/hyperledger/besu/pull/1329)

### Bug Fixes

* K8S Permissioning to use of Service IP's rather than pod IP's which can fail [\#1190](https://github.com/hyperledger/besu/issues/1190)

#### Previously identified known issues

- [Logs queries missing results against chain head](KNOWN_ISSUES.md#Logs-queries-missing-results-against-chain-head)
- [Eth/65 loses peers](KNOWN_ISSUES.md#eth65-loses-peers)
- [Fast sync when running Besu on cloud providers](KNOWN_ISSUES.md#fast-sync-when-running-besu-on-cloud-providers)
- [Privacy users with private transactions created using v1.3.4 or earlier](KNOWN_ISSUES.md#privacy-users-with-private-transactions-created-using-v134-or-earlier)
- [Changes not saved to database correctly causing inconsistent private states](KNOWN_ISSUES.md#Changes-not-saved-to-database-correctly-causing-inconsistent-private-states)

### Breaking Change to Onchain Privacy Group Management

This [early access feature](https://besu.hyperledger.org/en/stable/Concepts/Privacy/Onchain-PrivacyGroups/) was changed in a way that makes onchain privacy groups created with previous versions no longer usable.

To enhance control over permissions on the privacy group management contract:

* The enclave key was removed as the first parameter for `addParticipant` and `removeParticipant`.
* The owner of the privacy group management contract is the signer of the private transaction that creates
  the privacy group. In the default onchain privacy group management contract implementation, only the
  owner can add and remove participants, and upgrade the management contract.

The onchain privacy support in the current version of the web3js-eea library (v0.9) will not be compatible with Besu v1.5.3.  We are actively working on an upgrade to webj3-eea that will support these changes.

### Download link
https://hyperledger.jfrog.io/artifactory/besu-binaries/besu/1.5.3/besu-1.5.3.zip

sha256sum: `735cd511e1dae1590f2829d9535cb383aa8c526f059b3451859e5fcfccc48985`

## 1.5.2

### Additions and Improvements

* Experimental offline backup and restore has been added via the `operator x-backup-state` and `operator x-restore-state` CLI commands.  Data formats will be fluid for as long as the `x-` prefix is present in the CLI so it is advised not to rely on these backups for disaster recovery. [\#1235](https://github.com/hyperledger/besu/pull/1235)
* Experimental ethstats support added via the `Xethstats` and `Xethstats-contact` CLI commands. [\#1239](https://github.com/hyperledger/besu/pull/1239)
* Peers added via the JSON-RPC `admin_addPeer` and `admin_removePeer` will be shared or no longer shared via discovery respectively.  Previously they were not shared. [\#1177](https://github.com/hyperledger/besu/pull/1177) contributed by [br0tchain](https://github.com/br0tchain).
* New Docker Images (see below). [\#1277](https://github.com/hyperledger/besu/pull/1277)
* Reworked static peer discovery handling. [\#1292](https://github.com/hyperledger/besu/pull/1292)

### New Java VMs in Docker Image

* New docker images are being generated to use the latest version of OpenJDK (currently 14.0.1) with the tag suffix of `-openjdk-latest`, for example `1.5.2-openjdk-latest`.
* New docker images are being generated to use [GraalVM](https://www.graalvm.org/) with the tag suffix of `-graalvm`, for example `1.5.2-graalvm`.
* The existing images based on Java 11 are also being tagged with the suffix `-openjdk-11`, for example `1.5.2-openjdk-11`, as well as `1.5.2`.

The intent is that the major Java VM version or Java VM type shipped with the default docker images (`latest`, `1.5.x`, etc.) may be changed during future quarterly releases but will remain consistent within quarterly releases.

### Bug Fixes
- Offchain permissioning - fixed bug where sync status check prevented peering if static nodes configured. [\#1252](https://github.com/hyperledger/besu/issues/1252)

- GraphQL queries of `miner` in IBFT networks will no longer return an error.  PR [\#1282](https://github.com/hyperledger/besu/pull/1282) issue [\#1272](https://github.com/hyperledger/besu/issues/1272).

#### Previously identified known issues

- [Logs queries missing results against chain head](KNOWN_ISSUES.md#Logs-queries-missing-results-against-chain-head)
- [Eth/65 loses peers](KNOWN_ISSUES.md#eth65-loses-peers)
- [Fast sync when running Besu on cloud providers](KNOWN_ISSUES.md#fast-sync-when-running-besu-on-cloud-providers)
- [Privacy users with private transactions created using v1.3.4 or earlier](KNOWN_ISSUES.md#privacy-users-with-private-transactions-created-using-v134-or-earlier)
- [Permissioning issues on Kubernetes](KNOWN_ISSUES.md#Kubernetes-permissioning-uses-Service-IPs-rather-than-pod-IPs-which-can-fail)
- [Restarts caused by insufficient memory can cause inconsistent private state](KNOWN_ISSUES.md#Restart-caused-by-insufficient-memory-can-cause-inconsistent-private-state)

### New and Old Maintainer

- [David Mechler](https://github.com/hyperledger/besu/commits?author=davemec) has been added as a [new maintainer](https://github.com/hyperledger/besu/pull/1267).
- [Edward Evans](https://github.com/hyperledger/besu/commits?author=EdJoJob) voluntarily moved to [emeritus status](https://github.com/hyperledger/besu/pull/1270).

### Download link
https://hyperledger.jfrog.io/artifactory/besu-binaries/besu/1.5.2/besu-1.5.2.zip

sha256sum: `629f44e230a635b09f8d82f2196d70d31193233718118a46412f11c50772dc85`

## 1.5.1

### Deprecated
- CLI option `--privacy-precompiled-address` option is deprecated. This address is now derived, based
on `--privacy-onchain-groups-enabled`. [\#1222](https://github.com/hyperledger/besu/pull/1222)

### Additions and Improvements

* In an IBFT2 network, a fixed block reward value and recipient address can be defined in genesis file [\#1132](https://github.com/hyperledger/besu/pull/1132)
* JSON-RPC HTTP API Authorization: exit early when checking user permissions. [\#1144](https://github.com/hyperledger/besu/pull/1144)
* HTTP/2 is enabled for JSON-RPC HTTP API over TLS. [\#1145](https://github.com/hyperledger/besu/pull/1145)
* Color output in consoles. It can be disabled with `--color-enabled=false` [\#1257](https://github.com/hyperledger/besu/pull/1257)
* Add compatibility with ClusterIP services for the Kubernetes Nat Manager  [\#1156](https://github.com/hyperledger/besu/pull/1156)
* In an IBFT2 network; a fixed block reward value and recipient address can be defined in genesis file [\#1132](https://github.com/hyperledger/besu/pull/1132)
* Add fee cap for transactions submitted via RPC. [\#1137](https://github.com/hyperledger/besu/pull/1137)

### Bug fixes

* When the default sync mode was changed to fast sync for named networks, there was one caveat we didn't address. The `dev` network should've been full sync by default. This has now been fixed. [\#1257](https://github.com/hyperledger/besu/pull/1257)
* Fix synchronization timeout issue when the blocks were too large [\#1149](https://github.com/hyperledger/besu/pull/1149)
* Fix missing results from eth_getLogs request. [\#1154](https://github.com/hyperledger/besu/pull/1154)
* Fix issue allowing Besu to be used for DDoS amplification. [\#1146](https://github.com/hyperledger/besu/pull/1146)

### Known Issues

Known issues are open issues categorized as [Very High or High impact](https://wiki.hyperledger.org/display/BESU/Defect+Prioritisation+Policy).

#### Previously identified known issues

- [Scope of logs query causing Besu to hang](KNOWN_ISSUES.md#scope-of-logs-query-causing-besu-to-hang)
- [Eth/65 loses peers](KNOWN_ISSUES.md#eth65-loses-peers)
- [Fast sync when running Besu on cloud providers](KNOWN_ISSUES.md#fast-sync-when-running-besu-on-cloud-providers)
- [Privacy users with private transactions created using v1.3.4 or earlier](KNOWN_ISSUES.md#privacy-users-with-private-transactions-created-using-v134-or-earlier)
- [Permissioning issues on Kubernetes](KNOWN_ISSUES.md#Kubernetes-permissioning-uses-Service-IPs-rather-than-pod-IPs-which-can-fail)
- [Restarts caused by insufficient memory can cause inconsistent private state](KNOWN_ISSUES.md#Restart-caused-by-insufficient-memory-can-cause-inconsistent-private-state)

### Download link
https://hyperledger.jfrog.io/artifactory/besu-binaries/besu/1.5.1/besu-1.5.1.zip

sha256sum: `c17f49b6b8686822417184952487fc135772f0be03514085926a6984fd955b88`

## 1.5 Breaking changes

When upgrading to 1.5, ensure you've taken into account the following breaking changes.

### Docker users with volume mounts

To maintain best security practices, we're changing the `user:group` on the Docker container to `besu`.

What this means for you:

* If you are running Besu as a binary, there is no impact.
* If you are running Besu as a Docker container *and* have a volume mount for data,  ensure that the
permissions on the directory allow other users and groups to r/w. Ideally this should be set to
`besu:besu` as the owner.

Note that the `besu` user only exists within the container not outside it. The same user ID may match
a different user outside the image.

If you’re mounting local folders, it is best to set the user via the Docker `—user` argument. Use the
UID because the username may not exist inside the docker container. Ensure the directory being mounted
is owned by that user.

### Remove Manual NAT method

The NAT manager `MANUAL` method has been removed.
If you have been using the `MANUAL` method, use the `NONE` method instead. The behavior of the
`NONE` method is the same as the previously supported `MANUAL` methods.

### Privacy users

Besu minor version upgrades require upgrading Orion to the latest minor version. That is, for
Besu <> Orion node pairs, when upgrading Besu to v1.5, it is required that Orion is upgraded to
v1.6. Older versions of Orion will no longer work with Besu v1.5.

## 1.5 Features

Features added between from 1.4 to 1.5 include:
* Mining Support
  Besu supports `eth_hashrate` and `eth_submitHashrate` to obtain the hashrate when we mine with a GPU mining worker.
* Tracing
  The [Tracing API](https://besu.hyperledger.org/en/latest/Reference/API-Methods/#trace-methods) is no longer an Early Access feature and now has full support for `trace_replayBlockTransactions`, `trace_Block` and `trace_transaction`.
* Plugin API Block Events
  `BlockAdded` and `BlockReorg` are now exposed via the [Plugin API](https://javadoc.io/doc/org.hyperledger.besu/plugin-api/latest/org/hyperledger/besu/plugin/services/BesuEvents.html).
* [Filters](https://besu.hyperledger.org/en/stable/HowTo/Interact/Filters/Accessing-Logs-Using-JSON-RPC/) and
  [subscriptions](https://besu.hyperledger.org/en/stable/HowTo/Interact/APIs/RPC-PubSub/) for private contracts.
* [SecurityModule Plugin API](https://javadoc.io/doc/org.hyperledger.besu/plugin-api/latest/org/hyperledger/besu/plugin/services/SecurityModuleService.html)
  This allows use of a different [security module](https://besu.hyperledger.org/en/stable/Reference/CLI/CLI-Syntax/#security-module)
  as a plugin to provide cryptographic function that can be used by NodeKey (such as sign, ECDHKeyAgreement etc.).
* [Onchain privacy groups](https://besu.hyperledger.org/en/latest/Concepts/Privacy/Onchain-PrivacyGroups/)
  with add and remove members. This is an early access feature. Early access features are not recommended
  for production networks and may have unstable interfaces.

## 1.5 Additions and Improvements

* Public Networks Default to Fast Sync: The default sync mode for named permissionless networks, such as the Ethereum mainnet and testnets, is now `FAST`.
  * The default is unchanged for private networks. That is, the sync mode defaults to `FULL` for private networks.
  * Use the [`--sync-mode` command line option](https://besu.hyperledger.org/Reference/CLI/CLI-Syntax/#sync-mode) to change the sync mode. [\#384](https://github.com/hyperledger/besu/pull/384)
* Proper Mining Support: Added full support for `eth_hashrate` and `eth_submitHashrate`. It is now possible to have the hashrate when we mine with a GPU mining worker [\#1063](https://github.com/hyperledger/besu/pull/1063)
* Performance Improvements: The addition of native libraries ([\#775](https://github.com/hyperledger/besu/pull/775)) and changes to data structures in the EVM ([\#1089](https://github.com/hyperledger/besu/pull/1089)) have improved Besu sync and EVM execution times.
* Tracing API Improvements: The [Tracing API](https://besu.hyperledger.org/en/latest/Reference/API-Methods/#trace-methods) is no longer an Early Access feature and now has full support for `trace_replayBlockTransactions`, `trace_Block` and `trace_transaction`.
* New Plugin API Block Events: `BlockAdded` and `BlockReorg` are now exposed via the Plugin API [\#637](https://github.com/hyperledger/besu/pull/637).
* Added experimental CLI option `--Xnat-kube-pod-name` to specify the name of the loadbalancer used by the Kubernetes nat manager [\#1078](https://github.com/hyperledger/besu/pull/1078)
- Local permissioning TOML config now supports additional keys (`nodes-allowlist` and `accounts-allowlist`).
Support for `nodes-whitelist` and `accounts-whitelist` will be removed in a future release.
- Add missing `mixHash` field for `eth_getBlockBy*` JSON RPC endpoints. [\#1098](https://github.com/hyperledger/besu/pull/1098)
* Besu now has a strict check on private transactions to ensure the privateFrom in the transaction
matches the sender Orion key that has distributed the payload. Besu 1.5+ requires Orion 1.6+ to work.
[#357](https://github.com/PegaSysEng/orion/issues/357)

### Bug fixes

No bug fixes with [user impact in this release](https://wiki.hyperledger.org/display/BESU/Changelog).

### Known Issues

Known issues are open issues categorized as [Very High or High impact](https://wiki.hyperledger.org/display/BESU/Defect+Prioritisation+Policy).

#### New known issues

- K8S permissioning uses of Service IPs rather than pod IPs which can fail. [\#1190](https://github.com/hyperledger/besu/pull/1190)
Workaround - Do not use permissioning on K8S.

- Restart caused by insufficient memory can cause inconsistent private state. [\#1110](https://github.com/hyperledger/besu/pull/1110)
Workaround - Ensure you allocate enough memory for the Java Runtime Environment that the node does not run out of memory.

#### Previously identified known issues

- [Scope of logs query causing Besu to hang](KNOWN_ISSUES.md#scope-of-logs-query-causing-besu-to-hang)
- [Eth/65 loses peers](KNOWN_ISSUES.md#eth65-loses-peers)
- [Fast sync when running Besu on cloud providers](KNOWN_ISSUES.md#fast-sync-when-running-besu-on-cloud-providers)
- [Privacy users with private transactions created using v1.3.4 or earlier](KNOWN_ISSUES.md#privacy-users-with-private-transactions-created-using-v134-or-earlier)

### Download link
https://hyperledger.jfrog.io/artifactory/besu-binaries/besu/1.5.0/besu-1.5.0.zip

sha256sum: `56929d6a71cc681688351041c919e9630ab6df7de37dd0c4ae9e19a4f44460b2`

**For download links of releases prior to 1.5.0, please visit https://hyperledger.jfrog.io/artifactory/besu-binaries/besu/**

## 1.4.6

### Additions and Improvements

- Print node address on startup. [\#938](https://github.com/hyperledger/besu/pull/938)
- Transaction pool: price bump replacement mechanism configurable through CLI. [\#928](https://github.com/hyperledger/besu/pull/928) [\#930](https://github.com/hyperledger/besu/pull/930)

### Bug Fixes

- Added timeout to queries. [\#986](https://github.com/hyperledger/besu/pull/986)
- Fixed issue where networks using onchain permissioning could stall when the bootnodes were not validators. [\#969](https://github.com/hyperledger/besu/pull/969)
- Update getForks method to ignore ClassicForkBlock chain parameter to fix issue with ETC syncing. [\#1014](https://github.com/hyperledger/besu/pull/1014)

### Known Issues

Known issues are open issues categorized as [Very High or High impact](https://wiki.hyperledger.org/display/BESU/Defect+Prioritisation+Policy).

#### Previously identified known issues

- [Scope of logs query causing Besu to hang](KNOWN_ISSUES.md#scope-of-logs-query-causing-besu-to-hang)
- [Eth/65 loses peers](KNOWN_ISSUES.md#eth65-loses-peers)
- [Fast sync when running Besu on cloud providers](KNOWN_ISSUES.md#fast-sync-when-running-besu-on-cloud-providers)
- [Privacy users with private transactions created using v1.3.4 or earlier](KNOWN_ISSUES.md#privacy-users-with-private-transactions-created-using-v134-or-earlier)

## 1.4.5

### Additions and Improvements

- Implemented WebSocket logs subscription for private contracts (`priv_subscribe`/`priv_unsubscribe`) [\#762](https://github.com/hyperledger/besu/pull/762)
- Introduced SecurityModule plugin API. This allows use of a different security module as a plugin to
  provide cryptographic function that can be used by NodeKey (such as sign, ECDHKeyAgreement etc.). KeyPairSecurityModule
  is registered and used by default. The CLI option `--security-module=<name> (defaults to localfile)` can be used
  to identify the security module plugin name to use instead. [\#713](https://github.com/hyperledger/besu/pull/713)
- Several testing related changes to improve compatibility with [Hive](https://hivetests.ethdevops.io/) and Retesteth.
  [\#806](https://github.com/hyperledger/besu/pull/806) and [#845](https://github.com/hyperledger/besu/pull/845)
- Native libraries for secp256k1 and Altbn128 encryption are enabled by default.  To disable these libraries use
  `--Xsecp256k1-native-enabled=false` and `--Xaltbn128-native-enabled=false`. [\#775](https://github.com/hyperledger/besu/pull/775)

### Bug Fixes

- Fixed `eth_estimateGas` JSON RPC so it no longer returns gas estimates that are too low. [\#842](https://github.com/hyperledger/besu/pull/842)
- Full help not displayed unless explicitly requested. [\#437](https://github.com/hyperledger/besu/pull/437)
- Compatibility with undocumented Geth `eth_subscribe` fields. [\#654](https://github.com/hyperledger/besu/pull/654)
- Current block number included as part of `eth_getWork` response. [\#849](https://github.com/hyperledger/besu/pull/849)

### Known Issues

Known issues are open issues categorized as [Very High or High impact](https://wiki.hyperledger.org/display/BESU/Defect+Prioritisation+Policy).

#### New known issues

* Scope of logs query causing Besu to crash. [\#944](https://github.com/hyperledger/besu/pull/944)

Workaround - Limit the number of blocks queried by each `eth_getLogs` call.

#### Previously identified known issues

- [`Intrinsic gas exceeds gas limit` returned when calling `delete mapping[addr]` or `mapping[addr] = 0`](KNOWN_ISSUES.md#intrinsic-gas-exceeds-gas-limit)
- [Eth/65 not backwards compatible](KNOWN_ISSUES.md#eth65-not-backwards-compatible)
- [Error full syncing with pruning](KNOWN_ISSUES.md#error-full-syncing-with-pruning)
- [Fast sync when running Besu on cloud providers](KNOWN_ISSUES.md#fast-sync-when-running-besu-on-cloud-providers)
- [Bootnodes must be validators when using onchain permissioning](KNOWN_ISSUES.md#bootnodes-must-be-validators-when-using-onchain-permissioning)
- [Privacy users with private transactions created using v1.3.4 or earlier](KNOWN_ISSUES.md#privacy-users-with-private-transactions-created-using-v134-or-earlier)

## 1.4.4

### Additions and Improvements

- Implemented [`priv_getLogs`](https://besu.hyperledger.org/en/latest/Reference/API-Methods/#priv_getlogs). [\#686](https://github.com/hyperledger/besu/pull/686)
- Implemented private contract log filters including JSON-RPC methods to interact with private filters. [\#735](https://github.com/hyperledger/besu/pull/735)
- Implemented EIP-2315: Simple Subroutines for the EVM [\#717](https://github.com/hyperledger/besu/pull/717)
- Implemented Splunk logging. [\#725](https://github.com/hyperledger/besu/pull/725)
- Implemented optional native library encryption. [\#675](https://github.com/hyperledger/besu/pull/675).  To enable add `--Xsecp256k1-native-enabled` (for transaction signatures) and/or `--Xaltbn128-native-enabled` (for altbn128 precomiled contracts) as command line options.

### Bug Fixes

- Flag added to toggle `eth/65` off by default. `eth/65` will remain toggled off by default until
a fix is completed for the [eth/65 known issue](KNOWN_ISSUES.md). [\#741](https://github.com/hyperledger/besu/pull/741)
- Resolve crashing NAT detectors on GKE. [\#731](https://github.com/hyperledger/besu/pull/731) fixes [\#507](https://github.com/hyperledger/besu/issues/507).
[Besu-Kubernetes Readme](https://github.com/PegaSysEng/besu-kubernetes/blob/master/README.md#network-topology-and-high-availability-requirements)
updated to reflect changes.
- Deal with quick service start failures [\#714](https://github.com/hyperledger/besu/pull/714) fixes [\#662](https://github.com/hyperledger/besu/issues/662)

### Known Issues

Known issues are open issues categorized as [Very High or High impact](https://wiki.hyperledger.org/display/BESU/Defect+Prioritisation+Policy).

#### New known issues

- `Intrinsic gas exceeds gas limit` returned when calling `delete mapping[addr]` or `mapping[addr] = 0` [\#696](https://github.com/hyperledger/besu/issues/696)

Calling delete and set to 0 Solidity mapping in Solidity fail.

#### Previously identified known issues

- [Eth/65 not backwards compatible](KNOWN_ISSUES.md#eth65-not-backwards-compatible)
- [Error full syncing with pruning](KNOWN_ISSUES.md#error-full-syncing-with-pruning)
- [Fast sync when running Besu on cloud providers](KNOWN_ISSUES.md#fast-sync-when-running-besu-on-cloud-providers)
- [Bootnodes must be validators when using onchain permissioning](KNOWN_ISSUES.md#bootnodes-must-be-validators-when-using-onchain-permissioning)
- [Privacy users with private transactions created using v1.3.4 or earlier](KNOWN_ISSUES.md#privacy-users-with-private-transactions-created-using-v134-or-earlier)

## 1.4.3

### Issues identified with 1.4.3 release

The `eth/65` change is not [backwards compatible](https://github.com/hyperledger/besu/issues/723).
This has the following impact:
* In a private network, nodes using the 1.4.3 client cannot interact with nodes using 1.4.2 or earlier
clients.
* On mainnet, synchronizing eventually stalls.

Workaround -> revert to v1.4.2.

A [fix](https://github.com/hyperledger/besu/pull/732) is currently [being tested](https://github.com/hyperledger/besu/pull/733).

### Critical Issue for Privacy Users

A critical issue for privacy users with private transactions created using Hyperledger Besu v1.3.4
or earlier has been identified. If you have a network with private transaction created using v1.3.4
or earlier, please read the following and take the appropriate steps:
https://wiki.hyperledger.org/display/BESU/Critical+Issue+for+Privacy+Users

### Additions and Improvements

- Added `eth/65` support. [\#608](https://github.com/hyperledger/besu/pull/608)
- Added block added and block reorg events. Added revert reason to block added transactions. [\#637](https://github.com/hyperledger/besu/pull/637)

### Deprecated

- Private Transaction `hash` field and `getHash()` method have been deprecated. They will be removed
in 1.5.0 release. [\#639](https://github.com/hyperledger/besu/pull/639)

### Known Issues

#### Fast sync when running Besu on cloud providers

A known [RocksDB issue](https://github.com/facebook/rocksdb/issues/6435) causes fast sync to fail
when running Besu on certain cloud providers. The following error is displayed repeatedly:

```
...
EthScheduler-Services-1 (importBlock) | ERROR | PipelineChainDownloader | Chain download failed. Restarting after short delay.
java.util.concurrent.CompletionException: org.hyperledger.besu.plugin.services.exception.StorageException: org.rocksdb.RocksDBException: block checksum mismatch:
....
```

This behaviour has been seen on AWS and Digital Ocean.

Workaround -> On AWS, a full restart of the AWS VM is required to restart the fast sync.

Fast sync is not currently supported on Digital Ocean. We are investigating options to
[add support for fast sync on Digital Ocean](https://github.com/hyperledger/besu/issues/591).

#### Error full syncing with pruning

- Error syncing with mainnet on Besu 1.3.7 node - MerkleTrieException [\#580](https://github.com/hyperledger/besu/issues/580)
The associated error is `Unable to load trie node value for hash` and is caused by the combination of
full sync and pruning.

Workarounds:
1. Explicitly disable pruning using `--pruning-enabled=false` when using fast sync.
2. If the `MerkleTrieException` occurs, delete the database and resync.

A fix for this issue is being actively worked on.

#### Fast sync reverting to full sync

In some cases of FastSyncException, fast sync reverts back to a full sync before having reached the
pivot block. [\#683](https://github.com/hyperledger/besu/issues/683)

Workaround -> To re-attempt fast syncing rather than continue full syncing, stop Besu, delete your
database, and start again.

#### Bootnodes must be validators when using onchain permissioning

- Onchain permissioning nodes can't peer when using a non-validator bootnode [\#528](https://github.com/hyperledger/besu/issues/528)

Workaround -> When using onchain permissioning, ensure bootnodes are also validators.


## 1.4.2

### Additions and Improvements

- Added `trace_block` JSON RPC API [\#449](https://github.com/hyperledger/besu/pull/449)
- Added `pulledStates` and `knownStates` to the EthQL `syncing` query and `eth_syncing` JSON-RPC api [\#565](https://github.com/hyperledger/besu/pull/565)

### Bug Fixes

- Fixed file parsing behaviour for privacy enclave keystore password file [\#554](https://github.com/hyperledger/besu/pull/554) (thanks to [magooster](https://github.com/magooster))
- Fixed known issue with being unable to re-add members to onchain privacy groups [\#471](https://github.com/hyperledger/besu/pull/471)

### Updated Early Access Features

* [Onchain privacy groups](https://besu.hyperledger.org/en/latest/Concepts/Privacy/Onchain-PrivacyGroups/) with add and remove members. Known issue resolved (see above).
* [TRACE API](https://besu.hyperledger.org/en/latest/Reference/API-Methods/#trace-methods) now includes `trace_block`, `trace_replayBlockTransactions`, and `trace_transaction`.
Fixed some issues on the trace replay block transactions API [\#522](https://github.com/hyperledger/besu/pull/522).

### Known Issues

#### Fast sync defaulting to full sync

-  When fast sync cannot find enough valid peers rapidly enough, Besu defaults to full sync.

Workarounds:
1. To re-attempt fast syncing rather than continue full syncing, stop Besu, delete your database,
and start again.
2. When fast syncing, explicitly disable pruning using `--pruning-enabled=false` to reduce the likelihood
of encountering the pruning bug.

A fix to remove the default to full sync is [in progress](https://github.com/hyperledger/besu/pull/427)
is being actively worked on.

#### Error full syncing with pruning

- Error syncing with mainnet on Besu 1.3.7 node - MerkleTrieException [\#BESU-160](https://jira.hyperledger.org/browse/BESU-160)
The associated error is `Unable to load trie node value for hash` and is caused by the combination of
full sync and pruning.

Workarounds:
1. Explicitly disable pruning using `--pruning-enabled=false` when using fast sync.
2. If the `MerkleTrieException` occurs, delete the database and resync.

A fix for this issue is being actively worked on.

#### Bootnodes must be validators when using onchain permissioning

- Onchain permissioning nodes can't peer when using a non-validator bootnode [\#BESU-181](https://jira.hyperledger.org/browse/BESU-181)

Workaround -> When using onchain permissioning, ensure bootnodes are also validators.

## 1.4.1

### Additions and Improvements

- Added priv_getCode [\#250](https://github.com/hyperledger/besu/pull/408). Gets the bytecode associated with a private address.
- Added `trace_transaction` JSON RPC API [\#441](https://github.com/hyperledger/besu/pull/441)
- Removed -X unstable prefix for pruning options (`--pruning-blocks-retained`, `--pruning-block-confirmations`) [\#440](https://github.com/hyperledger/besu/pull/440)
- Implemented [ECIP-1088](https://ecips.ethereumclassic.org/ECIPs/ecip-1088): Phoenix EVM and Protocol upgrades. [\#434](https://github.com/hyperledger/besu/pull/434)

### Bug Fixes

- [BESU-25](https://jira.hyperledger.org/browse/BESU-25) Use v5 Devp2p when pinging [\#392](https://github.com/hyperledger/besu/pull/392)
- Fixed a bug to manage concurrent access to cache files [\#438](https://github.com/hyperledger/besu/pull/438)
- Fixed configuration file bug: `pruning-blocks-retained` now accepts an integer in the config [\#440](https://github.com/hyperledger/besu/pull/440)
- Specifying RPC credentials file should not force RPC Authentication to be enabled [\#454](https://github.com/hyperledger/besu/pull/454)
- Enhanced estimateGas messages [\#436](https://github.com/hyperledger/besu/pull/436). When a estimateGas request fails a validation check, an improved error message is returned in the response.

### Early Access Features

Early access features are available features that are not recommended for production networks and may
have unstable interfaces.

* [Onchain privacy groups](https://besu.hyperledger.org/en/latest/Concepts/Privacy/Onchain-PrivacyGroups/) with add and remove members.
  Not being able to re-add a member to an onchain privacy group is a [known issue](https://github.com/hyperledger/besu/issues/455)
  with the add and remove functionality.

### Known Issues

#### Fast sync defaulting to full sync

-  When fast sync cannot find enough valid peers rapidly enough, Besu defaults to full sync.

Workarounds:
1. To re-attempt fast syncing rather than continue full syncing, stop Besu, delete your database,
and start again.
2. When fast syncing, explicitly disable pruning using `--pruning-enabled=false` to reduce the likelihood
of encountering the pruning bug.

A fix to remove the default to full sync is [in progress](https://github.com/hyperledger/besu/pull/427)
and is planned for inclusion in v1.4.1.

#### Error full syncing with pruning

- Error syncing with mainnet on Besu 1.3.7 node - MerkleTrieException [\#BESU-160](https://jira.hyperledger.org/browse/BESU-160)
The associated error is `Unable to load trie node value for hash` and is caused by the combination of
full sync and pruning.

Workarounds:
1. Explicitly disable pruning using `--pruning-enabled=false` when using fast sync.
2. If the `MerkleTrieException` occurs, delete the database and resync.

Investigation of this issue is in progress and a fix is targeted for v1.4.1.

#### Bootnodes must be validators when using onchain permissioning

- Onchain permissioning nodes can't peer when using a non-validator bootnode [\#BESU-181](https://jira.hyperledger.org/browse/BESU-181)

Workaround -> When using onchain permissioning, ensure bootnodes are also validators.

## 1.4.0

### Private State Migration

Hyperledger Besu v1.4 implements a new data structure for private state storage that is not backwards compatible.
A migration will be performed when starting v1.4 for the first time to reprocess existing private transactions
and re-create the private state data in the v1.4 format.

If you have existing private transactions, see [migration details](docs/Private-Txns-Migration.md).

### Additions and Improvements

* [TLS support](https://besu.hyperledger.org/en/latest/Concepts/TLS/) to secure client and server communication.

* [Multi-tenancy](https://besu.hyperledger.org/en/latest/Concepts/Privacy/Multi-Tenancy/) to enable multiple participants to use the same Besu and Orion node.

* [Plugin APIs](https://besu.hyperledger.org/en/latest/Concepts/Plugins/) to enable building of Java plugins to extend Hyperledger Besu.

* Support for additional [NAT methods](https://besu.hyperledger.org/en/latest/HowTo/Find-and-Connect/Specifying-NAT/).

* Added [`priv_call`](https://besu.hyperledger.org/en/latest/Reference/API-Methods/#priv_call) which invokes
a private contract function locally and does not change the private state.

* Besu has moved from an internal Bytes library to the [Apache Tuweni](https://tuweni.apache.org/) Bytes library.
This includes using the library in the Plugins API interfaces. [#295](https://github.com/hyperledger/besu/pull/295) and [#215](https://github.com/hyperledger/besu/pull/215)

### Early Access Features

Early access features are available features that are not recommended for production networks and may
have unstable interfaces.

* [Reorg compatible privacy](https://besu.hyperledger.org/en/latest/Concepts/Privacy/Privacy-Overview/#reorg-compatible-privacy)
to enable private transactions on networks using consensus mechanisms that fork.

* [Tracing API](https://besu.hyperledger.org/en/latest/Concepts/Transactions/Trace-Types) to obtain detailed information about transaction processing.

### Bug Fixes

See RC and Beta sections below.

### Known Issues

#### Fast sync defaulting to full sync

-  When fast sync cannot find enough valid peers rapidly enough, Besu defaults to full sync.

Workarounds:
1. To re-attempt fast syncing rather than continue full syncing, stop Besu, delete your database,
and start again.
2. When fast syncing, explicitly disable pruning using `--pruning-enabled=false` to reduce the likelihood
of encountering the pruning bug.

A fix to remove the default to full sync is [in progress](https://github.com/hyperledger/besu/pull/427)
and is planned for inclusion in v1.4.1.

#### Error full syncing with pruning

- Error syncing with mainnet on Besu 1.3.7 node - MerkleTrieException [\#BESU-160](https://jira.hyperledger.org/browse/BESU-160)
The associated error is `Unable to load trie node value for hash` and is caused by the combination of
full sync and pruning.

Workarounds:
1. Explicitly disable pruning using `--pruning-enabled=false` when using fast sync.
2. If the `MerkleTrieException` occurs, delete the database and resync.

Investigation of this issue is in progress and a fix is targeted for v1.4.1.

#### Bootnodes must be validators when using onchain permissioning

- Onchain permissioning nodes can't peer when using a non-validator bootnode [\#BESU-181](https://jira.hyperledger.org/browse/BESU-181)

Workaround -> When using onchain permissioning, ensure bootnodes are also validators.


## 1.4.0 RC-2

### Private State Migration
Hyperledger Besu v1.4 implements a new data structure for private state storage that is not backwards compatible.
A migration will be performed when starting v1.4 for the first time to reprocess existing private transactions
and re-create the private state data in the v1.4 format.
If you have existing private transactions, see [migration details](docs/Private-Txns-Migration.md).

## 1.4.0 RC-1

### Additions and Improvements

- New`trace_replayBlockTransactions` JSON-RPC API

This can be enabled using the `--rpc-http-api TRACE` CLI flag.  There are some philosophical differences between Besu and other implementations that are outlined in [trace_rpc_apis](docs/trace_rpc_apis.md).

- Ability to automatically detect Docker NAT settings from inside the conainter.

The default NAT method (AUTO) can detect this so no user intervention is required to enable this.

- Added [Multi-tenancy](https://besu.hyperledger.org/en/latest/Concepts/Privacy/Multi-Tenancy/) support which allows multiple participants to use the same Besu node for private transactions.

- Added TLS support for communication with privacy enclave

### Bug Fixes

- Private transactions are now validated before sent to the enclave [\#356](https://github.com/hyperledger/besu/pull/356)

### Known Bugs

- Error syncing with mainnet on Besu 1.3.7 node - MerkleTrieException [\#BESU-160](https://jira.hyperledger.org/browse/BESU-160)

Workaround -> Don't enable pruning when syncing to mainnet.

- Onchain permissioning nodes can't peer when using a non-validator bootnode [\#BESU-181](https://jira.hyperledger.org/browse/BESU-181)

Workaround -> When using onchain permissioning, ensure bootnodes are also validators.

## 1.4 Beta 3

### Additions and Improvements

- CLI option to enable TLS client auth for JSON-RPC HTTP [\#340](https://github.com/hyperledger/besu/pull/340)

Added CLI options to enable TLS client authentication and trusting client certificates:
~~~
--rpc-http-tls-client-auth-enabled - Enable TLS client authentication for the JSON-RPC HTTP service (default: false)
--rpc-http-tls-known-clients-file - Path to file containing client's certificate common name and fingerprint for client authentication.
--rpc-http-tls-ca-clients-enabled - Enable to accept clients certificate signed by a valid CA for client authentication (default: false)
~~~
If client-auth is enabled, user must either enable CA signed clients OR provide a known-clients file. An error is reported
if both CA signed clients is disabled and known-clients file is not specified.

- Stable Plugins APIs [\#346](https://github.com/hyperledger/besu/pull/346)

The `BesuEvents` service and related `data` package have been marked as a stable plugin API.

### Bug Fixes

- Return missing signers from getSignerMetrics [\#343](https://github.com/hyperledger/besu/pull/)

### Experimental Features

- Experimental support for `trace_replayBlockTransactions` - multiple PRs

Added support for the `trace_replayBlockTransactions` JSON-RPC call. To enable this API add
`TRACE` to the `rpc-http-api` options (for example,  `--rpc-http-api TRACE` on the command line).

This is not a production ready API.  There are known bugs relating to traced memory from calls and
returns, and the gas calculation reported in the flat traces does not always match up with the
correct gas calculated for consensus.

## 1.4 Beta 2

### Additions and Improvements

- Enable TLS for JSON-RPC HTTP Service [\#253](https://github.com/hyperledger/besu/pull/253)

Exposes new command line parameters to enable TLS on Ethereum JSON-RPC HTTP interface to allow clients like EthSigner to connect via TLS:
`--rpc-http-tls-enabled=true`
(Optional - Only required if `--rpc-http-enabled` is set to true) Set to `true` to enable TLS. False by default.
`--rpc-http-tls-keystore-file="/path/to/cert.pfx"`
(Must be specified if TLS is enabled) Path to PKCS12 format key store which contains server's certificate and it's private key
`--rpc-http-tls-keystore-password-file="/path/to/cert.passwd"`
(Must be specified if TLS is enabled) Path to the text file containing password for unlocking key store.
`--rpc-http-tls-known-clients-file="/path/to/rpc_tls_clients.txt"`
(Optional) Path to a plain text file containing space separated client’s certificate’s common name and its sha-256 fingerprints when
they are not signed by a known CA. The presence of this file (even empty) enables TLS client authentication. That is, the client
presents the certificate to server on TLS handshake and server establishes that the client certificate is either signed by a
proper/known CA. Otherwise, server trusts client certificate by reading the sha-256 fingerprint from known clients file specified above.

The format of the file is (as an example):
`localhost DF:65:B8:02:08:5E:91:82:0F:91:F5:1C:96:56:92:C4:1A:F6:C6:27:FD:6C:FC:31:F2:BB:90:17:22:59:5B:50`

### Bug Fixes

- TotalDifficulty is a BigInteger [\#253](https://github.com/hyperledger/besu/pull/253).
  Don't try and cast total difficulty down to a long because it will overflow long in a reasonable timeframe.

## 1.4 Beta 1

### Additions and Improvements

- Besu has moved from an internal Bytes library to the [Apache Tuweni](https://tuweni.apache.org/) Bytes library.  This includes using the library in the Plugins API interfaces. [#295](https://github.com/hyperledger/besu/pull/295) and [#215](https://github.com/hyperledger/besu/pull/215)
- Besu stops processing blocks if Orion is unavailable [\#253](https://github.com/hyperledger/besu/pull/253)
- Added priv_call [\#250](https://github.com/hyperledger/besu/pull/250).  Invokes a private contract function locally and does not change the private state.
- Support for [EIP-2124](https://github.com/ethereum/EIPs/blob/master/EIPS/eip-2124.md), which results in faster peer discovery [\#156](https://github.com/hyperledger/besu/pull/156)

## 1.3.8

### Additions and Improvements

- `admin_generateLogBloomCache` JSON-RPC API to generate a cache of the block bloombits that improves performance for log queries [\#262](https://github.com/hyperledger/besu/pull/262)

## Critical Fix in 1.3.7

1.3.7 includes a critical fix for Ethereum MainNet users and the Muir Glacier upgrade. We recommend users of Ethereum public networks
(MainNet, Ropsten, Rinkeby, and Goerli) upgrade immediately. This upgrade is also strongly recommended for users of private networks.

For more details, see [Hyperledger Besu Wiki](https://wiki.hyperledger.org/display/BESU/Mainnet+Consensus+Bug+Identified+and+Resolved+in+Hyperledger+Besu).

## Muir Glacier Compatibility

For compatibility with Ethereum Muir Glacier upgrade, use v1.3.7 or later.

## ETC Agharta Compatibility

For compatibility with ETC Agharta upgrade, use 1.3.7 or later.

### 1.3.7

### Additions and Improvements

- Hard Fork Support: Configures the Agharta activation block for the ETC MainNet configuration [\#251](https://github.com/hyperledger/besu/pull/251) (thanks to [soc1c](https://github.com/soc1c))
- `operator generate-log-bloom-cache` command line option to generate a cache of the block bloombits that improves performance for log queries  [\#245](https://github.com/hyperledger/besu/pull/245)

### Bug Fixes

- Resolves a Mainnet consensus issue [\#254](https://github.com/hyperledger/besu/pull/254)

### New Maintainer

[Edward Mack](https://github.com/hyperledger/besu/commits?author=edwardmack) added as a [new maintainer](https://github.com/hyperledger/besu/pull/219).

### 1.3.6

### Additions and Improvements

- Performance improvements:
  * Multithread Websockets to increase throughput [\#231](https://github.com/hyperledger/besu/pull/231)
  * NewBlockHeaders performance improvement [\#230](https://github.com/hyperledger/besu/pull/230)
- EIP2384 - Ice Age Adustment around Istanbul [\#211](https://github.com/hyperledger/besu/pull/211)
- Documentation updates include:
  * [Configuring mining using the Stratum protocol](https://besu.hyperledger.org/en/latest/HowTo/Configure/Configure-Mining/)
  * [ETC network command line options](https://besu.hyperledger.org/en/latest/Reference/CLI/CLI-Syntax/#network)
- Hard Fork Support:
   * MuirGlacier for Ethereum Mainnet and Ropsten Testnet
   * Agharta for Kotti and Mordor Testnets

### Bug Fixes

- [\#210](https://github.com/hyperledger/besu/pull/210) fixes WebSocket frames handling
  User impact: PING/PONG frames handling in Websocket services was not implemented

### 1.3.5

### Additions and Improvements

- Log Event Streaming for Plugin API [\#186](https://github.com/hyperledger/besu/pull/186)
- Allow use a external JWT public key in authenticated APIs [\#183](https://github.com/hyperledger/besu/pull/183)
- ETC Configuration, classic fork peer validator [\#176](https://github.com/hyperledger/besu/pull/176) (thanks to [edwardmack](https://github.com/edwardmack))
- Allow IBFT validators to be changed at a given block [\#173](https://github.com/hyperledger/besu/pull/173)
- Support external mining using Stratum [\#140](https://github.com/hyperledger/besu/pull/140) (thanks to [atoulme](https://github.com/atoulme))
- Add more fields to private transaction receipt [\#85](https://github.com/hyperledger/besu/pull/85) (thanks to [josh-richardson](https://github.com/josh-richardson))
- [Pruning documentation](https://besu.hyperledger.org/en/latest/Concepts/Pruning/)

### Technical Improvements

- ETC - Cleanup [\#201](https://github.com/hyperledger/besu/pull/201) (thanks to [GregTheGreek](https://github.com/GregTheGreek))
- User specific enclave public key configuration in auth file [\#196](https://github.com/hyperledger/besu/pull/196)
- Change CustomForks -\> Transitions [\#193](https://github.com/hyperledger/besu/pull/193)
- Pass identity information into RpcMethod from Http Service [\#189](https://github.com/hyperledger/besu/pull/189)
- Remove the use of JsonRpcParameters from RpcMethods [\#188](https://github.com/hyperledger/besu/pull/188)
- Repaired Metrics name collision between Privacy and RocksDB [\#187](https://github.com/hyperledger/besu/pull/187)
- Multi-Tenancy: Do not specify a public key anymore when requesting a … [\#185](https://github.com/hyperledger/besu/pull/185)
- Updates to circle building acceptance tests [\#184](https://github.com/hyperledger/besu/pull/184)
- Move Apache Tuweni dependency to official release [\#181](https://github.com/hyperledger/besu/pull/181) (thanks to [atoulme](https://github.com/atoulme))
- Update Gradle to 6.0, support Java 13 [\#180](https://github.com/hyperledger/besu/pull/180)
- ETC Atlantis fork [\#179](https://github.com/hyperledger/besu/pull/179) (thanks to [edwardmack](https://github.com/edwardmack))
- ETC Gotham Fork [\#178](https://github.com/hyperledger/besu/pull/178) (thanks to [edwardmack](https://github.com/edwardmack))
- ETC DieHard fork support [\#177](https://github.com/hyperledger/besu/pull/177) (thanks to [edwardmack](https://github.com/edwardmack))
- Remove 'parentHash', 'number' and 'gasUsed' fields from the genesis d… [\#175](https://github.com/hyperledger/besu/pull/175) (thanks to [SweeXordious](https://github.com/SweeXordious))
- Enable pruning by default for fast sync and validate conflicts with privacy [\#172](https://github.com/hyperledger/besu/pull/172)
- Update RocksDB [\#170](https://github.com/hyperledger/besu/pull/170)
- Vpdate ver to 1.3.5-snapshot [\#169](https://github.com/hyperledger/besu/pull/169)
- Added PoaQueryService method that returns local node signer… [\#163](https://github.com/hyperledger/besu/pull/163)
- Add versioning to privacy storage [\#149](https://github.com/hyperledger/besu/pull/149)
- Update reference tests [\#139](https://github.com/hyperledger/besu/pull/139)

### 1.3.4

- Reverted _Enable pruning by default for fast sync (#135)_ [\#164](https://github.com/hyperledger/besu/pull/164)

### 1.3.3

### Technical Improvements

- Add --identity flag for client identification in node browsers [\#150](https://github.com/hyperledger/besu/pull/150)
- Istanbul Mainnet Block [\#145](https://github.com/hyperledger/besu/pull/150)
- Add priv\_getEeaTransactionCount [\#110](https://github.com/hyperledger/besu/pull/110)

### Additions and Improvements

- Redesign of how JsonRpcMethods are created [\#159](https://github.com/hyperledger/besu/pull/159)
- Moving JsonRpcMethods classes into the same package, prior to refactor [\#154](https://github.com/hyperledger/besu/pull/154)
- Reflect default logging in CLI help [\#148](https://github.com/hyperledger/besu/pull/148)
- Handle zero port better in NAT [\#147](https://github.com/hyperledger/besu/pull/147)
- Rework how filter and log query parameters are created/used [\#146](https://github.com/hyperledger/besu/pull/146)
- Don't generate shutdown tasks in controller [\#141](https://github.com/hyperledger/besu/pull/141)
- Ibft queries [\#138](https://github.com/hyperledger/besu/pull/138)
- Enable pruning by default for fast sync [\#135](https://github.com/hyperledger/besu/pull/135)
- Ensure spotless runs in CI [\#132](https://github.com/hyperledger/besu/pull/132)
- Add more logging around peer disconnects [\#131](https://github.com/hyperledger/besu/pull/131)
- Repair EthGetLogs returning incorrect results [\#128](https://github.com/hyperledger/besu/pull/128)
- Use Bloombits for Logs queries [\#127](https://github.com/hyperledger/besu/pull/127)
- Improve message when extraData missing [\#121](https://github.com/hyperledger/besu/pull/121)
- Fix miner startup logic [\#104](https://github.com/hyperledger/besu/pull/104)
- Support log reordring from reorgs in `LogSubscriptionService` [\#86](https://github.com/hyperledger/besu/pull/86)

### 1.3.2

### Additions and Improvements

- besu -v to print plugin versions[\#123](https://github.com/hyperledger/besu/pull/123)

### Technical Improvements

- Update Governance and Code of Conduct verbiage [\#120](https://github.com/hyperledger/besu/pull/120)
- Fix private transaction root mismatch [\#118](https://github.com/hyperledger/besu/pull/118)
- Programatically enforce plugin CLI variable names [\#117](https://github.com/hyperledger/besu/pull/117)
- Additional unit test for selecting replaced pending transactions [\#116](https://github.com/hyperledger/besu/pull/116)
- Only set sync targets that have an estimated height value [\#115](https://github.com/hyperledger/besu/pull/115)
- Fix rlpx startup [\#114](https://github.com/hyperledger/besu/pull/114)
- Expose getPayload in Transaction plugin-api interface. [\#113](https://github.com/hyperledger/besu/pull/113)
- Dependency Version Upgrades [\#112](https://github.com/hyperledger/besu/pull/112)
- Add hash field in Transaction plugin interface. [\#111](https://github.com/hyperledger/besu/pull/111)
- Rework sync status events [\#106](https://github.com/hyperledger/besu/pull/106)

### 1.3.1

### Additions and Improvements

- Added GraphQL query/logs support [\#94](https://github.com/hyperledger/besu/pull/94)

### Technical Improvements

- Add totalDiffculty to BlockPropagated events. [\#97](https://github.com/hyperledger/besu/pull/97)
- Merge BlockchainQueries classes [\#101](https://github.com/hyperledger/besu/pull/101)
- Fixed casing of dynamic MetricCategorys [\#99](https://github.com/hyperledger/besu/pull/99)
- Fix private transactions breaking evm [\#96](https://github.com/hyperledger/besu/pull/96)
- Make SyncState variables thread-safe [\#95](https://github.com/hyperledger/besu/pull/95)
- Fix transaction tracking by sender [\#93](https://github.com/hyperledger/besu/pull/93)
- Make logic in PersistBlockTask more explicit to fix a LGTM warning [\#92](https://github.com/hyperledger/besu/pull/92)
- Removed Unused methods in the transaction simulator. [\#91](https://github.com/hyperledger/besu/pull/91)
- Fix ThreadBesuNodeRunner BesuConfiguration setup [\#90](https://github.com/hyperledger/besu/pull/90)
- JsonRpc method disabled error condition rewrite and unit test [\#80](https://github.com/hyperledger/besu/pull/80)
- Round trip testing of state trie account values [\#31](https://github.com/hyperledger/besu/pull/31)

### 1.3

### Breaking Change

- Disallow comments in Genesis JSON file. [\#49](https://github.com/hyperledger/besu/pull/49)

### Additions and Improvements

- Add `--required-block` command line option to deal with chain splits [\#79](https://github.com/hyperledger/besu/pull/79)
- Store db metadata file in the root data directory. [\#46](https://github.com/hyperledger/besu/pull/46)
- Add `--target-gas-limit` command line option. [\#24](https://github.com/hyperledger/besu/pull/24)(thanks to new contributor [cfelde](https://github.com/cfelde))
- Allow private contracts to access public state. [\#9](https://github.com/hyperledger/besu/pull/9)
- Documentation updates include:
  - Added [sample load balancer configurations](https://besu.hyperledger.org/en/latest/HowTo/Configure/Configure-HA/Sample-Configuration/)
  - Added [`retesteth`](https://besu.hyperledger.org/en/latest/Reference/CLI/CLI-Subcommands/#retesteth) subcommand
  - Added [`debug_accountRange`](https://besu.hyperledger.org/en/latest/Reference/API-Methods/#debug_accountrange) JSON-RPC API method
  - Clarified purpose of [static nodes](https://besu.hyperledger.org/en/latest/HowTo/Find-and-Connect/Managing-Peers/#static-nodes)
  - Added links [Kubernetes reference implementations](https://besu.hyperledger.org/en/latest/HowTo/Deploy/Kubernetes/)
  - Added content about [access between private and public states](https://besu.hyperledger.org/en/latest/Concepts/Privacy/Privacy-Groups/#access-between-states)
  - Added restriction that [account permissioning cannot be used with random key signing](https://besu.hyperledger.org/en/latest/HowTo/Use-Privacy/Sign-Privacy-Marker-Transactions/).
  - Added high availability requirement for [private transaction manager](https://besu.hyperledger.org/en/latest/Concepts/Privacy/Privacy-Overview/#availability) (ie, Orion)
  - Added [genesis file reference](https://besu.hyperledger.org/en/latest/Reference/Config-Items/)

### Technical Improvements

- Less verbose synching subscriptions [\#59](https://github.com/hyperledger/besu/pull/59)
- Return enclave key instead of private transaction hash [\#53](https://github.com/hyperledger/besu/pull/53)
- Fix mark sweep pruner bugs where nodes that should be kept were being swept  [\#50](https://github.com/hyperledger/besu/pull/50)
- Clean up BesuConfiguration construction [\#51](https://github.com/hyperledger/besu/pull/51)
- Private tx nonce errors return same msg as any tx [\#48](https://github.com/hyperledger/besu/pull/48)
- Fix default logging [\#47](https://github.com/hyperledger/besu/pull/47)
- Introduce virtual operation. [\#45](https://github.com/hyperledger/besu/pull/45)
- Downgrade RocksDBPlugin Logging Levels [\#44](https://github.com/hyperledger/besu/pull/44)
- Infrastructure for exposing PoA metrics for plugins. [\#37](https://github.com/hyperledger/besu/pull/37)
- Refactor privacy storage. [\#7](https://github.com/hyperledger/besu/pull/7)

## 1.2.4

### Additions and Improvements

- Add Istanbul block (5435345) for Rinkeby [\#35](https://github.com/hyperledger/besu/pull/35)
- Add Istanbul block (1561651) for Goerli [\#27](https://github.com/hyperledger/besu/pull/27)
- Add Istanbul block (6485846) for Ropsten [\#26](https://github.com/hyperledger/besu/pull/26)
- Add privDistributeRawTransaction endpoint [\#23](https://github.com/hyperledger/besu/pull/23) (thanks to [josh-richardson](https://github.com/josh-richardson))

### Technical Improvements

- Refactors pantheon private key to signing private key [\#34](https://github.com/hyperledger/besu/pull/34) (thanks to [josh-richardson](https://github.com/josh-richardson))
- Support both BESU\_ and PANTHEON\_ env var prefixes [\#32](https://github.com/hyperledger/besu/pull/32)
- Use only fully validated peers for fast sync pivot selection [\#21](https://github.com/hyperledger/besu/pull/21)
- Support Version Rollbacks for RocksDB \(\#6\) [\#19](https://github.com/hyperledger/besu/pull/19)
- Update Cava library to Tuweni Library [\#18](https://github.com/hyperledger/besu/pull/18)
- StateTrieAccountValue:Version should be written as an int, not a long [\#17](https://github.com/hyperledger/besu/pull/17)
- Handle discovery peers with updated endpoints [\#12](https://github.com/hyperledger/besu/pull/12)
- Change retesteth port [\#11](https://github.com/hyperledger/besu/pull/11)
- Renames eea\_getTransactionReceipt to priv\_getTransactionReceipt [\#10](https://github.com/hyperledger/besu/pull/10) (thanks to [josh-richardson](https://github.com/josh-richardson))
- Support Version Rollbacks for RocksDB [\#6](https://github.com/hyperledger/besu/pull/6)
- Moving AT DSL into its own module [\#3](https://github.com/hyperledger/besu/pull/3)

## 1.2.3

### Additions and Improvements
- Added an override facility for genesis configs [\#1915](https://github.com/PegaSysEng/pantheon/pull/1915)
- Finer grained logging configuration [\#1895](https://github.com/PegaSysEng/pantheon/pull/1895) (thanks to [matkt](https://github.com/matkt))

### Technical Improvements

- Add archiving of docker test reports [\#1921](https://github.com/PegaSysEng/pantheon/pull/1921)
- Events API: Transaction dropped, sync status, and renames [\#1919](https://github.com/PegaSysEng/pantheon/pull/1919)
- Remove metrics from plugin registration [\#1918](https://github.com/PegaSysEng/pantheon/pull/1918)
- Replace uses of Instant.now from within the IBFT module [\#1911](https://github.com/PegaSysEng/pantheon/pull/1911)
- Update plugins-api build script [\#1908](https://github.com/PegaSysEng/pantheon/pull/1908)
- Ignore flaky tracing tests [\#1907](https://github.com/PegaSysEng/pantheon/pull/1907)
- Ensure plugin-api module gets published at the correct maven path [\#1905](https://github.com/PegaSysEng/pantheon/pull/1905)
- Return the plugin-apis to this repo [\#1900](https://github.com/PegaSysEng/pantheon/pull/1900)
- Stop autogenerating BesuInfo.java [\#1899](https://github.com/PegaSysEng/pantheon/pull/1899)
- Extracted Metrics interfaces to plugins-api. [\#1898](https://github.com/PegaSysEng/pantheon/pull/1898)
- Fix key value storage clear so it removes all values [\#1894](https://github.com/PegaSysEng/pantheon/pull/1894)
- Ethsigner test [\#1892](https://github.com/PegaSysEng/pantheon/pull/1892) (thanks to [iikirilov](https://github.com/iikirilov))
- Return null private transaction receipt instead of error [\#1872](https://github.com/PegaSysEng/pantheon/pull/1872) (thanks to [iikirilov](https://github.com/iikirilov))
- Implement trace replay block transactions trace option [\#1886](https://github.com/PegaSysEng/pantheon/pull/1886)
- Use object parameter instead of list of parameters for priv\_createPrivacyGroup [\#1868](https://github.com/PegaSysEng/pantheon/pull/1868) (thanks to [iikirilov](https://github.com/iikirilov))
- Refactor privacy acceptance tests [\#1864](https://github.com/PegaSysEng/pantheon/pull/1864) (thanks to [iikirilov](https://github.com/iikirilov))

## 1.2.2

### Additions and Improvements
- Support large numbers for the `--network-id` option [\#1891](https://github.com/PegaSysEng/pantheon/pull/1891)
- Added eea\_getTransactionCount Json Rpc [\#1861](https://github.com/PegaSysEng/pantheon/pull/1861)
- PrivacyMarkerTransaction to be signed with a randomly generated key [\#1844](https://github.com/PegaSysEng/pantheon/pull/1844)
- Implement eth\_getproof JSON RPC API [\#1824](https://github.com/PegaSysEng/pantheon/pull/1824) (thanks to [matkt](https://github.com/matkt))
- Documentation updates include:
  - [Improved navigation](https://docs.pantheon.pegasys.tech/en/latest/)
  - [Added permissioning diagram](https://docs.pantheon.pegasys.tech/en/latest/Concepts/Permissioning/Permissioning-Overview/#onchain)
  - [Added Responsible Disclosure policy](https://docs.pantheon.pegasys.tech/en/latest/Reference/Responsible-Disclosure/)
  - [Added `blocks export` subcommand](https://besu.hyperledger.org/en/latest/Reference/CLI/CLI-Subcommands/#export)

### Technical Improvements
- Update the `pantheon blocks export` command usage [\#1887](https://github.com/PegaSysEng/pantheon/pull/1887) (thanks to [matkt](https://github.com/matkt))
- Stop Returning null for 'pending' RPC calls [\#1883](https://github.com/PegaSysEng/pantheon/pull/1883)
- Blake validation errors are hard errors [\#1882](https://github.com/PegaSysEng/pantheon/pull/1882)
- Add test cases for trace\_replayBlockTransactions [\#1881](https://github.com/PegaSysEng/pantheon/pull/1881)
- Simplify json rpc spec test setup [\#1880](https://github.com/PegaSysEng/pantheon/pull/1880)
- Tweak JSON import format [\#1878](https://github.com/PegaSysEng/pantheon/pull/1878)
- Transactions listeners should use the subscriber pattern [\#1877](https://github.com/PegaSysEng/pantheon/pull/1877)
- Maven spotless [\#1876](https://github.com/PegaSysEng/pantheon/pull/1876)
- Don't cache for localbalance [\#1875](https://github.com/PegaSysEng/pantheon/pull/1875)
- EIP-1108 - Reprice alt\_bn128  [\#1874](https://github.com/PegaSysEng/pantheon/pull/1874)
- Create stub trace\_replayBlockTransactions json-rpc method  [\#1873](https://github.com/PegaSysEng/pantheon/pull/1873)
- Improve trace log [\#1870](https://github.com/PegaSysEng/pantheon/pull/1870)
- Pruning Command Line Flags [\#1869](https://github.com/PegaSysEng/pantheon/pull/1869)
- Re-enable istanbul [\#1865](https://github.com/PegaSysEng/pantheon/pull/1865)
- Fix logic to disconnect from peers on fork [\#1863](https://github.com/PegaSysEng/pantheon/pull/1863)
- Blake 2b tweaks [\#1862](https://github.com/PegaSysEng/pantheon/pull/1862)
- Sweep state roots before child nodes [\#1854](https://github.com/PegaSysEng/pantheon/pull/1854)
- Update export subcommand to export blocks in rlp format [\#1852](https://github.com/PegaSysEng/pantheon/pull/1852)
- Updating docker tests to make it easier to follow & ensure it listens on the right interface on docker [\#1851](https://github.com/PegaSysEng/pantheon/pull/1851)
- Disable Istanbul block [\#1849](https://github.com/PegaSysEng/pantheon/pull/1849)
- Add read-only blockchain factory method [\#1845](https://github.com/PegaSysEng/pantheon/pull/1845)
- Removing the release plugin in favour of the new process with branches [\#1843](https://github.com/PegaSysEng/pantheon/pull/1843)
- Update Görli bootnodes [\#1842](https://github.com/PegaSysEng/pantheon/pull/1842)
- Upgrade graphql library to version 13.0 [\#1834](https://github.com/PegaSysEng/pantheon/pull/1834)
- Database versioning and enable multi-column database [\#1830](https://github.com/PegaSysEng/pantheon/pull/1830)
- Fixes invalid JsonGetter, comment [\#1811](https://github.com/PegaSysEng/pantheon/pull/1811) (thanks to [josh-richardson](https://github.com/josh-richardson))
- Add EthSigner acceptance test [\#1655](https://github.com/PegaSysEng/pantheon/pull/1655) (thanks to [iikirilov](https://github.com/iikirilov))
- Support plugin Richdata APIs via implementation [\#1581](https://github.com/PegaSysEng/pantheon/pull/1581)

## 1.2.1

### Additions and Improvements

- Removed the release plugin in favour of the new process with branches
[#1841](https://github.com/PegaSysEng/pantheon/pull/1841)
[#1843](https://github.com/PegaSysEng/pantheon/pull/1843)
[#1848](https://github.com/PegaSysEng/pantheon/pull/1848)
[#1855](https://github.com/PegaSysEng/pantheon/pull/1855)
- Updated Görli bootnodes [#1842](https://github.com/PegaSysEng/pantheon/pull/1842)
- Removed unnecessary test dependency [#1839](https://github.com/PegaSysEng/pantheon/pull/1839)
- Added warning when comments are used in genesis file [#1838](https://github.com/PegaSysEng/pantheon/pull/1838)
- Added an experimental flag for disabling timers [#1837](https://github.com/PegaSysEng/pantheon/pull/1837)
- Fixed FlatFileTaskCollection tests [#1833](https://github.com/PegaSysEng/pantheon/pull/1833)
- Added chain json import utility [#1832](https://github.com/PegaSysEng/pantheon/pull/1832)
- Added tests to AllNodesVisitor trie traversal [#1831](https://github.com/PegaSysEng/pantheon/pull/1831)
- Updated privateFrom to be required [#1829](https://github.com/PegaSysEng/pantheon/pull/1829) (thanks to [iikirilov](https://github.com/iikirilov))
- Made explicit that streamed accounts may be missing their address [#1828](https://github.com/PegaSysEng/pantheon/pull/1828)
- Refactored normalizeKeys method [#1826](https://github.com/PegaSysEng/pantheon/pull/1826)
- Removed dead parameters [#1825](https://github.com/PegaSysEng/pantheon/pull/1825)
- Added a nicer name for Corretto [#1819](https://github.com/PegaSysEng/pantheon/pull/1819)
- Changed core JSON-RPC method to support ReTestEth
[#1815](https://github.com/PegaSysEng/pantheon/pull/1815)
[#1818](https://github.com/PegaSysEng/pantheon/pull/1818)
- Added rewind to block functionality [#1814](https://github.com/PegaSysEng/pantheon/pull/1814)
- Added support for NoReward and NoProof seal engines [#1813](https://github.com/PegaSysEng/pantheon/pull/1813)
- Added strict short hex strings for retesteth [#1812](https://github.com/PegaSysEng/pantheon/pull/1812)
- Cleaned up genesis parsing [#1809](https://github.com/PegaSysEng/pantheon/pull/1809)
- Updating Orion to v1.3.2 [#1805](https://github.com/PegaSysEng/pantheon/pull/1805)
- Updaated newHeads subscription to emit events only for canonical blocks [#1798](https://github.com/PegaSysEng/pantheon/pull/1798)
- Repricing for trie-size-dependent opcodes [#1795](https://github.com/PegaSysEng/pantheon/pull/1795)
- Revised Istanbul Versioning assignemnts [#1794](https://github.com/PegaSysEng/pantheon/pull/1794)
- Updated RevertReason to return BytesValue [#1793](https://github.com/PegaSysEng/pantheon/pull/1793)
- Updated way priv_getPrivacyPrecompileAddress source [#1786](https://github.com/PegaSysEng/pantheon/pull/1786) (thanks to [iikirilov](https://github.com/iikirilov))
- Updated Chain ID opcode to return 0 as default [#1785](https://github.com/PegaSysEng/pantheon/pull/1785)
- Allowed fixedDifficulty=1 [#1784](https://github.com/PegaSysEng/pantheon/pull/1784)
- Updated Docker image defaults host interfaces [#1782](https://github.com/PegaSysEng/pantheon/pull/1782)
- Added tracking of world state account key preimages [#1780](https://github.com/PegaSysEng/pantheon/pull/1780)
- Modified PrivGetPrivateTransaction to take public tx hash [#1778](https://github.com/PegaSysEng/pantheon/pull/1778) (thanks to [josh-richardson](https://github.com/josh-richardson))
- Removed enclave public key from parameter
[#1789](https://github.com/PegaSysEng/pantheon/pull/1789)
[#1777](https://github.com/PegaSysEng/pantheon/pull/1777) (thanks to [iikirilov](https://github.com/iikirilov))
- Added storage key preimage tracking [#1772](https://github.com/PegaSysEng/pantheon/pull/1772)
- Updated priv_getPrivacyPrecompileAddress method return [#1766](https://github.com/PegaSysEng/pantheon/pull/1766) (thanks to [iikirilov](https://github.com/iikirilov))
- Added tests for permissioning with static nodes behaviour [#1764](https://github.com/PegaSysEng/pantheon/pull/1764)
- Added integration test for contract creation with privacyGroupId [#1762](https://github.com/PegaSysEng/pantheon/pull/1762) (thanks to [josh-richardson](https://github.com/josh-richardson))
- Added report node local address as the coinbase in Clique and IBFT
[#1758](https://github.com/PegaSysEng/pantheon/pull/1758)
[#1760](https://github.com/PegaSysEng/pantheon/pull/1760)
- Fixed private tx signature validation [#1753](https://github.com/PegaSysEng/pantheon/pull/1753)
- Updated CI configuration
[#1751](https://github.com/PegaSysEng/pantheon/pull/1751)
[#1835](https://github.com/PegaSysEng/pantheon/pull/1835)
- Added CLI flag for setting WorldStateDownloader task cache size [#1749](https://github.com/PegaSysEng/pantheon/pull/1749) (thanks to [matkt](https://github.com/matkt))
- Updated vertx to 2.8.0 [#1748](https://github.com/PegaSysEng/pantheon/pull/1748)
- changed RevertReason to BytesValue [#1746](https://github.com/PegaSysEng/pantheon/pull/1746)
- Added static nodes acceptance test [#1745](https://github.com/PegaSysEng/pantheon/pull/1745)
- Added report 0 hashrate when the mining coordinator doesn't support mining
[#1744](https://github.com/PegaSysEng/pantheon/pull/1744)
[#1757](https://github.com/PegaSysEng/pantheon/pull/1757)
- Implemented EIP-2200 - Net Gas Metering Revised [#1743](https://github.com/PegaSysEng/pantheon/pull/1743)
- Added chainId validation to PrivateTransactionValidator [#1741](https://github.com/PegaSysEng/pantheon/pull/1741)
- Reduced intrinsic gas cost [#1739](https://github.com/PegaSysEng/pantheon/pull/1739)
- De-duplicated test blocks data files [#1737](https://github.com/PegaSysEng/pantheon/pull/1737)
- Renamed various EEA methods to priv methods [#1736](https://github.com/PegaSysEng/pantheon/pull/1736) (thanks to [josh-richardson](https://github.com/josh-richardson))
- Permissioning Acceptance Test [#1735](https://github.com/PegaSysEng/pantheon/pull/1735)
 [#1759](https://github.com/PegaSysEng/pantheon/pull/1759)
- Add nonce handling to GenesisState [#1728](https://github.com/PegaSysEng/pantheon/pull/1728)
- Added 100-continue to HTTP [#1727](https://github.com/PegaSysEng/pantheon/pull/1727)
- Fixed get_signerMetrics [#1725](https://github.com/PegaSysEng/pantheon/pull/1725) (thanks to [matkt](https://github.com/matkt))
- Reworked "in-sync" checks [#1720](https://github.com/PegaSysEng/pantheon/pull/1720)
- Added Accounts Permissioning Acceptance Tests [#1719](https://github.com/PegaSysEng/pantheon/pull/1719)
- Added PrivateTransactionValidator to unify logic [#1713](https://github.com/PegaSysEng/pantheon/pull/1713)
- Added JSON-RPC API to report validator block production information [#1687](https://github.com/PegaSysEng/pantheon/pull/1687) (thanks to [matkt](https://github.com/matkt))
- Added Mark Sweep Pruner [#1638](https://github.com/PegaSysEng/pantheon/pull/1638)
- Added the Blake2b F compression function as a precompile in Besu [#1614](https://github.com/PegaSysEng/pantheon/pull/1614) (thanks to [iikirilov](https://github.com/iikirilov))
- Documentation updates include:
  - Added CPU requirements [#1734](https://github.com/PegaSysEng/pantheon/pull/1734)
  - Added reference to Ansible role [#1733](https://github.com/PegaSysEng/pantheon/pull/1733)
  - Updated revert reason example [#1754](https://github.com/PegaSysEng/pantheon/pull/1754)
  - Added content on deploying for production [#1774](https://github.com/PegaSysEng/pantheon/pull/1774)
  - Updated docker docs for location of data path [#1790](https://github.com/PegaSysEng/pantheon/pull/1790)
  - Updated permissiong documentation
  [#1792](https://github.com/PegaSysEng/pantheon/pull/1792)
  [#1652](https://github.com/PegaSysEng/pantheon/pull/1652)
  - Added permissioning webinar in the resources [#1717](https://github.com/PegaSysEng/pantheon/pull/1717)
  - Add web3.js-eea reference doc [#1617](https://github.com/PegaSysEng/pantheon/pull/1617)
  - Updated privacy documentation
  [#1650](https://github.com/PegaSysEng/pantheon/pull/1650)
  [#1721](https://github.com/PegaSysEng/pantheon/pull/1721)
  [#1722](https://github.com/PegaSysEng/pantheon/pull/1722)
  [#1724](https://github.com/PegaSysEng/pantheon/pull/1724)
  [#1729](https://github.com/PegaSysEng/pantheon/pull/1729)
  [#1730](https://github.com/PegaSysEng/pantheon/pull/1730)
  [#1731](https://github.com/PegaSysEng/pantheon/pull/1731)
  [#1732](https://github.com/PegaSysEng/pantheon/pull/1732)
  [#1740](https://github.com/PegaSysEng/pantheon/pull/1740)
  [#1750](https://github.com/PegaSysEng/pantheon/pull/1750)
  [#1761](https://github.com/PegaSysEng/pantheon/pull/1761)
  [#1765](https://github.com/PegaSysEng/pantheon/pull/1765)
  [#1769](https://github.com/PegaSysEng/pantheon/pull/1769)
  [#1770](https://github.com/PegaSysEng/pantheon/pull/1770)
  [#1771](https://github.com/PegaSysEng/pantheon/pull/1771)
  [#1773](https://github.com/PegaSysEng/pantheon/pull/1773)
  [#1787](https://github.com/PegaSysEng/pantheon/pull/1787)
  [#1788](https://github.com/PegaSysEng/pantheon/pull/1788)
  [#1796](https://github.com/PegaSysEng/pantheon/pull/1796)
  [#1803](https://github.com/PegaSysEng/pantheon/pull/1803)
  [#1810](https://github.com/PegaSysEng/pantheon/pull/1810)
  [#1817](https://github.com/PegaSysEng/pantheon/pull/1817)
  - Added documentation for getSignerMetrics [#1723](https://github.com/PegaSysEng/pantheon/pull/1723) (thanks to [matkt](https://github.com/matkt))
  - Added Java 11+ as a prerequisite for installing Besu using Homebrew. [#1755](https://github.com/PegaSysEng/pantheon/pull/1755)
  - Fixed documentation formatting and typos [#1718](https://github.com/PegaSysEng/pantheon/pull/1718)
  [#1742](https://github.com/PegaSysEng/pantheon/pull/1742)
  [#1763](https://github.com/PegaSysEng/pantheon/pull/1763)
  [#1779](https://github.com/PegaSysEng/pantheon/pull/1779)
  [#1781](https://github.com/PegaSysEng/pantheon/pull/1781)
  [#1827](https://github.com/PegaSysEng/pantheon/pull/1827)
  [#1767](https://github.com/PegaSysEng/pantheon/pull/1767) (thanks to [helderjnpinto](https://github.com/helderjnpinto))
  - Moved the docs to a [new doc repos](https://github.com/PegaSysEng/doc.pantheon) [#1822](https://github.com/PegaSysEng/pantheon/pull/1822)
- Explicitly configure some maven artifactIds [#1853](https://github.com/PegaSysEng/pantheon/pull/1853)
- Update export subcommand to export blocks in rlp format [#1852](https://github.com/PegaSysEng/pantheon/pull/1852)
- Implement `eth_getproof` JSON RPC API [#1824](https://github.com/PegaSysEng/pantheon/pull/1824)
- Database versioning and enable multi-column database [#1830](https://github.com/PegaSysEng/pantheon/pull/1830)
- Disable smoke tests on windows [#1847](https://github.com/PegaSysEng/pantheon/pull/1847)
- Add read-only blockchain factory method [#1845](https://github.com/PegaSysEng/pantheon/pull/1845)

## 1.2

### Additions and Improvements

- Add UPnP Support [\#1334](https://github.com/PegaSysEng/pantheon/pull/1334) (thanks to [notlesh](https://github.com/notlesh))
- Limit the fraction of wire connections initiated by peers [\#1665](https://github.com/PegaSysEng/pantheon/pull/1665)
- EIP-1706 - Disable SSTORE with gasleft lt call stipend  [\#1706](https://github.com/PegaSysEng/pantheon/pull/1706)
- EIP-1108 - Reprice alt\_bn128 [\#1704](https://github.com/PegaSysEng/pantheon/pull/1704)
- EIP-1344 ChainID Opcode [\#1690](https://github.com/PegaSysEng/pantheon/pull/1690)
- New release docker image [\#1664](https://github.com/PegaSysEng/pantheon/pull/1664)
- Support changing log level at runtime [\#1656](https://github.com/PegaSysEng/pantheon/pull/1656) (thanks to [matkt](https://github.com/matkt))
- Implement dump command to dump a specific block from storage [\#1641](https://github.com/PegaSysEng/pantheon/pull/1641) (thanks to [matkt](https://github.com/matkt))
- Add eea\_findPrivacyGroup endpoint to Besu [\#1635](https://github.com/PegaSysEng/pantheon/pull/1635) (thanks to [Puneetha17](https://github.com/Puneetha17))
- Updated eea send raw transaction with privacy group ID [\#1611](https://github.com/PegaSysEng/pantheon/pull/1611) (thanks to [iikirilov](https://github.com/iikirilov))
- Added Revert Reason [\#1603](https://github.com/PegaSysEng/pantheon/pull/1603)
- Documentation updates include:
  - Added [UPnP content](https://besu.hyperledger.org/en/latest/HowTo/Find-and-Connect/Using-UPnP/)
  - Added [load balancer image](https://besu.hyperledger.org/en/stable/)
  - Added [revert reason](https://besu.hyperledger.org/en/latest/HowTo/Send-Transactions/Revert-Reason/)
  - Added [admin\_changeLogLevel](https://besu.hyperledger.org/en/latest/Reference/API-Methods/#admin_changeloglevel) JSON RPC API (thanks to [matkt](https://github.com/matkt))
  - Updated for [new Docker image](https://besu.hyperledger.org/en/stable/)
  - Added [Docker image migration content](https://besu.hyperledger.org/en/latest/HowTo/Get-Started/Migration-Docker/)
  - Added [transaction validation content](https://besu.hyperledger.org/en/latest/Concepts/Transactions/Transaction-Validation/)
  - Updated [permissioning overview](https://besu.hyperledger.org/en/stable/) for onchain account permissioning
  - Updated [quickstart](https://besu.hyperledger.org/en/latest/HowTo/Deploy/Monitoring-Performance/#monitor-node-performance-using-prometheus) to include Prometheus and Grafana
  - Added [remote connections limits options](https://besu.hyperledger.org/en/latest/Reference/CLI/CLI-Syntax/#remote-connections-limit-enabled)
  - Updated [web3.js-eea reference](https://docs.pantheon.pegasys.tech/en/latest/Reference/web3js-eea-Methods/) to include privacy group methods
  - Updated [onchain permissioning to include account permissioning](hhttps://besu.hyperledger.org/en/latest/Concepts/Permissioning/Onchain-Permissioning/) and [Permissioning Management Dapp](https://besu.hyperledger.org/en/latest/Tutorials/Permissioning/Getting-Started-Onchain-Permissioning/#start-the-development-server-for-the-permissioning-management-dapp)
  - Added [deployment procedure for Permissioning Management Dapp](https://besu.hyperledger.org/en/stable/)
  - Added privacy content for [EEA-compliant and Besu-extended privacy](https://besu.hyperledger.org/en/latest/Concepts/Privacy/Privacy-Groups/)
  - Added content on [creating and managing privacy groups](https://besu.hyperledger.org/en/latest/Reference/web3js-eea-Methods/#createprivacygroup)
  - Added content on [accessing private and privacy marker transactions](https://besu.hyperledger.org/en/latest/HowTo/Use-Privacy/Access-Private-Transactions/)
  - Added content on [system requirements](https://besu.hyperledger.org/en/latest/HowTo/Get-Started/System-Requirements/)
  - Added reference to [Besu role on Galaxy to deploy using Ansible](https://besu.hyperledger.org/en/latest/HowTo/Deploy/Ansible/).

### Technical Improvements

- Remove enclave public key from parameter [\#1789](https://github.com/PegaSysEng/pantheon/pull/1789)
- Update defaults host interfaces [\#1782](https://github.com/PegaSysEng/pantheon/pull/1782)
- Modifies PrivGetPrivateTransaction to take public tx hash [\#1778](https://github.com/PegaSysEng/pantheon/pull/1778)
- Remove enclave public key from parameter [\#1777](https://github.com/PegaSysEng/pantheon/pull/1777)
- Return the ethereum address of the privacy precompile from priv_getPrivacyPrecompileAddress [\#1766](https://github.com/PegaSysEng/pantheon/pull/1766)
- Report node local address as the coinbase in Clique and IBFT [\#1760](https://github.com/PegaSysEng/pantheon/pull/1760)
- Additional integration test for contract creation with privacyGroupId [\#1762](https://github.com/PegaSysEng/pantheon/pull/1762)
- Report 0 hashrate when the mining coordinator doesn't support mining [\#1757](https://github.com/PegaSysEng/pantheon/pull/1757)
- Fix private tx signature validation [\#1753](https://github.com/PegaSysEng/pantheon/pull/1753)
- RevertReason changed to BytesValue [\#1746](https://github.com/PegaSysEng/pantheon/pull/1746)
- Renames various eea methods to priv methods [\#1736](https://github.com/PegaSysEng/pantheon/pull/1736)
- Update Orion version [\#1716](https://github.com/PegaSysEng/pantheon/pull/1716)
- Rename CLI flag for better ordering of options [\#1715](https://github.com/PegaSysEng/pantheon/pull/1715)
- Routine dependency updates [\#1712](https://github.com/PegaSysEng/pantheon/pull/1712)
- Fix spelling error in getApplicationPrefix method name [\#1711](https://github.com/PegaSysEng/pantheon/pull/1711)
- Wait and retry if best peer's chain is too short for fast sync [\#1708](https://github.com/PegaSysEng/pantheon/pull/1708)
- Eea get private transaction fix [\#1707](https://github.com/PegaSysEng/pantheon/pull/1707) (thanks to [iikirilov](https://github.com/iikirilov))
- Rework remote connection limit flag defaults [\#1705](https://github.com/PegaSysEng/pantheon/pull/1705)
- Report invalid options from config file [\#1703](https://github.com/PegaSysEng/pantheon/pull/1703)
- Add ERROR to list of CLI log level options [\#1699](https://github.com/PegaSysEng/pantheon/pull/1699)
- Enable onchain account permissioning CLI option [\#1686](https://github.com/PegaSysEng/pantheon/pull/1686)
- Exempt static nodes from all connection limits [\#1685](https://github.com/PegaSysEng/pantheon/pull/1685)
- Enclave refactoring [\#1684](https://github.com/PegaSysEng/pantheon/pull/1684)
- Add opcode and precompiled support for versioning  [\#1683](https://github.com/PegaSysEng/pantheon/pull/1683)
- Use a percentage instead of fraction for the remote connections percentage CLI option. [\#1682](https://github.com/PegaSysEng/pantheon/pull/1682)
- Added error msg for calling eth\_sendTransaction [\#1681](https://github.com/PegaSysEng/pantheon/pull/1681)
- Remove instructions for installing with Chocolatey [\#1680](https://github.com/PegaSysEng/pantheon/pull/1680)
- remove zulu-jdk8 from smoke tests [\#1679](https://github.com/PegaSysEng/pantheon/pull/1679)
- Add new MainNet bootnodes [\#1678](https://github.com/PegaSysEng/pantheon/pull/1678)
- updating smoke tests to use \>= jdk11 [\#1677](https://github.com/PegaSysEng/pantheon/pull/1677)
- Fix handling of remote connection limit [\#1676](https://github.com/PegaSysEng/pantheon/pull/1676)
- Add accountVersion to MessageFrame [\#1675](https://github.com/PegaSysEng/pantheon/pull/1675)
- Change getChildren return type [\#1674](https://github.com/PegaSysEng/pantheon/pull/1674)
- Use Log4J message template instead of String.format [\#1673](https://github.com/PegaSysEng/pantheon/pull/1673)
- Return hashrate of 0 when not mining. [\#1672](https://github.com/PegaSysEng/pantheon/pull/1672)
- Add hooks for validation  [\#1671](https://github.com/PegaSysEng/pantheon/pull/1671)
- Upgrade to pantheon-build:0.0.6-jdk11 which really does include jdk11 [\#1670](https://github.com/PegaSysEng/pantheon/pull/1670)
- Onchain permissioning startup check [\#1669](https://github.com/PegaSysEng/pantheon/pull/1669)
- Update BesuCommand to accept minTransactionGasPriceWei as an integer [\#1668](https://github.com/PegaSysEng/pantheon/pull/1668) (thanks to [matkt](https://github.com/matkt))
- Privacy group id consistent [\#1667](https://github.com/PegaSysEng/pantheon/pull/1667) (thanks to [iikirilov](https://github.com/iikirilov))
- Change eea\_getPrivateTransaction endpoint to accept hex [\#1666](https://github.com/PegaSysEng/pantheon/pull/1666) (thanks to [Puneetha17](https://github.com/Puneetha17))
- Factorise metrics code for KeyValueStorage database [\#1663](https://github.com/PegaSysEng/pantheon/pull/1663))
- Create a metric tracking DB size [\#1662](https://github.com/PegaSysEng/pantheon/pull/1662)
- AT- Removing unused methods on KeyValueStorage [\#1661](https://github.com/PegaSysEng/pantheon/pull/1661)
- Add Prerequisites and Quick-Start [\#1660](https://github.com/PegaSysEng/pantheon/pull/1660) (thanks to [lazaridiscom](https://github.com/lazaridiscom))
- Java 11 updates [\#1658](https://github.com/PegaSysEng/pantheon/pull/1658)
- Make test generated keys deterministic w/in block generator [\#1657](https://github.com/PegaSysEng/pantheon/pull/1657)
- Rename privacyGroupId to createPrivacyGroupId [\#1654](https://github.com/PegaSysEng/pantheon/pull/1654) (thanks to [Puneetha17](https://github.com/Puneetha17))
- Intermittent Test Failures in TransactionsMessageSenderTest [\#1653](https://github.com/PegaSysEng/pantheon/pull/1653)
- Sanity check the generated distribution files before upload [\#1648](https://github.com/PegaSysEng/pantheon/pull/1648)
- Use JDK 11 for release builds [\#1647](https://github.com/PegaSysEng/pantheon/pull/1647)
- Support multiple private marker transactions in a block  [\#1646](https://github.com/PegaSysEng/pantheon/pull/1646)
- Display World State Sync Progress in Logs [\#1645](https://github.com/PegaSysEng/pantheon/pull/1645)
- Remove the docker gradle plugin, handle building docker with shell now [\#1644](https://github.com/PegaSysEng/pantheon/pull/1644)
- Switch to using metric names from EIP-2159 [\#1634](https://github.com/PegaSysEng/pantheon/pull/1634)
- Account versioning [\#1612](https://github.com/PegaSysEng/pantheon/pull/1612)

## 1.1.4

### Additions and Improvements

- \[PAN-2832\] Support setting config options via environment variables [\#1597](https://github.com/PegaSysEng/pantheon/pull/1597)
- Print Besu version when starting [\#1593](https://github.com/PegaSysEng/pantheon/pull/1593)
- \[PAN-2746\] Add eea\_createPrivacyGroup & eea\_deletePrivacyGroup endpoint [\#1560](https://github.com/PegaSysEng/pantheon/pull/1560) (thanks to [Puneetha17](https://github.com/Puneetha17))

Documentation updates include:
- Added [readiness and liveness endpoints](https://besu.hyperledger.org/en/latest/HowTo/Interact/APIs/Using-JSON-RPC-API/#readiness-and-liveness-endpoints)
- Added [high availability content](https://besu.hyperledger.org/en/latest/HowTo/Configure/Configure-HA/High-Availability/)
- Added [web3js-eea client library](https://besu.hyperledger.org/en/latest/Tutorials/Quickstarts/Privacy-Quickstart/#clone-eeajs-libraries)
- Added content on [setting CLI options using environment variables](https://besu.hyperledger.org/en/latest/Reference/CLI/CLI-Syntax/#specifying-options)

### Technical Improvements

- Read config from env vars when no config file specified [\#1639](https://github.com/PegaSysEng/pantheon/pull/1639)
- Upgrade jackson-databind to 2.9.9.1 [\#1636](https://github.com/PegaSysEng/pantheon/pull/1636)
- Update Reference Tests [\#1633](https://github.com/PegaSysEng/pantheon/pull/1633)
- Ignore discport during static node permissioning check [\#1631](https://github.com/PegaSysEng/pantheon/pull/1631)
- Check connections more frequently during acceptance tests [\#1630](https://github.com/PegaSysEng/pantheon/pull/1630)
- Refactor experimental CLI options [\#1629](https://github.com/PegaSysEng/pantheon/pull/1629)
- JSON-RPC api net_services should display the actual ports [\#1628](https://github.com/PegaSysEng/pantheon/pull/1628)
- Refactor CLI [\#1627](https://github.com/PegaSysEng/pantheon/pull/1627)
- Simplify BesuCommand `run` and `parse` methods. [\#1626](https://github.com/PegaSysEng/pantheon/pull/1626)
- PAN-2860: Ignore discport during startup whitelist validation [\#1625](https://github.com/PegaSysEng/pantheon/pull/1625)
- Freeze plugin api version [\#1624](https://github.com/PegaSysEng/pantheon/pull/1624)
- Implement incoming transaction messages CLI option as an unstable command. [\#1622](https://github.com/PegaSysEng/pantheon/pull/1622)
- Update smoke tests docker images for zulu and openjdk to private ones [\#1620](https://github.com/PegaSysEng/pantheon/pull/1620)
- Remove duplication between EeaTransactionCountRpc & PrivateTransactionHandler [\#1619](https://github.com/PegaSysEng/pantheon/pull/1619)
- \[PAN-2709\] - nonce too low error [\#1618](https://github.com/PegaSysEng/pantheon/pull/1618)
- Cache TransactionValidationParams instead of creating new object for each call [\#1616](https://github.com/PegaSysEng/pantheon/pull/1616)
- \[PAN-2850\] Create a transaction pool configuration object [\#1615](https://github.com/PegaSysEng/pantheon/pull/1615)
- Add TransactionValidationParam to TxProcessor [\#1613](https://github.com/PegaSysEng/pantheon/pull/1613)
- Expose a CLI option to configure the life time of transaction messages. [\#1610](https://github.com/PegaSysEng/pantheon/pull/1610)
- Implement Prometheus metric counter for skipped expired transaction messages. [\#1609](https://github.com/PegaSysEng/pantheon/pull/1609)
- Upload jars to bintray as part of releases [\#1608](https://github.com/PegaSysEng/pantheon/pull/1608)
- Avoid publishing docker-pantheon directory to bintray during a release [\#1606](https://github.com/PegaSysEng/pantheon/pull/1606)
- \[PAN-2756\] Istanbul scaffolding [\#1605](https://github.com/PegaSysEng/pantheon/pull/1605)
- Implement a timeout in TransactionMessageProcessor [\#1604](https://github.com/PegaSysEng/pantheon/pull/1604)
- Reject transactions with gas price below the configured minimum [\#1602](https://github.com/PegaSysEng/pantheon/pull/1602)
- Always build the k8s image, only push to dockerhub for master branch [\#1601](https://github.com/PegaSysEng/pantheon/pull/1601)
- Properly validate AltBN128 pairing precompile input [\#1600](https://github.com/PegaSysEng/pantheon/pull/1600)
- \[PAN-2871\] Columnar rocksdb [\#1599](https://github.com/PegaSysEng/pantheon/pull/1599)
- Reverting change to dockerfile [\#1594](https://github.com/PegaSysEng/pantheon/pull/1594)
- Update dependency versions [\#1592](https://github.com/PegaSysEng/pantheon/pull/1592)
- \[PAN-2797\] Clean up failed connections [\#1591](https://github.com/PegaSysEng/pantheon/pull/1591)
- Cleaning up the build process for docker [\#1590](https://github.com/PegaSysEng/pantheon/pull/1590)
- \[PAN-2786\] Stop Transaction Pool Queue from Growing Unbounded [\#1586](https://github.com/PegaSysEng/pantheon/pull/1586)

## 1.1.3

### Additions and Improvements

- \[PAN-2811\] Be more lenient with discovery message deserialization. Completes our support for EIP-8 and enables Besu to work on Rinkeby again. [\#1580](https://github.com/PegaSysEng/pantheon/pull/1580)
- Added liveness and readiness probe stub endpoints [\#1553](https://github.com/PegaSysEng/pantheon/pull/1553)
- Implemented operator tool. \(blockchain network configuration for permissioned networks\) [\#1511](https://github.com/PegaSysEng/pantheon/pull/1511)
- \[PAN-2754\] Added eea\_getPrivacyPrecompileAddress [\#1579](https://github.com/PegaSysEng/pantheon/pull/1579) (thanks to [Puneetha17](https://github.com/Puneetha17))
- Publish the chain head gas used, gas limit, transaction count and ommer metrics [\#1551](https://github.com/PegaSysEng/pantheon/pull/1551)
- Add subscribe and unsubscribe count metrics [\#1541](https://github.com/PegaSysEng/pantheon/pull/1541)
- Add pivot block metrics [\#1537](https://github.com/PegaSysEng/pantheon/pull/1537)

Documentation updates include:

- Updated [IBFT 2.0 tutorial](https://besu.hyperledger.org/en/latest/Tutorials/Private-Network/Create-IBFT-Network/) to use network configuration tool
- Added [debug\_traceBlock\* methods](https://besu.hyperledger.org/en/latest/Reference/API-Methods/#debug_traceblock)
- Reorganised [monitoring documentation](https://besu.hyperledger.org/en/latest/HowTo/Deploy/Monitoring-Performance/)
- Added [link to sample Grafana dashboard](https://besu.hyperledger.org/en/latest/HowTo/Deploy/Monitoring-Performance/#monitor-node-performance-using-prometheus)
- Added [note about replacing transactions in transaction pool](https://besu.hyperledger.org/en/latest/Concepts/Transactions/Transaction-Pool/#replacing-transactions-with-same-nonce)
- Updated [example transaction scripts](https://besu.hyperledger.org/en/latest/HowTo/Send-Transactions/Transactions/#example-javascript-scripts)
- Updated [Alethio Ethstats and Explorer documentation](https://besu.hyperledger.org/en/latest/Concepts/AlethioOverview/)

### Technical Improvements

- PAN-2816: Hiding experimental account permissioning cli options [\#1584](https://github.com/PegaSysEng/pantheon/pull/1584)
- \[PAN-2630\] Synchronizer should disconnect the sync target peer on invalid block data [\#1578](https://github.com/PegaSysEng/pantheon/pull/1578)
- Rename MetricCategory to BesuMetricCategory [\#1574](https://github.com/PegaSysEng/pantheon/pull/1574)
- Convert MetricsConfigiguration to use a builder [\#1572](https://github.com/PegaSysEng/pantheon/pull/1572)
- PAN-2794: Including flag for onchain permissioning check on tx processor [\#1571](https://github.com/PegaSysEng/pantheon/pull/1571)
- Fix behaviour for absent account permissiong smart contract [\#1569](https://github.com/PegaSysEng/pantheon/pull/1569)
- Expand readiness check to check peer count and sync state [\#1568](https://github.com/PegaSysEng/pantheon/pull/1568)
- \[PAN-2798\] Reorganize p2p classes [\#1567](https://github.com/PegaSysEng/pantheon/pull/1567)
- PAN-2729: Account Smart Contract Permissioning ATs [\#1565](https://github.com/PegaSysEng/pantheon/pull/1565)
- Timeout build after 1 hour to prevent it hanging forever. [\#1564](https://github.com/PegaSysEng/pantheon/pull/1564)
- \[PAN-2791\] Make permissions checks for ongoing connections more granular [\#1563](https://github.com/PegaSysEng/pantheon/pull/1563)
- \[PAN-2721\] Fix TopicParameter deserialization [\#1562](https://github.com/PegaSysEng/pantheon/pull/1562)
- \[PAN-2779\] Allow signing private transaction with any key [\#1561](https://github.com/PegaSysEng/pantheon/pull/1561) (thanks to [iikirilov](https://github.com/iikirilov))
- \[PAN-2783\] Invert dependency between permissioning and p2p [\#1557](https://github.com/PegaSysEng/pantheon/pull/1557)
- Removing account filter from TransactionPool [\#1556](https://github.com/PegaSysEng/pantheon/pull/1556)
- \[PAN-1952\] - Remove ignored pending transaction event publish acceptance test [\#1552](https://github.com/PegaSysEng/pantheon/pull/1552)
- Make MetricCategories more flexible [\#1550](https://github.com/PegaSysEng/pantheon/pull/1550)
- Fix encoding for account permissioning check call [\#1549](https://github.com/PegaSysEng/pantheon/pull/1549)
- Discard known remote transactions prior to validation [\#1548](https://github.com/PegaSysEng/pantheon/pull/1548)
- \[PAN-2009\] - Fix cluster clean start after stop in Acceptance tests [\#1546](https://github.com/PegaSysEng/pantheon/pull/1546)
- FilterIdGenerator fixes [\#1544](https://github.com/PegaSysEng/pantheon/pull/1544)
- Only increment the added transaction counter if we actually added the transaction [\#1543](https://github.com/PegaSysEng/pantheon/pull/1543)
- When retrieving transactions by hash, check the pending transactions first [\#1542](https://github.com/PegaSysEng/pantheon/pull/1542)
- Fix thread safety in SubscriptionManager [\#1540](https://github.com/PegaSysEng/pantheon/pull/1540)
- \[PAN-2731\] Extract connection management from P2PNetwork [\#1538](https://github.com/PegaSysEng/pantheon/pull/1538)
- \[PAN-2010\] format filter id as quantity [\#1534](https://github.com/PegaSysEng/pantheon/pull/1534)
- PAN-2445: Onchain account permissioning [\#1507](https://github.com/PegaSysEng/pantheon/pull/1507)
- \[PAN-2672\] Return specific and useful error for enclave issues [\#1455](https://github.com/PegaSysEng/pantheon/pull/1455) (thanks to [Puneetha17](https://github.com/Puneetha17))

## 1.1.2

### Additions and Improvements

Documentation updates include:

- Added [GraphQL options](https://besu.hyperledger.org/en/latest/Reference/CLI/CLI-Syntax/#graphql-http-cors-origins)
- Added [troubleshooting point about illegal reflective access error](https://besu.hyperledger.org/en/latest/HowTo/Troubleshoot/Troubleshooting/#illegal-reflective-access-error-on-startup)
- Added [trusted bootnode behaviour for permissioning](https://besu.hyperledger.org/en/latest/Concepts/Permissioning/Onchain-Permissioning/#bootnodes)
- Added [how to obtain a WS authentication token](https://besu.hyperledger.org/en/latest/HowTo/Interact/APIs/Authentication/#obtaining-an-authentication-token)
- Updated [example scripts and added package.json file for creating signed transactions](https://besu.hyperledger.org/en/latest/HowTo/Send-Transactions/Transactions/)

### Technical Improvements

- Replaced Void datatype with void [\#1530](https://github.com/PegaSysEng/pantheon/pull/1530)
- Fix estimate gas RPC failing for clique when no blocks have been created [\#1528](https://github.com/PegaSysEng/pantheon/pull/1528)
- Avoid auto-boxing for gauge metrics [\#1526](https://github.com/PegaSysEng/pantheon/pull/1526)
- Add AT to ensure 0-miner Clique/IBFT are valid [\#1525](https://github.com/PegaSysEng/pantheon/pull/1525)
- AT DSL - renaming to suffix of Conditions and co-locating with Conditions [\#1524](https://github.com/PegaSysEng/pantheon/pull/1524)
- Set disconnect flag immediately when disconnecting a peer [\#1521](https://github.com/PegaSysEng/pantheon/pull/1521)
- \[PAN-2547\] Modified JSON-RPC subscription processing to avoid blocking [\#1519](https://github.com/PegaSysEng/pantheon/pull/1519)
- Dependency Version Updates [\#1517](https://github.com/PegaSysEng/pantheon/pull/1517)
- AT DSL - renaming ibft to ibft2 [\#1516](https://github.com/PegaSysEng/pantheon/pull/1516)
- \[PIE-1578\] Added local transaction permissioning metrics [\#1515](https://github.com/PegaSysEng/pantheon/pull/1515)
- \[PIE-1577\] Added node local metrics [\#1514](https://github.com/PegaSysEng/pantheon/pull/1514)
- AT DSL - Removing WaitCondition, consistently applying Condition instead [\#1513](https://github.com/PegaSysEng/pantheon/pull/1513)
- Remove usage of deprecated ConcurrentSet [\#1512](https://github.com/PegaSysEng/pantheon/pull/1512)
- Log error if clique or ibft have 0 validators in genesis [\#1509](https://github.com/PegaSysEng/pantheon/pull/1509)
- GraphQL library upgrade changes. [\#1508](https://github.com/PegaSysEng/pantheon/pull/1508)
- Add metrics to assist monitoring and alerting [\#1506](https://github.com/PegaSysEng/pantheon/pull/1506)
- Use external pantheon-plugin-api library [\#1505](https://github.com/PegaSysEng/pantheon/pull/1505)
- Tilde [\#1504](https://github.com/PegaSysEng/pantheon/pull/1504)
- Dependency version updates [\#1503](https://github.com/PegaSysEng/pantheon/pull/1503)
- Simplify text [\#1501](https://github.com/PegaSysEng/pantheon/pull/1501) (thanks to [bgravenorst](https://github.com/bgravenorst))
- \[PAN-1625\] Clique AT mining continues if validator offline [\#1500](https://github.com/PegaSysEng/pantheon/pull/1500)
- Acceptance Test DSL Node refactoring [\#1498](https://github.com/PegaSysEng/pantheon/pull/1498)
- Updated an incorrect command [\#1497](https://github.com/PegaSysEng/pantheon/pull/1497) (thanks to [bgravenorst](https://github.com/bgravenorst))
- Acceptance Test and DSL rename for IBFT2 [\#1493](https://github.com/PegaSysEng/pantheon/pull/1493)
- \[PIE-1580\] Metrics for smart contract permissioning actions [\#1492](https://github.com/PegaSysEng/pantheon/pull/1492)
- Handle RLPException when processing incoming DevP2P messages [\#1491](https://github.com/PegaSysEng/pantheon/pull/1491)
- Limit spotless checks to java classes in expected java  dirs [\#1490](https://github.com/PegaSysEng/pantheon/pull/1490)
- \[PAN-2560\] Add LocalNode class [\#1489](https://github.com/PegaSysEng/pantheon/pull/1489)
- Changed Enode length error String implementation. [\#1486](https://github.com/PegaSysEng/pantheon/pull/1486)
- PAN-2715 - return block not found reasons in error [\#1485](https://github.com/PegaSysEng/pantheon/pull/1485)
- \[PAN-2652\] Refactor Privacy acceptance test and add Privacy Ibft test [\#1483](https://github.com/PegaSysEng/pantheon/pull/1483) (thanks to [iikirilov](https://github.com/iikirilov))
- \[PAN-2603\] Onchain account permissioning support [\#1475](https://github.com/PegaSysEng/pantheon/pull/1475)
- Make CLI options names with hyphen-minus searchable and reduce index size [\#1476](https://github.com/PegaSysEng/pantheon/pull/1476)
- Added warning banner when using latest version [\#1454](https://github.com/PegaSysEng/pantheon/pull/1454)
- Add RTD config file to fix Python version issue [\#1453](https://github.com/PegaSysEng/pantheon/pull/1453)
- \[PAN-2647\] Validate Private Transaction nonce before submitting to Transaction Pool [\#1449](https://github.com/PegaSysEng/pantheon/pull/1449) (thanks to [iikirilov](https://github.com/iikirilov))
- Add placeholders system to have global variables in markdown [\#1425](https://github.com/PegaSysEng/pantheon/pull/1425)

## 1.1.1

### Additions and Improvements

- [GraphQL](https://besu.hyperledger.org/en/latest/HowTo/Interact/APIs/GraphQL/) [\#1311](https://github.com/PegaSysEng/pantheon/pull/1311) (thanks to [zyfrank](https://github.com/zyfrank))
- Added [`--tx-pool-retention-hours`](https://besu.hyperledger.org/en/latest/Reference/CLI/CLI-Syntax/#tx-pool-retention-hours) [\#1333](https://github.com/PegaSysEng/pantheon/pull/1333)
- Added Genesis file support for specifying the maximum stack size. [\#1431](https://github.com/PegaSysEng/pantheon/pull/1431)
- Included transaction details when subscribed to Pending transactions [\#1410](https://github.com/PegaSysEng/pantheon/pull/1410)
- Documentation updates include:
  - [Added configuration items specified in the genesis file](https://besu.hyperledger.org/en/latest/Reference/Config-Items/#configuration-items)
  - [Added pending transaction details subscription](https://besu.hyperledger.org/en/latest/HowTo/Interact/APIs/RPC-PubSub/#pending-transactionss)
  - [Added Troubleshooting content](https://besu.hyperledger.org/en/latest/HowTo/Troubleshoot/Troubleshooting/)
  - [Added Privacy Quickstart](https://besu.hyperledger.org/en/latest/Tutorials/Quickstarts/Privacy-Quickstart/)
  - [Added privacy roadmap](https://github.com/hyperledger/besu/blob/master/ROADMAP.md)


### Technical Improvements

- Create MaintainedPeers class [\#1484](https://github.com/PegaSysEng/pantheon/pull/1484)
- Fix for permissioned network with single bootnode [\#1479](https://github.com/PegaSysEng/pantheon/pull/1479)
- Have ThreadBesuNodeRunner support plugin tests [\#1477](https://github.com/PegaSysEng/pantheon/pull/1477)
- Less pointless plugins errors [\#1473](https://github.com/PegaSysEng/pantheon/pull/1473)
- Rename GraphQLRPC to just GraphQL [\#1472](https://github.com/PegaSysEng/pantheon/pull/1472)
- eth\_protocolVersion is a Quantity, not an Integer [\#1470](https://github.com/PegaSysEng/pantheon/pull/1470)
- Don't require 'to' in 'blocks' queries [\#1464](https://github.com/PegaSysEng/pantheon/pull/1464)
- Events Plugin - Add initial "NewBlock" event message [\#1463](https://github.com/PegaSysEng/pantheon/pull/1463)
- Make restriction field in Private Transaction an enum [\#1462](https://github.com/PegaSysEng/pantheon/pull/1462) (thanks to [iikirilov](https://github.com/iikirilov))
- Helpful graphql error when an account doesn't exist [\#1460](https://github.com/PegaSysEng/pantheon/pull/1460)
- Acceptance Test Cleanup [\#1458](https://github.com/PegaSysEng/pantheon/pull/1458)
- Large chain id support for private transactions [\#1452](https://github.com/PegaSysEng/pantheon/pull/1452)
- Optimise TransactionPool.addRemoteTransaction [\#1448](https://github.com/PegaSysEng/pantheon/pull/1448)
- Reduce synchronization in PendingTransactions [\#1447](https://github.com/PegaSysEng/pantheon/pull/1447)
- Add simple PeerPermissions interface [\#1446](https://github.com/PegaSysEng/pantheon/pull/1446)
- Make sure ThreadBesuNodeRunner is exercised by automation [\#1442](https://github.com/PegaSysEng/pantheon/pull/1442)
- Decode devp2p packets off the event thread [\#1439](https://github.com/PegaSysEng/pantheon/pull/1439)
- Allow config files to specify no bootnodes [\#1438](https://github.com/PegaSysEng/pantheon/pull/1438)
- Capture all logs and errors in the Besu log output [\#1437](https://github.com/PegaSysEng/pantheon/pull/1437)
- Ensure failed Txns are deleted when detected during mining [\#1436](https://github.com/PegaSysEng/pantheon/pull/1436)
- Plugin Framework [\#1435](https://github.com/PegaSysEng/pantheon/pull/1435)
- Equals cleanup [\#1434](https://github.com/PegaSysEng/pantheon/pull/1434)
- Transaction smart contract permissioning controller [\#1433](https://github.com/PegaSysEng/pantheon/pull/1433)
- Renamed AccountPermissioningProver to TransactionPermissio… [\#1432](https://github.com/PegaSysEng/pantheon/pull/1432)
- Refactorings and additions to add Account based Smart Contract permissioning [\#1430](https://github.com/PegaSysEng/pantheon/pull/1430)
- Fix p2p PeerInfo handling [\#1428](https://github.com/PegaSysEng/pantheon/pull/1428)
- IbftProcessor logs when a throwable terminates mining [\#1427](https://github.com/PegaSysEng/pantheon/pull/1427)
- Renamed AccountWhitelistController [\#1424](https://github.com/PegaSysEng/pantheon/pull/1424)
- Unwrap DelegatingBytes32 and prevent Hash from wrapping other Hash instances [\#1423](https://github.com/PegaSysEng/pantheon/pull/1423)
- If nonce is invalid, do not delete during mining [\#1422](https://github.com/PegaSysEng/pantheon/pull/1422)
- Deleting unused windows jenkinsfile [\#1421](https://github.com/PegaSysEng/pantheon/pull/1421)
- Get all our smoke tests for all platforms in 1 jenkins job [\#1420](https://github.com/PegaSysEng/pantheon/pull/1420)
- Add pending object to GraphQL queries [\#1419](https://github.com/PegaSysEng/pantheon/pull/1419)
- Start listening for p2p connections after start\(\) is invoked [\#1418](https://github.com/PegaSysEng/pantheon/pull/1418)
- Improved JSON-RPC responses when EnodeURI parameter has invalid EnodeId [\#1417](https://github.com/PegaSysEng/pantheon/pull/1417)
- Use port 0 when starting a websocket server in tests [\#1416](https://github.com/PegaSysEng/pantheon/pull/1416)
- Windows jdk smoke tests [\#1413](https://github.com/PegaSysEng/pantheon/pull/1413)
- Change AT discard RPC tests to be more reliable by checking discard using proposals [\#1411](https://github.com/PegaSysEng/pantheon/pull/1411)
- Simple account permissioning [\#1409](https://github.com/PegaSysEng/pantheon/pull/1409)
- Fix clique miner to respect changes to vanity data made via JSON-RPC [\#1408](https://github.com/PegaSysEng/pantheon/pull/1408)
- Avoid recomputing the logs bloom filter when reading receipts [\#1407](https://github.com/PegaSysEng/pantheon/pull/1407)
- Remove NodePermissioningLocalConfig external references [\#1406](https://github.com/PegaSysEng/pantheon/pull/1406)
- Add constantinople fix block for Rinkeby [\#1404](https://github.com/PegaSysEng/pantheon/pull/1404)
- Update EnodeURL to support enodes with listening disabled [\#1403](https://github.com/PegaSysEng/pantheon/pull/1403)
- Integration Integration test\(s\) on p2p of 'net\_services'  [\#1402](https://github.com/PegaSysEng/pantheon/pull/1402)
- Reference tests fail on Windows [\#1401](https://github.com/PegaSysEng/pantheon/pull/1401)
- Fix non-deterministic test caused by variable size of generated transactions [\#1399](https://github.com/PegaSysEng/pantheon/pull/1399)
- Start BlockPropagationManager immediately - don't wait for full sync [\#1398](https://github.com/PegaSysEng/pantheon/pull/1398)
- Added error message for RPC method disabled [\#1396](https://github.com/PegaSysEng/pantheon/pull/1396)
- Fix intermittency in FullSyncChainDownloaderTest [\#1394](https://github.com/PegaSysEng/pantheon/pull/1394)
- Add explanatory comment about default port [\#1392](https://github.com/PegaSysEng/pantheon/pull/1392)
- Handle case where peers advertise a listening port of 0 [\#1391](https://github.com/PegaSysEng/pantheon/pull/1391)
- Cache extra data [\#1389](https://github.com/PegaSysEng/pantheon/pull/1389)
- Update Log message in IBFT Controller [\#1387](https://github.com/PegaSysEng/pantheon/pull/1387)
- Remove unnecessary field [\#1384](https://github.com/PegaSysEng/pantheon/pull/1384)
- Add getPeer method to PeerConnection [\#1383](https://github.com/PegaSysEng/pantheon/pull/1383)
- Removing smart quotes [\#1381](https://github.com/PegaSysEng/pantheon/pull/1381) (thanks to [jmcnevin](https://github.com/jmcnevin))
- Use streams and avoid iterating child nodes multiple times [\#1380](https://github.com/PegaSysEng/pantheon/pull/1380)
- Use execute instead of submit so unhandled exceptions get logged [\#1379](https://github.com/PegaSysEng/pantheon/pull/1379)
- Prefer EnodeURL over Endpoint [\#1378](https://github.com/PegaSysEng/pantheon/pull/1378)
- Add flat file based task collection [\#1377](https://github.com/PegaSysEng/pantheon/pull/1377)
- Consolidate local enode representation [\#1376](https://github.com/PegaSysEng/pantheon/pull/1376)
- Rename rocksdDbConfiguration to rocksDbConfiguration [\#1375](https://github.com/PegaSysEng/pantheon/pull/1375)
- Remove EthTaskChainDownloader and supporting code [\#1373](https://github.com/PegaSysEng/pantheon/pull/1373)
- Handle the pipeline being aborted while finalizing an async operation [\#1372](https://github.com/PegaSysEng/pantheon/pull/1372)
- Rename methods that create and return streams away from getX\(\) [\#1368](https://github.com/PegaSysEng/pantheon/pull/1368)
- eea\_getTransactionCount fails if account has not interacted with private state [\#1367](https://github.com/PegaSysEng/pantheon/pull/1367) (thanks to [iikirilov](https://github.com/iikirilov))
- Increase RocksDB settings [\#1364](https://github.com/PegaSysEng/pantheon/pull/1364) ([ajsutton](https://github.com/ajsutton))
- Don't abort in-progress master builds when a new commit is added. [\#1358](https://github.com/PegaSysEng/pantheon/pull/1358)
- Request open ended headers from sync target [\#1355](https://github.com/PegaSysEng/pantheon/pull/1355)
- Enable the pipeline chain downloader by default [\#1344](https://github.com/PegaSysEng/pantheon/pull/1344)
- Create P2PNetwork Builder [\#1343](https://github.com/PegaSysEng/pantheon/pull/1343)
- Include static nodes in permissioning logic [\#1339](https://github.com/PegaSysEng/pantheon/pull/1339)
- JsonRpcError decoding to include message [\#1336](https://github.com/PegaSysEng/pantheon/pull/1336)
- Cache current chain head info [\#1335](https://github.com/PegaSysEng/pantheon/pull/1335)
- Queue pending requests when all peers are busy [\#1331](https://github.com/PegaSysEng/pantheon/pull/1331)
- Fix failed tests on Windows [\#1332](https://github.com/PegaSysEng/pantheon/pull/1332)
- Provide error message when invalid key specified in key file [\#1328](https://github.com/PegaSysEng/pantheon/pull/1328)
- Allow whitespace in file paths loaded from resources directory [\#1329](https://github.com/PegaSysEng/pantheon/pull/1329)
- Allow whitespace in path [\#1327](https://github.com/PegaSysEng/pantheon/pull/1327)
- Require block numbers for debug\_traceBlockByNumber to be in hex [\#1326](https://github.com/PegaSysEng/pantheon/pull/1326)
- Improve logging of chain download errors in the pipeline chain downloader [\#1325](https://github.com/PegaSysEng/pantheon/pull/1325)
- Ensure eth scheduler is stopped in tests [\#1324](https://github.com/PegaSysEng/pantheon/pull/1324)
- Normalize account permissioning addresses in whitelist [\#1321](https://github.com/PegaSysEng/pantheon/pull/1321)
- Allow private contract invocations in multiple privacy groups [\#1318](https://github.com/PegaSysEng/pantheon/pull/1318) (thanks to [iikirilov](https://github.com/iikirilov))
- Fix account permissioning check case matching [\#1315](https://github.com/PegaSysEng/pantheon/pull/1315)
- Use header validation mode for ommers [\#1313](https://github.com/PegaSysEng/pantheon/pull/1313)
- Configure RocksDb max background compaction and thread count [\#1312](https://github.com/PegaSysEng/pantheon/pull/1312)
- Missing p2p info when queried live [\#1310](https://github.com/PegaSysEng/pantheon/pull/1310)
- Tx limit size send peers follow up [\#1308](https://github.com/PegaSysEng/pantheon/pull/1308)
- Remove remnants of the old dev mode [\#1307](https://github.com/PegaSysEng/pantheon/pull/1307)
- Remove duplicate init code from BesuController instances [\#1305](https://github.com/PegaSysEng/pantheon/pull/1305)
- Stop synchronizer prior to stopping the network [\#1302](https://github.com/PegaSysEng/pantheon/pull/1302)
- Evict old transactions [\#1299](https://github.com/PegaSysEng/pantheon/pull/1299)
- Send local transactions to new peers [\#1253](https://github.com/PegaSysEng/pantheon/pull/1253)

## 1.1

### Additions and Improvements

- [Privacy](https://besu.hyperledger.org/en/latest/Concepts/Privacy/Privacy-Overview/)
- [Onchain Permissioning](https://besu.hyperledger.org/en/latest/Concepts/Permissioning/Permissioning-Overview/#onchain)
- [Fastsync](https://besu.hyperledger.org/en/latest/Reference/CLI/CLI-Syntax/#fast-sync-min-peers)
- Documentation updates include:
    - Added JSON-RPC methods:
      - [`txpool_pantheonStatistics`](https://besu.hyperledger.org/en/latest/Reference/API-Methods/#txpool_besustatistics)
      - [`net_services`](https://besu.hyperledger.org/en/latest/Reference/API-Methods/#net_services)
    - [Updated to indicate Docker image doesn't run on Windows](https://besu.hyperledger.org/en/latest/HowTo/Get-Started/Run-Docker-Image/)
    - [Added how to configure a free gas network](https://besu.hyperledger.org/en/latest/HowTo/Configure/FreeGas/)

### Technical Improvements

- priv_getTransactionCount fails if account has not interacted with private state [\#1369](https://github.com/PegaSysEng/pantheon/pull/1369)
- Updating Orion to 0.9.0 [\#1360](https://github.com/PegaSysEng/pantheon/pull/1360)
- Allow use of large chain IDs [\#1357](https://github.com/PegaSysEng/pantheon/pull/1357)
- Allow private contract invocations in multiple privacy groups [\#1340](https://github.com/PegaSysEng/pantheon/pull/1340)
- Missing p2p info when queried live [\#1338](https://github.com/PegaSysEng/pantheon/pull/1338)
- Fix expose transaction statistics [\#1337](https://github.com/PegaSysEng/pantheon/pull/1337)
- Normalize account permissioning addresses in whitelist [\#1321](https://github.com/PegaSysEng/pantheon/pull/1321)
- Update Enclave executePost method [\#1319](https://github.com/PegaSysEng/pantheon/pull/1319)
- Fix account permissioning check case matching [\#1315](https://github.com/PegaSysEng/pantheon/pull/1315)
- Removing 'all' from the help wording for host-whitelist [\#1304](https://github.com/PegaSysEng/pantheon/pull/1304)

## 1.1 RC

### Technical Improvements

- Better errors for when permissioning contract is set up wrong [\#1296](https://github.com/PegaSysEng/pantheon/pull/1296)
- Consolidate p2p node info methods [\#1288](https://github.com/PegaSysEng/pantheon/pull/1288)
- Update permissioning smart contract interface to match updated EEA proposal [\#1287](https://github.com/PegaSysEng/pantheon/pull/1287)
- Switch to new sync target if it exceeds the td threshold [\#1286](https://github.com/PegaSysEng/pantheon/pull/1286)
- Fix running ATs with in-process node runner [\#1285](https://github.com/PegaSysEng/pantheon/pull/1285)
- Simplify enode construction [\#1283](https://github.com/PegaSysEng/pantheon/pull/1283)
- Cleanup PeerConnection interface [\#1282](https://github.com/PegaSysEng/pantheon/pull/1282)
- Undo changes to PendingTransactions method visibility [\#1281](https://github.com/PegaSysEng/pantheon/pull/1281)
- Use default enclave public key to generate eea_getTransactionReceipt [\#1280](https://github.com/PegaSysEng/pantheon/pull/1280) (thanks to [Puneetha17](https://github.com/Puneetha17))
- Rollback to rocksdb 5.15.10 [\#1279](https://github.com/PegaSysEng/pantheon/pull/1279)
- Log error when a JSON decode problem is encountered [\#1278](https://github.com/PegaSysEng/pantheon/pull/1278)
- Create EnodeURL builder [\#1275](https://github.com/PegaSysEng/pantheon/pull/1275)
- Keep enode nodeId stored as a BytesValue [\#1274](https://github.com/PegaSysEng/pantheon/pull/1274)
- Feature/move subclass in pantheon command [\#1272](https://github.com/PegaSysEng/pantheon/pull/1272)
- Expose sync mode option [\#1270](https://github.com/PegaSysEng/pantheon/pull/1270)
- Refactor RocksDBStats [\#1266](https://github.com/PegaSysEng/pantheon/pull/1266)
- Normalize EnodeURLs [\#1264](https://github.com/PegaSysEng/pantheon/pull/1264)
- Build broken in Java 12 [\#1263](https://github.com/PegaSysEng/pantheon/pull/1263)
- Make PeerDiscovertAgentTest less flakey [\#1262](https://github.com/PegaSysEng/pantheon/pull/1262)
- Ignore extra json rpc params [\#1261](https://github.com/PegaSysEng/pantheon/pull/1261)
- Fetch local transactions in isolation [\#1259](https://github.com/PegaSysEng/pantheon/pull/1259)
- Update to debug trace transaction [\#1258](https://github.com/PegaSysEng/pantheon/pull/1258)
- Use labelled timer to differentiate between rocks db metrics [\#1254](https://github.com/PegaSysEng/pantheon/pull/1254) (thanks to [Puneetha17](https://github.com/Puneetha17))
- Migrate TransactionPool (& affiliated test) from 'core' to 'eth' [\#1251](https://github.com/PegaSysEng/pantheon/pull/1251)
- Use single instance of Rocksdb for privacy [\#1247](https://github.com/PegaSysEng/pantheon/pull/1247) (thanks to [Puneetha17](https://github.com/Puneetha17))
- Subscribing to sync events should receive false when in sync [\#1240](https://github.com/PegaSysEng/pantheon/pull/1240)
- Ignore transactions from the network while behind chain head [\#1228](https://github.com/PegaSysEng/pantheon/pull/1228)
- RocksDB Statistics in Metrics [\#1169](https://github.com/PegaSysEng/pantheon/pull/1169)
- Add block trace RPC methods [\#1088](https://github.com/PegaSysEng/pantheon/pull/1088) (thanks to [kziemianek](https://github.com/kziemianek))

## 1.0.3

### Additions and Improvements

- Notify of dropped messages [\#1156](https://github.com/PegaSysEng/pantheon/pull/1156)
- Documentation updates include:
    - Added [Permissioning Overview](https://besu.hyperledger.org/en/latest/Concepts/Permissioning/Permissioning-Overview/)
    - Added content on [Network vs Node Configuration](https://besu.hyperledger.org/en/latest/HowTo/Configure/Using-Configuration-File/)
    - Updated [RAM requirements](https://besu.hyperledger.org/en/latest/HowTo/Get-Started/System-Requirements/#ram)
    - Added [Privacy Overview](https://besu.hyperledger.org/en/latest/Concepts/Privacy/Privacy-Overview/) and [Processing Private Transactions](https://besu.hyperledger.org/en/latest/Concepts/Privacy/Private-Transaction-Processing/)
    - Renaming of Ethstats Lite Explorer to [Ethereum Lite Explorer](https://besu.hyperledger.org/en/latest/HowTo/Deploy/Lite-Block-Explorer/#lite-block-explorer-documentation) (thanks to [tzapu](https://github.com/tzapu))
    - Added content on using [Truffle with Besu](https://besu.hyperledger.org/en/latest/HowTo/Develop-Dapps/Truffle/)
    - Added [`droppedPendingTransactions` RPC Pub/Sub subscription](https://besu.hyperledger.org/en/latest/HowTo/Interact/APIs/RPC-PubSub/#dropped-transactions)
    - Added [`eea_*` JSON-RPC API methods](https://besu.hyperledger.org/en/latest/Reference/API-Methods/#eea-methods)
    - Added [architecture diagram](https://besu.hyperledger.org/en/latest/Concepts/ArchitectureOverview/)
    - Updated [permissioning CLI options](https://besu.hyperledger.org/en/latest/Reference/CLI/CLI-Syntax/#permissions-accounts-config-file-enabled) and [permissioned network tutorial](https://besu.hyperledger.org/en/stable/)

### Technical Improvements

- Choose sync target based on td rather than height [\#1256](https://github.com/PegaSysEng/pantheon/pull/1256)
- CLI ewp options [\#1246](https://github.com/PegaSysEng/pantheon/pull/1246)
- Update BesuCommand.java [\#1245](https://github.com/PegaSysEng/pantheon/pull/1245)
- Reduce memory usage in import [\#1239](https://github.com/PegaSysEng/pantheon/pull/1239)
- Improve eea_sendRawTransaction error messages [\#1238](https://github.com/PegaSysEng/pantheon/pull/1238) (thanks to [Puneetha17](https://github.com/Puneetha17))
- Single topic filter [\#1235](https://github.com/PegaSysEng/pantheon/pull/1235)
- Enable pipeline chain downloader for fast sync [\#1232](https://github.com/PegaSysEng/pantheon/pull/1232)
- Make contract size limit configurable [\#1227](https://github.com/PegaSysEng/pantheon/pull/1227)
- Refactor PrivacyParameters config to use builder pattern [\#1226](https://github.com/PegaSysEng/pantheon/pull/1226) (thanks to [antonydenyer](https://github.com/antonydenyer))
- Different request limits for different request types [\#1224](https://github.com/PegaSysEng/pantheon/pull/1224)
- Finish off fast sync pipeline download [\#1222](https://github.com/PegaSysEng/pantheon/pull/1222)
- Enable fast-sync options on command line [\#1218](https://github.com/PegaSysEng/pantheon/pull/1218)
- Replace filtering headers after the fact with calculating number to request up-front [\#1216](https://github.com/PegaSysEng/pantheon/pull/1216)
- Support async processing while maintaining output order [\#1215](https://github.com/PegaSysEng/pantheon/pull/1215)
- Add Unstable Options to the CLI [\#1213](https://github.com/PegaSysEng/pantheon/pull/1213)
- Add private cluster acceptance tests [\#1211](https://github.com/PegaSysEng/pantheon/pull/1211) (thanks to [Puneetha17](https://github.com/Puneetha17))
- Re-aligned smart contract interface to EEA client spec 477 [\#1209](https://github.com/PegaSysEng/pantheon/pull/1209)
- Count the number of items discarded when a pipe is aborted [\#1208](https://github.com/PegaSysEng/pantheon/pull/1208)
- Pipeline chain download - fetch and import data [\#1207](https://github.com/PegaSysEng/pantheon/pull/1207)
- Permission provider that allows bootnodes if you have no other connections [\#1206](https://github.com/PegaSysEng/pantheon/pull/1206)
- Cancel in-progress async operations when the pipeline is aborted [\#1205](https://github.com/PegaSysEng/pantheon/pull/1205)
- Pipeline chain download - Checkpoints [\#1203](https://github.com/PegaSysEng/pantheon/pull/1203)
- Push development images to public dockerhub [\#1202](https://github.com/PegaSysEng/pantheon/pull/1202)
- Push builds of master as docker development images [\#1200](https://github.com/PegaSysEng/pantheon/pull/1200)
- Doc CI pipeline for build and tests [\#1199](https://github.com/PegaSysEng/pantheon/pull/1199)
- Replace the use of a disconnect listener with EthPeer.isDisconnected [\#1197](https://github.com/PegaSysEng/pantheon/pull/1197)
- Prep chain downloader for branch by abstraction [\#1194](https://github.com/PegaSysEng/pantheon/pull/1194)
- Maintain the state of MessageFrame in private Tx [\#1193](https://github.com/PegaSysEng/pantheon/pull/1193) (thanks to [Puneetha17](https://github.com/Puneetha17))
- Persist private world state only if we are mining [\#1191](https://github.com/PegaSysEng/pantheon/pull/1191) (thanks to [Puneetha17](https://github.com/Puneetha17))
- Remove SyncState from SyncTargetManager [\#1188](https://github.com/PegaSysEng/pantheon/pull/1188)
- Acceptance tests base for smart contract node permissioning [\#1186](https://github.com/PegaSysEng/pantheon/pull/1186)
- Fix metrics breakages [\#1185](https://github.com/PegaSysEng/pantheon/pull/1185)
- Typo [\#1184](https://github.com/PegaSysEng/pantheon/pull/1184) (thanks to [araskachoi](https://github.com/araskachoi))
- StaticNodesParserTest to pass on Windows [\#1183](https://github.com/PegaSysEng/pantheon/pull/1183)
- Don't mark world state as stalled until a minimum time without progress is reached [\#1179](https://github.com/PegaSysEng/pantheon/pull/1179)
- Use header validation policy in DownloadHeaderSequenceTask [\#1172](https://github.com/PegaSysEng/pantheon/pull/1172)
- Bond with bootnodes [\#1160](https://github.com/PegaSysEng/pantheon/pull/1160)

## 1.0.2

### Additions and Improvements

- Removed DB init when using `public-key` subcommand [\#1049](https://github.com/PegaSysEng/pantheon/pull/1049)
- Output enode URL on startup [\#1137](https://github.com/PegaSysEng/pantheon/pull/1137)
- Added Remove Peer JSON-RPC [\#1129](https://github.com/PegaSysEng/pantheon/pull/1129)
- Added `net_enode` JSON-RPC [\#1119](https://github.com/PegaSysEng/pantheon/pull/1119) (thanks to [mbergstrand](https://github.com/mbergstrand))
- Maintain a `staticnodes.json` [\#1106](https://github.com/PegaSysEng/pantheon/pull/1106)
- Added `tx-pool-max-size` command line parameter [\#1078](https://github.com/PegaSysEng/pantheon/pull/1078)
- Added PendingTransactions JSON-RPC [\#1043](https://github.com/PegaSysEng/pantheon/pull/1043) (thanks to [EdwinLeeGreene](https://github.com/EdwinLeeGreene))
- Added `admin_nodeInfo` JSON-RPC [\#1012](https://github.com/PegaSysEng/pantheon/pull/1012)
- Added `--metrics-category` CLI to only enable select metrics [\#969](https://github.com/PegaSysEng/pantheon/pull/969)
- Documentation updates include:
   - Updated endpoints in [Private Network Quickstart](https://besu.hyperledger.org/en/latest/Tutorials/Quickstarts/Private-Network-Quickstart/) (thanks to [laubai](https://github.com/laubai))
   - Updated [documentation contribution guidelines](https://besu.hyperledger.org/en/stable/)
   - Added [`admin_removePeer`](https://besu.hyperledger.org/en/latest/Reference/API-Methods/#admin_removepeer)
   - Updated [tutorials](https://besu.hyperledger.org/en/latest/Tutorials/Private-Network/Create-Private-Clique-Network/) for printing of enode on startup
   - Added [`txpool_pantheonTransactions`](https://besu.hyperledger.org/en/stable/Reference/API-Methods/#txpool_besutransactions)
   - Added [Transaction Pool content](https://besu.hyperledger.org/en/latest/Concepts/Transactions/Transaction-Pool/)
   - Added [`tx-pool-max-size` CLI option](https://besu.hyperledger.org/en/latest/Reference/CLI/CLI-Syntax/#tx-pool-max-size)
   - Updated [developer build instructions to use installDist](https://besu.hyperledger.org/en/stable/)
   - Added [Azure quickstart tutorial](https://besu.hyperledger.org/en/latest/Tutorials/Quickstarts/Azure-Private-Network-Quickstart/)
   - Enabled copy button in code blocks
   - Added [IBFT 1.0](https://besu.hyperledger.org/en/latest/HowTo/Configure/Consensus-Protocols/QuorumIBFT/)
   - Added section on using [Geth attach with Besu](https://besu.hyperledger.org/en/latest/HowTo/Interact/APIs/Using-JSON-RPC-API/#geth-console)
   - Enabled the edit link doc site to ease external doc contributions
   - Added [EthStats docs](https://besu.hyperledger.org/HowTo/Deploy/Lite-Network-Monitor/) (thanks to [baxy](https://github.com/baxy))
   - Updated [Postman collection](https://besu.hyperledger.org/en/latest/HowTo/Interact/APIs/Authentication/#postman)
   - Added [`metrics-category` CLI option](https://besu.hyperledger.org/en/latest/Reference/CLI/CLI-Syntax/#metrics-category)
   - Added information on [block time and timeout settings](https://besu.hyperledger.org/en/latest/HowTo/Configure/Consensus-Protocols/IBFT/#block-time) for IBFT 2.0
   - Added [`admin_nodeInfo`](https://besu.hyperledger.org/en/latest/Reference/API-Methods/#admin_nodeinfo)
   - Added [permissions images](https://besu.hyperledger.org/en/latest/Concepts/Permissioning/Permissioning-Overview/)
   - Added permissioning blog to [Resources](https://besu.hyperledger.org/en/latest/Reference/Resources/)
   - Updated [Create Permissioned Network](https://besu.hyperledger.org/en/latest/Tutorials/Permissioning/Create-Permissioned-Network/) tutorial to use `export-address`
   - Updated [Clique](https://besu.hyperledger.org/en/latest/HowTo/Configure/Consensus-Protocols/Clique/) and [IBFT 2.0](https://besu.hyperledger.org/en/latest/HowTo/Configure/Consensus-Protocols/IBFT/) docs to include complete genesis file
   - Updated [Clique tutorial](https://besu.hyperledger.org/en/latest/Tutorials/Private-Network/Create-Private-Clique-Network/) to use `export-address` subcommand
   - Added IBFT 2.0 [future message configuration options](https://besu.hyperledger.org/en/latest/HowTo/Configure/Consensus-Protocols/IBFT/#optional-configuration-options)

### Technical Improvements
- Fixed so self persists to the whitelist [\#1176](https://github.com/PegaSysEng/pantheon/pull/1176)
- Fixed to add self to permissioning whitelist [\#1175](https://github.com/PegaSysEng/pantheon/pull/1175)
- Fixed permissioning issues [\#1174](https://github.com/PegaSysEng/pantheon/pull/1174)
- AdminAddPeer returns custom Json RPC error code [\#1171](https://github.com/PegaSysEng/pantheon/pull/1171)
- Periodically connect to peers from table [\#1170](https://github.com/PegaSysEng/pantheon/pull/1170)
- Improved bootnodes option error message [\#1092](https://github.com/PegaSysEng/pantheon/pull/1092)
- Automatically restrict trailing peers while syncing [\#1167](https://github.com/PegaSysEng/pantheon/pull/1167)
- Avoid bonding to ourselves [\#1166](https://github.com/PegaSysEng/pantheon/pull/1166)
- Fix Push Metrics [\#1164](https://github.com/PegaSysEng/pantheon/pull/1164)
- Synchroniser waits for new peer if best is up to date [\#1161](https://github.com/PegaSysEng/pantheon/pull/1161)
- Don't attempt to download checkpoint headers if the number of headers is negative [\#1158](https://github.com/PegaSysEng/pantheon/pull/1158)
- Capture metrics on Vertx event loop and worker thread queues [\#1155](https://github.com/PegaSysEng/pantheon/pull/1155)
- Simplify node permissioning ATs [\#1153](https://github.com/PegaSysEng/pantheon/pull/1153)
- Add metrics around discovery process [\#1152](https://github.com/PegaSysEng/pantheon/pull/1152)
- Prevent connecting to self [\#1150](https://github.com/PegaSysEng/pantheon/pull/1150)
- Refactoring permissioning ATs [\#1148](https://github.com/PegaSysEng/pantheon/pull/1148)
- Added two extra Ropsten bootnodes [\#1147](https://github.com/PegaSysEng/pantheon/pull/1147)
- Fixed TCP port handling [\#1144](https://github.com/PegaSysEng/pantheon/pull/1144)
- Better error on bad header [\#1143](https://github.com/PegaSysEng/pantheon/pull/1143)
- Refresh peer table while we have fewer than maxPeers connected [\#1142](https://github.com/PegaSysEng/pantheon/pull/1142)
- Refactor jsonrpc consumption of local node permissioning controller [\#1140](https://github.com/PegaSysEng/pantheon/pull/1140)
- Disconnect peers before the pivot block while fast syncing [\#1139](https://github.com/PegaSysEng/pantheon/pull/1139)
- Reduce the default transaction pool size from 30,000 to 4096 [\#1136](https://github.com/PegaSysEng/pantheon/pull/1136)
- Fail at load if static nodes not whitelisted [\#1135](https://github.com/PegaSysEng/pantheon/pull/1135)
- Fix private transaction acceptance test [\#1134](https://github.com/PegaSysEng/pantheon/pull/1134) (thanks to [Puneetha17](https://github.com/Puneetha17))
- Quieter exceptions when network is unreachable [\#1133](https://github.com/PegaSysEng/pantheon/pull/1133)
- nodepermissioningcontroller used for devp2p connection filtering [\#1132](https://github.com/PegaSysEng/pantheon/pull/1132)
- Remove duplicates from apis specified via CLI [\#1131](https://github.com/PegaSysEng/pantheon/pull/1131)
- Synchronizer returns false if it is in sync [\#1130](https://github.com/PegaSysEng/pantheon/pull/1130)
- Added fromHexStringStrict to check for exactly 20 byte addresses [\#1128](https://github.com/PegaSysEng/pantheon/pull/1128)
- Fix deadlock scenario in AsyncOperationProcessor and re-enable WorldStateDownloaderTest [\#1126](https://github.com/PegaSysEng/pantheon/pull/1126)
- Ignore WorldStateDownloaderTest [\#1125](https://github.com/PegaSysEng/pantheon/pull/1125)
- Updated local config permissioning flags [\#1118](https://github.com/PegaSysEng/pantheon/pull/1118)
- Pipeline Improvements [\#1117](https://github.com/PegaSysEng/pantheon/pull/1117)
- Permissioning cli smart contract [\#1116](https://github.com/PegaSysEng/pantheon/pull/1116)
- Adding default pending transactions value in BesuControllerBuilder [\#1114](https://github.com/PegaSysEng/pantheon/pull/1114)
- Fix intermittency in WorldStateDownloaderTest [\#1113](https://github.com/PegaSysEng/pantheon/pull/1113)
- Reduce number of seen blocks and transactions Besu tracks [\#1112](https://github.com/PegaSysEng/pantheon/pull/1112)
- Timeout long test [\#1111](https://github.com/PegaSysEng/pantheon/pull/1111)
- Errorprone 2.3.3 upgrades [\#1110](https://github.com/PegaSysEng/pantheon/pull/1110)
- Add metric to capture memory used by RocksDB table readers [\#1108](https://github.com/PegaSysEng/pantheon/pull/1108)
- Don't allow creation of multiple gauges with the same name [\#1107](https://github.com/PegaSysEng/pantheon/pull/1107)
- Update Peer Discovery to use NodePermissioningController [\#1105](https://github.com/PegaSysEng/pantheon/pull/1105)
- Move starting world state download process inside WorldDownloadState [\#1104](https://github.com/PegaSysEng/pantheon/pull/1104)
- Enable private Tx capability to Clique [\#1102](https://github.com/PegaSysEng/pantheon/pull/1102) (thanks to [Puneetha17](https://github.com/Puneetha17))
- Enable private Tx capability to IBFT [\#1101](https://github.com/PegaSysEng/pantheon/pull/1101) (thanks to [Puneetha17](https://github.com/Puneetha17))
- Version Upgrades [\#1100](https://github.com/PegaSysEng/pantheon/pull/1100)
- Don't delete completed tasks from RocksDbTaskQueue [\#1099](https://github.com/PegaSysEng/pantheon/pull/1099)
- Support flat mapping with multiple threads [\#1098](https://github.com/PegaSysEng/pantheon/pull/1098)
- Add pipe stage name to thread while executing [\#1097](https://github.com/PegaSysEng/pantheon/pull/1097)
- Use pipeline for world state download [\#1096](https://github.com/PegaSysEng/pantheon/pull/1096)
- TXPool JSON RPC tweaks [\#1095](https://github.com/PegaSysEng/pantheon/pull/1095)
- Add in-memory cache over world state download queue [\#1087](https://github.com/PegaSysEng/pantheon/pull/1087)
- Trim default metrics [\#1086](https://github.com/PegaSysEng/pantheon/pull/1086)
- Improve imported block log line [\#1085](https://github.com/PegaSysEng/pantheon/pull/1085)
- Smart contract permission controller [\#1083](https://github.com/PegaSysEng/pantheon/pull/1083)
- Add timeout when waiting for JSON-RPC, WebSocket RPC and Metrics services to stop [\#1082](https://github.com/PegaSysEng/pantheon/pull/1082)
- Add pipeline framework to make parallel processing simpler [\#1077](https://github.com/PegaSysEng/pantheon/pull/1077)
- Node permissioning controller [\#1075](https://github.com/PegaSysEng/pantheon/pull/1075)
- Smart contract permission controller stub [\#1074](https://github.com/PegaSysEng/pantheon/pull/1074)
- Expose a synchronous start method in Runner [\#1072](https://github.com/PegaSysEng/pantheon/pull/1072)
- Changes in chain head should trigger new permissioning check for active peers [\#1071](https://github.com/PegaSysEng/pantheon/pull/1071)
- Fix exceptions fetching metrics after world state download completes [\#1066](https://github.com/PegaSysEng/pantheon/pull/1066)
- Accept transactions in the pool with nonce above account sender nonce [\#1065](https://github.com/PegaSysEng/pantheon/pull/1065)
- Repair Istanbul to handle Eth/62 & Eth/63 [\#1063](https://github.com/PegaSysEng/pantheon/pull/1063)
- Close Private Storage Provider [\#1059](https://github.com/PegaSysEng/pantheon/pull/1059) (thanks to [Puneetha17](https://github.com/Puneetha17))
- Add labels to Pipelined tasks metrics [\#1057](https://github.com/PegaSysEng/pantheon/pull/1057)
- Re-enable Quorum Synchronisation [\#1056](https://github.com/PegaSysEng/pantheon/pull/1056)
- Don't log expected failures as errors [\#1054](https://github.com/PegaSysEng/pantheon/pull/1054)
- Make findSuitablePeer abstract [\#1053](https://github.com/PegaSysEng/pantheon/pull/1053)
- Track added at in txpool [\#1048](https://github.com/PegaSysEng/pantheon/pull/1048)
- Fix ImportBlocksTask to only request from peers that claim to have the blocks [\#1047](https://github.com/PegaSysEng/pantheon/pull/1047)
- Don't run the dao block validator if dao block is 0 [\#1044](https://github.com/PegaSysEng/pantheon/pull/1044)
- Don't make unnecessary copies of data in RocksDbKeyValueStorage [\#1040](https://github.com/PegaSysEng/pantheon/pull/1040)
- Update discovery logic to trust bootnodes only when out of sync [\#1039](https://github.com/PegaSysEng/pantheon/pull/1039)
- Fix IndexOutOfBoundsException in DetermineCommonAncestorTask [\#1038](https://github.com/PegaSysEng/pantheon/pull/1038)
- Add `rpc_modules` JSON-RPC [\#1036](https://github.com/PegaSysEng/pantheon/pull/1036)
- Simple permissioning smart contract [\#1035](https://github.com/PegaSysEng/pantheon/pull/1035)
- Refactor enodeurl to use inetaddr [\#1032](https://github.com/PegaSysEng/pantheon/pull/1032)
- Update CLI options in mismatched genesis file message [\#1031](https://github.com/PegaSysEng/pantheon/pull/1031)
- Remove dependence of eth.core on eth.permissioning [\#1030](https://github.com/PegaSysEng/pantheon/pull/1030)
- Make alloc optional and provide nicer error messages when genesis config is invalid [\#1029](https://github.com/PegaSysEng/pantheon/pull/1029)
- Handle metrics request closing before response is generated [\#1028](https://github.com/PegaSysEng/pantheon/pull/1028)
- Change EthNetworkConfig bootnodes to always be URIs [\#1027](https://github.com/PegaSysEng/pantheon/pull/1027)
- Avoid port conflicts in acceptance tests [\#1025](https://github.com/PegaSysEng/pantheon/pull/1025)
- Include reference tests in jacoco [\#1024](https://github.com/PegaSysEng/pantheon/pull/1024)
- Acceptance test - configurable gas price [\#1023](https://github.com/PegaSysEng/pantheon/pull/1023)
- Get Internal logs and output [\#1022](https://github.com/PegaSysEng/pantheon/pull/1022) (thanks to [Puneetha17](https://github.com/Puneetha17))
- Fix race condition in WebSocketService [\#1021](https://github.com/PegaSysEng/pantheon/pull/1021)
- Ensure devp2p ports are written to ports file correctly [\#1020](https://github.com/PegaSysEng/pantheon/pull/1020)
- Report the correct tcp port in PING packets when it differs from the UDP port [\#1019](https://github.com/PegaSysEng/pantheon/pull/1019)
- Refactor transient transaction processor [\#1017](https://github.com/PegaSysEng/pantheon/pull/1017)
- Resume world state download from existing queue [\#1016](https://github.com/PegaSysEng/pantheon/pull/1016)
- IBFT Acceptance tests updated with longer timeout on first block [\#1015](https://github.com/PegaSysEng/pantheon/pull/1015)
- Update IBFT acceptances tests to await first block [\#1013](https://github.com/PegaSysEng/pantheon/pull/1013)
- Remove full hashimoto implementation as its never used [\#1011](https://github.com/PegaSysEng/pantheon/pull/1011)
- Created SyncStatus notifications [\#1010](https://github.com/PegaSysEng/pantheon/pull/1010)
- Address acceptance test intermittency [\#1008](https://github.com/PegaSysEng/pantheon/pull/1008)
- Consider a world state download stalled after 100 requests with no progress [\#1007](https://github.com/PegaSysEng/pantheon/pull/1007)
- Reduce log level when block miner is interrupted [\#1006](https://github.com/PegaSysEng/pantheon/pull/1006)
- RunnerTest fail on Windows due to network startup timing issue [\#1005](https://github.com/PegaSysEng/pantheon/pull/1005)
- Generate Private Contract Address [\#1004](https://github.com/PegaSysEng/pantheon/pull/1004) (thanks to [vinistevam](https://github.com/vinistevam))
- Delete the legacy pipelined import code [\#1003](https://github.com/PegaSysEng/pantheon/pull/1003)
- Fix race condition in WebSocket AT [\#1002](https://github.com/PegaSysEng/pantheon/pull/1002)
- Cleanup IBFT logging levels [\#995](https://github.com/PegaSysEng/pantheon/pull/995)
- Integration Test implementation dependency for non-IntelliJ IDE [\#992](https://github.com/PegaSysEng/pantheon/pull/992)
- Ignore fast sync and full sync tests to avoid race condition [\#991](https://github.com/PegaSysEng/pantheon/pull/991)
- Make acceptance tests use the process based runner again [\#990](https://github.com/PegaSysEng/pantheon/pull/990)
- RoundChangeCertificateValidator requires unique authors [\#989](https://github.com/PegaSysEng/pantheon/pull/989)
- Make Rinkeby the benchmark chain.  [\#986](https://github.com/PegaSysEng/pantheon/pull/986)
- Add metrics to Parallel Download pipeline [\#985](https://github.com/PegaSysEng/pantheon/pull/985)
- Change ExpectBlockNumber to require at least the specified block number [\#981](https://github.com/PegaSysEng/pantheon/pull/981)
- Fix benchmark compilation [\#980](https://github.com/PegaSysEng/pantheon/pull/980)
- RPC tests can use 127.0.0.1 loopback rather than localhost [\#974](https://github.com/PegaSysEng/pantheon/pull/974) thanks to [glethuillier](https://github.com/glethuillier) for raising)
- Disable picocli ansi when testing [\#973](https://github.com/PegaSysEng/pantheon/pull/973)
- Add a jmh benchmark for WorldStateDownloader [\#972](https://github.com/PegaSysEng/pantheon/pull/972)
- Gradle dependency for JMH annotation, for IDEs that aren't IntelliJ \(… [\#971](https://github.com/PegaSysEng/pantheon/pull/971)
- Separate download state tracking from WorldStateDownloader [\#967](https://github.com/PegaSysEng/pantheon/pull/967)
- Gradle dependency for JMH annotation, for IDEs that aren't IntelliJ [\#966](https://github.com/PegaSysEng/pantheon/pull/966)
- Truffle HDwallet Web3 1.0 [\#964](https://github.com/PegaSysEng/pantheon/pull/964)
- Add missing JavaDoc tags in JSONToRLP [\#963](https://github.com/PegaSysEng/pantheon/pull/963)
- Only import block if it isn't already on the block chain [\#962](https://github.com/PegaSysEng/pantheon/pull/962)
- CLI stack traces when debugging [\#960](https://github.com/PegaSysEng/pantheon/pull/960)
- Create peer discovery packets on a worker thread [\#955](https://github.com/PegaSysEng/pantheon/pull/955)
- Remove start functionality from IbftController and IbftBlockHeightMan… [\#952](https://github.com/PegaSysEng/pantheon/pull/952)
- Cleanup IBFT executors [\#951](https://github.com/PegaSysEng/pantheon/pull/951)
- Single threaded world state persistence [\#950](https://github.com/PegaSysEng/pantheon/pull/950)
- Fix version number on master [\#946](https://github.com/PegaSysEng/pantheon/pull/946)
- Change automatic benchmark  [\#945](https://github.com/PegaSysEng/pantheon/pull/945)
- Eliminate redundant header validation [\#943](https://github.com/PegaSysEng/pantheon/pull/943)
- RocksDbQueue Threading Tweaks [\#940](https://github.com/PegaSysEng/pantheon/pull/940)
- Validate DAO block [\#939](https://github.com/PegaSysEng/pantheon/pull/939)
- Complete Private Transaction Processor [\#938](https://github.com/PegaSysEng/pantheon/pull/938) (thanks to [iikirilov](https://github.com/iikirilov))
- Add metrics for netty queue length [\#932](https://github.com/PegaSysEng/pantheon/pull/932)
- Update GetNodeDataFromPeerTask to return a map [\#931](https://github.com/PegaSysEng/pantheon/pull/931)

## 1.0.1

Public key address export subcommand was missing in 1.0 release.

### Additions and Improvements
- Added `public-key export-address` subcommand [\#888](https://github.com/PegaSysEng/pantheon/pull/888)
- Documentation update for the [`public-key export-address`](https://besu.hyperledger.org/en/stable/) subcommand.
- Updated [IBFT 2.0 overview](https://besu.hyperledger.org/en/stable/) to include use of `rlp encode` command and information on setting IBFT 2.0 properties to achieve your desired block time.

## 1.0

### Additions and Improvements
- [IBFT 2.0](https://besu.hyperledger.org/en/latest/Tutorials/Private-Network/Create-IBFT-Network/)
- [Permissioning](https://besu.hyperledger.org/en/latest/Concepts/Permissioning/Permissioning-Overview/)
- [JSON-RPC Authentication](https://besu.hyperledger.org/en/latest/HowTo/Interact/APIs/Authentication/)
- Added `rlp encode` subcommand [\#965](https://github.com/PegaSysEng/pantheon/pull/965)
- Method to reload permissions file [\#834](https://github.com/PegaSysEng/pantheon/pull/834)
- Added rebind mitigation for Websockets. [\#905](https://github.com/PegaSysEng/pantheon/pull/905)
- Support genesis contract code [\#749](https://github.com/PegaSysEng/pantheon/pull/749) (thanks to [kziemianek](https://github.com/kziemianek)).
- Documentation updates include:
  - Added details on [port configuration](https://besu.hyperledger.org/en/latest/HowTo/Find-and-Connect/Configuring-Ports/)
  - Added [Resources page](https://besu.hyperledger.org/en/latest/Reference/Resources/) linking to Besu blog posts and webinars
  - Added [JSON-RPC Authentication](https://besu.hyperledger.org/en/latest/HowTo/Interact/APIs/Authentication/)
  - Added [tutorial to create permissioned network](https://besu.hyperledger.org/en/latest/Tutorials/Permissioning/Create-Permissioned-Network/)
  - Added [Permissioning](https://besu.hyperledger.org/en/latest/Concepts/Permissioning/Permissioning-Overview/) content
  - Added [Permissioning API methods](https://besu.hyperledger.org/en/latest/Reference/API-Methods/#permissioning-methods)
  - Added [tutorial to create Clique private network](https://besu.hyperledger.org/en/latest/Tutorials/Private-Network/Create-Private-Clique-Network/)
  - Added [tutorial to create IBFT 2.0 private network](https://besu.hyperledger.org/en/latest/Tutorials/Private-Network/Create-IBFT-Network/)

### Technical Improvements
- RoundChangeCertificateValidator requires unique authors [\#997](https://github.com/PegaSysEng/pantheon/pull/997)
- RPC tests can use 127.0.0.1 loopback rather than localhost [\#979](https://github.com/PegaSysEng/pantheon/pull/979)
- Integration Test implementation dependency for non-IntelliJ IDE [\#978](https://github.com/PegaSysEng/pantheon/pull/978)
- Only import block if it isn't already on the block chain [\#977](https://github.com/PegaSysEng/pantheon/pull/977)
- Disable picocli ansi when testing [\#975](https://github.com/PegaSysEng/pantheon/pull/975)
- Create peer discovery packets on a worker thread [\#961](https://github.com/PegaSysEng/pantheon/pull/961)
- Removed Orion snapshot dependency [\#933](https://github.com/PegaSysEng/pantheon/pull/933)
- Use network ID instead of chain ID in MainnetBesuController. [\#929](https://github.com/PegaSysEng/pantheon/pull/929)
- Propagate new block messages to other clients in a worker thread [\#928](https://github.com/PegaSysEng/pantheon/pull/928)
- Parallel downloader should stop on puts if requested. [\#927](https://github.com/PegaSysEng/pantheon/pull/927)
- Permission config file location and option under docker [\#925](https://github.com/PegaSysEng/pantheon/pull/925)
- Fixed potential stall in world state download [\#922](https://github.com/PegaSysEng/pantheon/pull/922)
- Refactoring to introduce deleteOnExit\(\) for temp files [\#920](https://github.com/PegaSysEng/pantheon/pull/920)
- Reduce "Received transactions message" log from debug to trace [\#919](https://github.com/PegaSysEng/pantheon/pull/919)
- Handle PeerNotConnected exceptions when sending wire keep alives [\#918](https://github.com/PegaSysEng/pantheon/pull/918)
- admin_addpeers: error if node not whitelisted [\#917](https://github.com/PegaSysEng/pantheon/pull/917)
- Expose the Ibft MiningCoordinator [\#916](https://github.com/PegaSysEng/pantheon/pull/916)
- Check perm api against perm cli [\#915](https://github.com/PegaSysEng/pantheon/pull/915)
- Update metrics when completing a world state request with existing data [\#914](https://github.com/PegaSysEng/pantheon/pull/914)
- Improve RocksDBQueue dequeue performance [\#913](https://github.com/PegaSysEng/pantheon/pull/913)
- Error when removing bootnodes from nodes whitelist [\#912](https://github.com/PegaSysEng/pantheon/pull/912)
- Incremental Optimization\(s\) on BlockBroadcaster [\#911](https://github.com/PegaSysEng/pantheon/pull/911)
- Check permissions CLI dependencies [\#909](https://github.com/PegaSysEng/pantheon/pull/909)
- Limit the number of times we retry peer discovery interactions [\#908](https://github.com/PegaSysEng/pantheon/pull/908)
- IBFT to use VoteTallyCache [\#907](https://github.com/PegaSysEng/pantheon/pull/907)
- Add metric to expose number of inflight world state requests [\#906](https://github.com/PegaSysEng/pantheon/pull/906)
- Bootnodes not on whitelist - improve errors [\#904](https://github.com/PegaSysEng/pantheon/pull/904)
- Make chain download cancellable [\#901](https://github.com/PegaSysEng/pantheon/pull/901)
- Enforce accounts must start with 0x [\#900](https://github.com/PegaSysEng/pantheon/pull/900)
- When picking fast sync pivot block, use the peer with the best total difficulty [\#899](https://github.com/PegaSysEng/pantheon/pull/899)
- Process world state download data on a worker thread [\#898](https://github.com/PegaSysEng/pantheon/pull/898)
- CLI mixin help [\#895](https://github.com/PegaSysEng/pantheon/pull/895) ([macfarla](https://github.com/macfarla))
- Use absolute datapath instead of relative. [\#894](https://github.com/PegaSysEng/pantheon/pull/894).
- Fix task queue so that the updated failure count for requests is stored [\#893](https://github.com/PegaSysEng/pantheon/pull/893)
- Fix authentication header [\#891](https://github.com/PegaSysEng/pantheon/pull/891)
- Reorganize eth tasks [\#890](https://github.com/PegaSysEng/pantheon/pull/890)
- Unit tests of BlockBroadcaster [\#887](https://github.com/PegaSysEng/pantheon/pull/887)
- Fix authentication file validation errors [\#886](https://github.com/PegaSysEng/pantheon/pull/886)
- Fixing file locations under docker [\#885](https://github.com/PegaSysEng/pantheon/pull/885)
- Handle exceptions properly in EthScheduler [\#884](https://github.com/PegaSysEng/pantheon/pull/884)
- More bootnodes for goerli [\#880](https://github.com/PegaSysEng/pantheon/pull/880)
- Rename password hash command [\#879](https://github.com/PegaSysEng/pantheon/pull/879)
- Add metrics for EthScheduler executors [\#878](https://github.com/PegaSysEng/pantheon/pull/878)
- Disconnect peer removed from node whitelist [\#877](https://github.com/PegaSysEng/pantheon/pull/877)
- Reduce logging noise from invalid peer discovery packets and handshaking [\#876](https://github.com/PegaSysEng/pantheon/pull/876)
- Detect stalled world state downloads [\#875](https://github.com/PegaSysEng/pantheon/pull/875)
- Limit size of Ibft future message buffer [\#873](https://github.com/PegaSysEng/pantheon/pull/873)
- Ibft2: Replace NewRound with extended Proposal [\#872](https://github.com/PegaSysEng/pantheon/pull/872)
- Fixed admin_addPeer to periodically check maintained connections [\#871](https://github.com/PegaSysEng/pantheon/pull/871)
- WebSocket method permissions [\#870](https://github.com/PegaSysEng/pantheon/pull/870)
- Select new pivot block when world state becomes unavailable [\#869](https://github.com/PegaSysEng/pantheon/pull/869)
- Introduce FutureUtils to reduce duplicated code around CompletableFuture [\#868](https://github.com/PegaSysEng/pantheon/pull/868)
- Implement world state cancel [\#867](https://github.com/PegaSysEng/pantheon/pull/867)
- Renaming authentication configuration file CLI command [\#865](https://github.com/PegaSysEng/pantheon/pull/865)
- Break out RoundChangeCertificate validation [\#864](https://github.com/PegaSysEng/pantheon/pull/864)
- Disconnect peers where the common ancestor is before our fast sync pivot [\#862](https://github.com/PegaSysEng/pantheon/pull/862)
- Initial scaffolding for block propagation [\#860](https://github.com/PegaSysEng/pantheon/pull/860)
- Fix NullPointerException when determining fast sync pivot [\#859](https://github.com/PegaSysEng/pantheon/pull/859)
- Check for invalid token [\#856](https://github.com/PegaSysEng/pantheon/pull/856)
- Moving NodeWhitelistController to permissioning package [\#855](https://github.com/PegaSysEng/pantheon/pull/855)
- Fix state download race condition by creating a TaskQueue API [\#853](https://github.com/PegaSysEng/pantheon/pull/853)
- Changed separator in JSON RPC permissions [\#852](https://github.com/PegaSysEng/pantheon/pull/852)
- WebSocket acceptance tests now can use WebSockets [\#851](https://github.com/PegaSysEng/pantheon/pull/851)
- IBFT notifies EthPeer when remote node has a better block [\#849](https://github.com/PegaSysEng/pantheon/pull/849)
- Support resuming fast-sync downloads [\#848](https://github.com/PegaSysEng/pantheon/pull/848)
- Tweak Fast Sync Config [\#847](https://github.com/PegaSysEng/pantheon/pull/847)
- RPC authentication configuration validation + tests. [\#846](https://github.com/PegaSysEng/pantheon/pull/846)
- Tidy-up FastSyncState persistence [\#845](https://github.com/PegaSysEng/pantheon/pull/845)
- Do parallel extract signatures in the parallel block importer. [\#844](https://github.com/PegaSysEng/pantheon/pull/844)
- Fix 'the Input Is Too Long' Error on Windows [\#843](https://github.com/PegaSysEng/pantheon/pull/843) (thanks to [glethuillier](https://github.com/glethuillier)).
- Remove unnecessary sleep [\#842](https://github.com/PegaSysEng/pantheon/pull/842)
- Shutdown improvements [\#841](https://github.com/PegaSysEng/pantheon/pull/841)
- Speed up shutdown time [\#838](https://github.com/PegaSysEng/pantheon/pull/838)
- Add metrics to world state downloader [\#837](https://github.com/PegaSysEng/pantheon/pull/837)
- Store pivot block header [\#836](https://github.com/PegaSysEng/pantheon/pull/836)
- Clique should use beneficiary of zero on epoch blocks [\#833](https://github.com/PegaSysEng/pantheon/pull/833)
- Clique should ignore proposals for address 0 [\#831](https://github.com/PegaSysEng/pantheon/pull/831)
- Fix intermittency in FullSyncDownloaderTest [\#830](https://github.com/PegaSysEng/pantheon/pull/830)
- Added the authentication service to the WebSocket service [\#829](https://github.com/PegaSysEng/pantheon/pull/829)
- Extract creation and init of ProtocolContext into a re-usable class [\#828](https://github.com/PegaSysEng/pantheon/pull/828)
- Prevent duplicate commit seals in ibft header [\#827](https://github.com/PegaSysEng/pantheon/pull/827)
- Validate Ibft vanity data length [\#826](https://github.com/PegaSysEng/pantheon/pull/826)
- Refactored json rpc authentication to be provided as a service [\#825](https://github.com/PegaSysEng/pantheon/pull/825)
- Handle unavailable world states [\#824](https://github.com/PegaSysEng/pantheon/pull/824)
- Password in JWT payload [\#823](https://github.com/PegaSysEng/pantheon/pull/823)
- Homogenize error messages when required parameters are set [\#822](https://github.com/PegaSysEng/pantheon/pull/822) ([glethuillier](https://github.com/glethuillier)).
- Set remote peer chain head to parent of block received in NEW\_BLOCK\_MESSAGE [\#819](https://github.com/PegaSysEng/pantheon/pull/819)
- Peer disconnects should not result in stack traces [\#818](https://github.com/PegaSysEng/pantheon/pull/818)
- Abort previous builds [\#817](https://github.com/PegaSysEng/pantheon/pull/817)
- Parallel build stages [\#816](https://github.com/PegaSysEng/pantheon/pull/816)
- JWT authentication for JSON-RPC [\#815](https://github.com/PegaSysEng/pantheon/pull/815)
- Log errors that occur while finding a common ancestor [\#814](https://github.com/PegaSysEng/pantheon/pull/814)
- Shuffled log levels [\#813](https://github.com/PegaSysEng/pantheon/pull/813)
- Prevent duplicate IBFT messages being processed by state machine [\#811](https://github.com/PegaSysEng/pantheon/pull/811)
- Fix Orion startup ports [\#810](https://github.com/PegaSysEng/pantheon/pull/810)
- Commit world state continuously [\#809](https://github.com/PegaSysEng/pantheon/pull/809)
- Improve block propagation time [\#808](https://github.com/PegaSysEng/pantheon/pull/808)
- JSON-RPC authentication cli options & acceptance tests [\#807](https://github.com/PegaSysEng/pantheon/pull/807)
- Remove privacy not supported warning [\#806](https://github.com/PegaSysEng/pantheon/pull/806) (thanks to [vinistevam](https://github.com/vinistevam))
- Wire up Private Transaction Processor [\#805](https://github.com/PegaSysEng/pantheon/pull/805) (thanks to [Puneetha17](https://github.com/Puneetha17))
- Apply a limit to the number of responses in RespondingEthPeer.respondWhile [\#803](https://github.com/PegaSysEng/pantheon/pull/803)
- Avoid requesting empty block bodies from the network. [\#802](https://github.com/PegaSysEng/pantheon/pull/802)
- Handle partial responses to get receipts requests [\#801](https://github.com/PegaSysEng/pantheon/pull/801)
- Rename functions in Ibft MessageValidator [\#800](https://github.com/PegaSysEng/pantheon/pull/800)
- Upgrade GoogleJavaFormat to 1.7 [\#795](https://github.com/PegaSysEng/pantheon/pull/795)
- Minor refactorings of IntegrationTest infrastructure [\#786](https://github.com/PegaSysEng/pantheon/pull/786)
- Rework Ibft MessageValidatorFactory [\#785](https://github.com/PegaSysEng/pantheon/pull/785)
- Rework IbftRoundFactory [\#784](https://github.com/PegaSysEng/pantheon/pull/784)
- Rename artefacts to artifacts within IBFT [\#782](https://github.com/PegaSysEng/pantheon/pull/782)
- Rename TerminatedRoundArtefacts to PreparedRoundArtefacts [\#781](https://github.com/PegaSysEng/pantheon/pull/781)
- Rename Ibft MessageFactory methods [\#779](https://github.com/PegaSysEng/pantheon/pull/779)
- Update WorldStateDownloader to only filter out known code requests [\#777](https://github.com/PegaSysEng/pantheon/pull/777)
- Multiple name options only search for the longest one [\#776](https://github.com/PegaSysEng/pantheon/pull/776)
- Move ethTaskTimer to abstract root [\#775](https://github.com/PegaSysEng/pantheon/pull/775)
- Parallel Block importer [\#774](https://github.com/PegaSysEng/pantheon/pull/774)
- Wait for a peer with an estimated chain height before selecting a pivot block [\#772](https://github.com/PegaSysEng/pantheon/pull/772)
- Randomly perform full validation when fast syncing blocks [\#770](https://github.com/PegaSysEng/pantheon/pull/770)
- IBFT Message rework, piggybacking blocks on msgs. [\#769](https://github.com/PegaSysEng/pantheon/pull/769)
- EthScheduler additions [\#767](https://github.com/PegaSysEng/pantheon/pull/767)
- Fixing node whitelist isPermitted check [\#766](https://github.com/PegaSysEng/pantheon/pull/766)
- Eth/63 labels [\#764](https://github.com/PegaSysEng/pantheon/pull/764)
- Permissioning whitelist persistence. [\#763](https://github.com/PegaSysEng/pantheon/pull/763)
- Created message validators for NewRound and RoundChange [\#760](https://github.com/PegaSysEng/pantheon/pull/760)
- Add tests for FastSyncChainDownloader as a whole [\#758](https://github.com/PegaSysEng/pantheon/pull/758)
- Flatten IBFT Message API [\#757](https://github.com/PegaSysEng/pantheon/pull/757)
- Added TerminatedRoundArtefacts [\#756](https://github.com/PegaSysEng/pantheon/pull/756)
- Fix thread names in EthScheduler to include the thread number [\#755](https://github.com/PegaSysEng/pantheon/pull/755)
- Separate round change reception from RoundChangeCertificate [\#754](https://github.com/PegaSysEng/pantheon/pull/754)
- JSON-RPC authentication login [\#753](https://github.com/PegaSysEng/pantheon/pull/753)
- Spilt Ibft MessageValidator into components [\#752](https://github.com/PegaSysEng/pantheon/pull/752)
- Ensure first checkpoint headers is always in local blockchain for FastSyncCheckpointHeaderManager [\#750](https://github.com/PegaSysEng/pantheon/pull/750)
- Refactored permissioning components to be Optional. [\#747](https://github.com/PegaSysEng/pantheon/pull/747)
- Integrate rocksdb-based queue into WorldStateDownloader [\#746](https://github.com/PegaSysEng/pantheon/pull/746)
- Generify orion to enclave [\#745](https://github.com/PegaSysEng/pantheon/pull/745) (thanks to [vinistevam](https://github.com/vinistevam))
- Moved IBFT Message factory to use wrapped message types [\#744](https://github.com/PegaSysEng/pantheon/pull/744)
- Handle timeouts when requesting checkpoint headers correctly [\#743](https://github.com/PegaSysEng/pantheon/pull/743)
- Update RoundChangeManager to use flattened message [\#742](https://github.com/PegaSysEng/pantheon/pull/742)
- Handle validation failures when fast importing blocks [\#741](https://github.com/PegaSysEng/pantheon/pull/741)
- Updated IbftRound and RoundState APIs to use wrapped messages [\#740](https://github.com/PegaSysEng/pantheon/pull/740)
- Exception handling [\#739](https://github.com/PegaSysEng/pantheon/pull/739)
- Upgrade dependency versions and build cleanup [\#738](https://github.com/PegaSysEng/pantheon/pull/738)
- Update IbftBlockHeigntManager to accept new message types. [\#737](https://github.com/PegaSysEng/pantheon/pull/737)
- Error response handling for permissions APIs [\#736](https://github.com/PegaSysEng/pantheon/pull/736)
- IPV6 bootnodes don't work [\#735](https://github.com/PegaSysEng/pantheon/pull/735)
- Updated to use tags of pantheon build rather than another repo [\#734](https://github.com/PegaSysEng/pantheon/pull/734)
- Log milestones at startup and other minor logging improvements [\#733](https://github.com/PegaSysEng/pantheon/pull/733)
- Create wrapper types for Ibft Signed messages [\#731](https://github.com/PegaSysEng/pantheon/pull/731)
- Ibft to uniquely ID messages by their hash [\#730](https://github.com/PegaSysEng/pantheon/pull/730)
- Rename ibftrevised to ibft2 [\#722](https://github.com/PegaSysEng/pantheon/pull/722)
- Limit ibft msg queues [\#704](https://github.com/PegaSysEng/pantheon/pull/704)
- Implement privacy precompiled contract [\#696](https://github.com/PegaSysEng/pantheon/pull/696) (thanks to [Puneetha17](https://github.com/Puneetha17))
- Integration of RecursivePeerRefreshState and PeerDiscoveryController [\#420](https://github.com/PegaSysEng/pantheon/pull/420)

## 0.9.1

Built and compatible with with JDK8.

## 0.9

### Breaking Changes to Command Line

Breaking changes have been made to the command line options in v0.9 to improve usability. Many v0.8 command line options no longer work.

The [documentation](https://docs.pantheon.pegasys.tech/en/latest/) has been updated throughout to use the changed command line options and the [command line reference](https://besu.hyperledger.org/en/stable/) documents the changed options.

| Previous Option                     | New Option                                                                                                                                                                                                                                  | Change                            |
|-------------------------------------|------------------------------------------------------------------------------------------------------------------------------------------------------------------------------------------------------------------------------------------|----------------------------------|
| `--config`                          | [`--config-file`](https://besu.hyperledger.org/en/latest/Reference/CLI/CLI-Syntax/#config-file)                                                                                                                                  | Renamed                          |
| `--datadir`                         | [`--data-path`](https://besu.hyperledger.org/en/latest/Reference/CLI/CLI-Syntax/#data-path)                                                                                                                                      | Renamed                          |
| `--dev-mode`                        | [`--network=dev`](https://besu.hyperledger.org/en/latest/Reference/CLI/CLI-Syntax/#network)                                                                                                                                     | Replaced by `--network` option   |
| `--genesis`                         | [`--genesis-file`](https://besu.hyperledger.org/en/latest/Reference/CLI/CLI-Syntax/#genesis-file)                                                                                                                                | Renamed                          |
| `--goerli`                          | [`--network=goerli`](https://besu.hyperledger.org/en/latest/Reference/CLI/CLI-Syntax/#network)                                                                                                                                  | Replaced by `--network` option   |
| `--metrics-listen=<HOST:PORT>`      | [`--metrics-host=<HOST>`](https://besu.hyperledger.org/en/latest/Reference/CLI/CLI-Syntax/#metrics-host) and [`--metrics-port=<PORT>`](https://besu.hyperledger.org/en/latest/Reference/CLI/CLI-Syntax/#metrics-port) | Split into host and port options |
| `--miner-extraData`                 | [`--miner-extra-data`](https://besu.hyperledger.org/en/latest/Reference/CLI/CLI-Syntax/#miner-extra-data)                                                                                                                       | Renamed                          |
| `--miner-minTransactionGasPriceWei` | [`--min-gas-price`](https://besu.hyperledger.org/en/latest/Reference/CLI/CLI-Syntax/#min-gas-price)                                                                                                                              | Renamed                          |
| `--no-discovery`                    | [`--discovery-enabled`](https://besu.hyperledger.org/en/latest/Reference/CLI/CLI-Syntax/#discovery-enabled)                                                                                                                      | Replaced                         |
| `--node-private-key`                | [`--node-private-key-file`](https://besu.hyperledger.org/en/latest/Reference/CLI/CLI-Syntax/#node-private-key-file)                                                                                                              | Renamed                          |
| `--ottoman`                         | N/A                                                                                                                                                                                                                                         | Removed                          |
| `--p2p-listen=<HOST:PORT>`          | [`--p2p-host=<HOST>`](https://besu.hyperledger.org/en/latest/Reference/CLI/CLI-Syntax/#p2p-hostt) and [`--p2p-port=<PORT>`](https://besu.hyperledger.org/en/latest/Reference/CLI/CLI-Syntax/#p2p-port) | Split into host and port options |
| `--rinkeby`                         | [`--network=rinkeby`](https://besu.hyperledger.org/en/latest/Reference/CLI/CLI-Syntax/#network)                                                                                                                                     | Replaced by `--network` option   |
| `--ropsten`                         | [`--network=ropsten`](https://besu.hyperledger.org/en/latest/Reference/CLI/CLI-Syntax/#network)                                                                                                                                     | Replaced by `--network` option   |
| `--rpc-enabled`                     | [` --rpc-http-enabled`](https://besu.hyperledger.org/en/latest/Reference/CLI/CLI-Syntax/#rpc-http-enabled)| Renamed|
| `--rpc-listen=<HOST:PORT>`          | [`--rpc-http-host=<HOST>`](https://besu.hyperledger.org/en/latest/Reference/CLI/CLI-Syntax/#rpc-http-host) and [`--rpc-http-port=<PORT>`](https://besu.hyperledger.org/en/latest/Reference/CLI/CLI-Syntax/#rpc-http-port) | Split into host and port options |
| `--rpc-api`                         | [`--rpc-http-api`](https://besu.hyperledger.org/en/latest/Reference/CLI/CLI-Syntax/#rpc-http-api)| Renamed |
| `--rpc-cors-origins`                | [`--rpc-http-cors-origins`](https://besu.hyperledger.org/en/latest/Reference/CLI/CLI-Syntax/#rpc-http-cors-origins) | Renamed |
| `--ws-enabled`                      | [`--rpc-ws-enabled`](https://besu.hyperledger.org/en/latest/Reference/CLI/CLI-Syntax/#rpc-ws-enabled)  | Renamed |
| `--ws-api`                          | [`--rpc-ws-api`](https://besu.hyperledger.org/en/latest/Reference/CLI/CLI-Syntax/#rpc-ws-api) | Renamed|
| `--ws-listen=<HOST:PORT>`           | [`--rpc-ws-host=<HOST>`](https://besu.hyperledger.org/en/latest/Reference/CLI/CLI-Syntax/#rpc-ws-host) and [`--rpc-ws-port=<PORT>`](https://besu.hyperledger.org/en/latest/Reference/CLI/CLI-Syntax/#rpc-ws-port) | Split into host and port options |
| `--ws-refresh-delay`                | [`--rpc-ws-refresh-delay`](https://besu.hyperledger.org/en/latest/Reference/CLI/CLI-Syntax/#rpc-ws-refresh-delay)|Renamed|

| Previous Subcommand                 | New Subcommand                                                                                                                                                                                                                  | Change                            |
|-------------------------------------|------------------------------------------------------------------------------------------------------------------------------------------------------------------------------------------------------------------------------------------|----------------------------------|
| `pantheon import <block-file>`      | [`pantheon blocks import --from=<block-file>`](https://besu.hyperledger.org/en/latest/Reference/CLI/CLI-Subcommands/#blocks)                                                                                            | Renamed                          |
| `pantheon export-pub-key <key-file>`| [`pantheon public-key export --to=<key-file>`](https://besu.hyperledger.org/en/latest/Reference/CLI/CLI-Subcommands/#public-key)                                                                                                      | Renamed                          |


### Private Network Quickstart

The Private Network Quickstart has been moved from the `pantheon` repository to the `pantheon-quickstart`
repository. The [Private Network Quickstart tutorial](https://besu.hyperledger.org/en/latest/Tutorials/Quickstarts/Private-Network-Quickstart/)
has been updated to use the moved quickstart.

### Additions and Improvements

- `--network=goerli` supports relaunch of Görli testnet [\#717](https://github.com/PegaSysEng/pantheon/pull/717)
- TOML authentication provider [\#689](https://github.com/PegaSysEng/pantheon/pull/689)
- Metrics Push Gateway Options [\#678](https://github.com/PegaSysEng/pantheon/pull/678)
- Additional logging details for IBFT 2.0 [\#650](https://github.com/PegaSysEng/pantheon/pull/650)
- Permissioning config TOML file [\#643](https://github.com/PegaSysEng/pantheon/pull/643)
- Added metrics Prometheus Push Gateway Support [\#638](https://github.com/PegaSysEng/pantheon/pull/638)
- Clique and IBFT not enabled by default in RPC APIs [\#635](https://github.com/PegaSysEng/pantheon/pull/635)
- Added `admin_addPeer` JSON-RPC API method [\#622](https://github.com/PegaSysEng/pantheon/pull/622)
- Implemented `--p2p-enabled` configuration item [\#619](https://github.com/PegaSysEng/pantheon/pull/619)
- Command options and commands renaming [\#618](https://github.com/PegaSysEng/pantheon/pull/618)
- Added IBFT get pending votes [\#603](https://github.com/PegaSysEng/pantheon/pull/603)
- Implement Petersburg hardfork [\#601](https://github.com/PegaSysEng/pantheon/pull/601)
- Added private transaction abstraction [\#592](https://github.com/PegaSysEng/pantheon/pull/592) (thanks to [iikirilov](https://github.com/iikirilov))
- Added privacy command line commands [\#584](https://github.com/PegaSysEng/pantheon/pull/584) (thanks to [Puneetha17](https://github.com/Puneetha17))
- Documentation updates include:
  - Updated [Private Network Quickstart tutorial](https://besu.hyperledger.org/en/latest/Tutorials/Quickstarts/Private-Network-Quickstart/)
    to use quickstart in `pantheon-quickstart` repository and indicate that the quickstart is not supported on Windows.
  - Added IBFT 2.0 [content](https://besu.hyperledger.org/en/latest/HowTo/Configure/Consensus-Protocols/IBFT/) and [JSON RPC API methods](https://besu.hyperledger.org/en/latest/Reference/API-Methods/#ibft-20-methods).
  - Added [consensus protocols content](https://besu.hyperledger.org/en/latest/Concepts/Consensus-Protocols/Comparing-PoA/).
  - Added content on [events and logs](https://besu.hyperledger.org/en/latest/Concepts/Events-and-Logs/), and [using filters](https://besu.hyperledger.org/en/latest/HowTo/Interact/Filters/Accessing-Logs-Using-JSON-RPC/).
  - Added content on integrating with [Prometheus Push Gateway](https://besu.hyperledger.org/en/latest/HowTo/Deploy/Monitoring-Performance/#running-prometheus-with-besu-in-push-mode)

### Technical Improvements

- Download receipts during fast sync and import without processing transactions [\#701](https://github.com/PegaSysEng/pantheon/pull/701)
- Removed CLI options for `--nodes-whitelist` and `--accounts-whitelist` [\#694](https://github.com/PegaSysEng/pantheon/pull/694)
- Delegate `getRootCause` through to Guava's implementation [\#692](https://github.com/PegaSysEng/pantheon/pull/692)
- Benchmark update [\#691](https://github.com/PegaSysEng/pantheon/pull/691)
- Implement chain download for fast sync [\#690](https://github.com/PegaSysEng/pantheon/pull/690)
- Allow missing accounts to create zero-cost transactions [\#685](https://github.com/PegaSysEng/pantheon/pull/685)
- Node private key location should be fixed under docker [\#684](https://github.com/PegaSysEng/pantheon/pull/684)
- Parallel Processing File Import Performance [\#683](https://github.com/PegaSysEng/pantheon/pull/683)
- Integrate actual `WorldStateDownloader` with the fast sync work flow [\#682](https://github.com/PegaSysEng/pantheon/pull/682)
- Removed `--max-trailing-peers` option [\#680](https://github.com/PegaSysEng/pantheon/pull/680)
- Enabled warning on CLI dependent options [\#679](https://github.com/PegaSysEng/pantheon/pull/679)
- Update WorldStateDownloader run\(\) interface to accept header [\#677](https://github.com/PegaSysEng/pantheon/pull/677)
- Fixed Difficulty calculator [\#663](https://github.com/PegaSysEng/pantheon/pull/663)
- `discovery-enabled` option refactoring [\#661](https://github.com/PegaSysEng/pantheon/pull/661)
- Update orion default port approach [\#660](https://github.com/PegaSysEng/pantheon/pull/660)
- Extract out generic parts of Downloader [\#659](https://github.com/PegaSysEng/pantheon/pull/659)
- Start world downloader [\#658](https://github.com/PegaSysEng/pantheon/pull/658)
- Create a simple `WorldStateDownloader` [\#657](https://github.com/PegaSysEng/pantheon/pull/657)
- Added handling for when p2p is disabled [\#655](https://github.com/PegaSysEng/pantheon/pull/655)
- Enabled command line configuration for privacy precompiled contract address [\#653](https://github.com/PegaSysEng/pantheon/pull/653) (thanks to [Puneetha17](https://github.com/Puneetha17))
- IBFT transmitted packets are logged by gossiper [\#652](https://github.com/PegaSysEng/pantheon/pull/652)
- `admin_addPeer` acceptance test [\#651](https://github.com/PegaSysEng/pantheon/pull/651)
- Added `p2pEnabled` configuration to `ProcessBesuNodeRunner` [\#649](https://github.com/PegaSysEng/pantheon/pull/649)
- Added description to automatic benchmarks [\#646](https://github.com/PegaSysEng/pantheon/pull/646)
- Added `network` option [\#645](https://github.com/PegaSysEng/pantheon/pull/645)
- Remove OrionConfiguration [\#644](https://github.com/PegaSysEng/pantheon/pull/644) (thanks to [Puneetha17](https://github.com/Puneetha17))
- IBFT Json Acceptance tests [\#634](https://github.com/PegaSysEng/pantheon/pull/634)
- Upgraded build image to one that contains libsodium [\#632](https://github.com/PegaSysEng/pantheon/pull/632)
- Command line fixes [\#630](https://github.com/PegaSysEng/pantheon/pull/630)
- Consider peer count insufficient until minimum peers for fast sync are connected [\#629](https://github.com/PegaSysEng/pantheon/pull/629)
- Build tweaks [\#628](https://github.com/PegaSysEng/pantheon/pull/628)
- IBFT ensure non-validator does not partake in consensus [\#627](https://github.com/PegaSysEng/pantheon/pull/627)
- Added ability in acceptance tests to set up a node with `--no-discovery` [\#624](https://github.com/PegaSysEng/pantheon/pull/624)
- Gossip integration test [\#623](https://github.com/PegaSysEng/pantheon/pull/623)
- Removed quickstart code and CI pipeline [\#616](https://github.com/PegaSysEng/pantheon/pull/616)
- IBFT Integration Tests - Spurious Behaviour [\#615](https://github.com/PegaSysEng/pantheon/pull/615)
- Refactoring for more readable IBFT IT [\#614](https://github.com/PegaSysEng/pantheon/pull/614)
- Start of fast sync downloader [\#613](https://github.com/PegaSysEng/pantheon/pull/613)
- Split `IbftProcessor` into looping and event processing [\#612](https://github.com/PegaSysEng/pantheon/pull/612)
- IBFT Int Test - changed `TestContextFactory` to a builder [\#611](https://github.com/PegaSysEng/pantheon/pull/611)
- Discard prior round change msgs [\#610](https://github.com/PegaSysEng/pantheon/pull/610)
- `IbftGetValidatorsByBlockHash` added to json factory [\#607](https://github.com/PegaSysEng/pantheon/pull/607)
- IBFT Validator RPCs to return list of strings [\#606](https://github.com/PegaSysEng/pantheon/pull/606)
- Update Benchmark [\#605](https://github.com/PegaSysEng/pantheon/pull/605)
- Remove db package and move classes to more appropriate locations [\#599](https://github.com/PegaSysEng/pantheon/pull/599)
- Added `GetReceiptsFromPeerTask` [\#598](https://github.com/PegaSysEng/pantheon/pull/598)
- Added `GetNodeDataFromPeerTask` [\#597](https://github.com/PegaSysEng/pantheon/pull/597)
- Fixed deprecation warnings [\#596](https://github.com/PegaSysEng/pantheon/pull/596)
- IBFT Integration Tests - Future Height [\#591](https://github.com/PegaSysEng/pantheon/pull/591)
- Added `getNodeData` to `EthPeer` to enable requesting node data [\#589](https://github.com/PegaSysEng/pantheon/pull/589)
- `Blockcreator` to use `parentblock` specified at constuction [\#588](https://github.com/PegaSysEng/pantheon/pull/588)
- Support responding to `GetNodeData` requests [\#587](https://github.com/PegaSysEng/pantheon/pull/587)
- IBFT validates block on proposal reception [\#583](https://github.com/PegaSysEng/pantheon/pull/583)
- Rework `NewRoundValidator` tests [\#582](https://github.com/PegaSysEng/pantheon/pull/582)
- IBFT split extra data validation rule into components [\#581](https://github.com/PegaSysEng/pantheon/pull/581)
- Allow attached rules to be flagged `light` [\#580](https://github.com/PegaSysEng/pantheon/pull/580)
- Split Block Validation from Importing [\#579](https://github.com/PegaSysEng/pantheon/pull/579)
- Refactor `RoundChangeManager` creation [\#578](https://github.com/PegaSysEng/pantheon/pull/578)
- Add `-SNAPSHOT` postfix to version [\#577](https://github.com/PegaSysEng/pantheon/pull/577)
- IBFT - prevent proposed block being imported twice [\#576](https://github.com/PegaSysEng/pantheon/pull/576)
- Version upgrades [\#571](https://github.com/PegaSysEng/pantheon/pull/571)
- Tests that CLI options are disabled under docker [\#566](https://github.com/PegaSysEng/pantheon/pull/566)
- Renamed IBFT networking classes [\#555](https://github.com/PegaSysEng/pantheon/pull/555)
- Removed dead code from the consensus package [\#554](https://github.com/PegaSysEng/pantheon/pull/554)
- Prepared private transaction support [\#538](https://github.com/PegaSysEng/pantheon/pull/538) (thanks to [iikirilov](https://github.com/iikirilov))

## 0.8.5

Indefinitely delays the roll-out of Constantinople on Ethereum Mainnet due to a [potential security issue](https://blog.ethereum.org/2019/01/15/security-alert-ethereum-constantinople-postponement/) detected.

## Additions and Improvements
- Remove Constantinople fork block [\#574](https://github.com/PegaSysEng/pantheon/pull/574)

## Technical Improvements
- Rename IBFT message packages [\#568](https://github.com/PegaSysEng/pantheon/pull/568)


## 0.8.4

### Docker Image

If you have been running a node using the v0.8.3 Docker image, the node was not saving data to the
specified [data directory](https://besu.hyperledger.org/en/stable/),
or referring to the custom [configuration file](https://besu.hyperledger.org/en/stable/)
or [genesis file](https://besu.hyperledger.org/en/stable/).

To recover the node key and data directory from the Docker container:
`docker cp <container>:/opt/pantheon/key <destination_file>`
`docker cp <container>:/opt/pantheon/database <destination_directory>`

Where `container` is the name or ID of the Docker container containing the Besu node.

The container can be running or stopped when you copy the key and data directory. If your node was
fully synchronized to MainNet, the data directory will be ~2TB.

When restarting your node with the v0.8.4 Docker image:

* Save the node key in the [`key` file](https://besu.hyperledger.org/en/latest/Concepts/Node-Keys/#node-private-key) in the data
    directory or specify the location using the [`--node-private-key` option](https://besu.hyperledger.org/en/stable/).
* Specify the `<destination_directory` as a [volume for the data directory](https://besu.hyperledger.org/en/stable/).

### Bug Fixes
- Fixing default resource locations inside docker [\#529](https://github.com/PegaSysEng/pantheon/pull/529)
- NewRoundMessageValidator ignores Round Number when comparing blocks [\#523](https://github.com/PegaSysEng/pantheon/pull/523)
- Fix Array Configurable command line options [\#514](https://github.com/PegaSysEng/pantheon/pull/514)

## Additions and Improvements
- RocksDB Metrics [\#531](https://github.com/PegaSysEng/pantheon/pull/531)
- Added `ibft_getValidatorsByBlockHash` JSON RPC [\#519](https://github.com/PegaSysEng/pantheon/pull/519)
- Expose metrics to Prometheus [\#506](https://github.com/PegaSysEng/pantheon/pull/506)
- Added `ibft_getValidatorsByBlockNumber` [\#499](https://github.com/PegaSysEng/pantheon/pull/499)
- Added `Roadmap.md` file. [\#494](https://github.com/PegaSysEng/pantheon/pull/494)
- Added JSON RPC `eth hashrate` method. [\#488](https://github.com/PegaSysEng/pantheon/pull/488)
- Account whitelist API [\#487](https://github.com/PegaSysEng/pantheon/pull/487)
- Added nodes whitelist JSON-RPC APIs [\#476](https://github.com/PegaSysEng/pantheon/pull/476)
- Added account whitelisting [\#460](https://github.com/PegaSysEng/pantheon/pull/460)
- Added configurable refresh delay for SyncingSubscriptionService on start up [\#383](https://github.com/PegaSysEng/pantheon/pull/383)
- Added the Command Line Style Guide  [\#530](https://github.com/PegaSysEng/pantheon/pull/530)
- Documentation updates include:
  * Migrated to new [documentation site](https://docs.pantheon.pegasys.tech/en/latest/)
  * Added [configuration file content](https://besu.hyperledger.org/en/stable/)
  * Added [tutorial to create private network](https://besu.hyperledger.org/en/latest/Tutorials/Private-Network/Create-Private-Network/)
  * Added content on [enabling non-default APIs](https://besu.hyperledger.org/en/latest/Reference/API-Methods/)

## Technical Improvements

-  Updated `--bootnodes` command option to take zero arguments [\#548](https://github.com/PegaSysEng/pantheon/pull/548)
- IBFT Integration Testing - Local Node is proposer [\#527](https://github.com/PegaSysEng/pantheon/pull/527)
- Remove vertx from discovery tests [\#539](https://github.com/PegaSysEng/pantheon/pull/539)
- IBFT Integration testing - Round Change [\#537](https://github.com/PegaSysEng/pantheon/pull/537)
- NewRoundMessageValidator creates RoundChangeValidator with correct value [\#518](https://github.com/PegaSysEng/pantheon/pull/518)
- Remove time dependency from BlockTimer tests [\#513](https://github.com/PegaSysEng/pantheon/pull/513)
- Gradle 5.1 [\#512](https://github.com/PegaSysEng/pantheon/pull/512)
- Metrics measurement adjustment [\#511](https://github.com/PegaSysEng/pantheon/pull/511)
- Metrics export for import command. [\#509](https://github.com/PegaSysEng/pantheon/pull/509)
- IBFT Integration test framework [\#502](https://github.com/PegaSysEng/pantheon/pull/502)
- IBFT message gossiping [\#501](https://github.com/PegaSysEng/pantheon/pull/501)
- Remove non-transactional mutation from KeyValueStore [\#500](https://github.com/PegaSysEng/pantheon/pull/500)
- Ensured that the blockchain queries class handles optionals better. [\#486](https://github.com/PegaSysEng/pantheon/pull/486)
- IBFT mining acceptance test [\#483](https://github.com/PegaSysEng/pantheon/pull/483)
- Set base directory name to be lowercase in building.md [\#474](https://github.com/PegaSysEng/pantheon/pull/474) (Thanks to [Matthalp](https://github.com/Matthalp))
- Moved admin\_peers to Admin API group [\#473](https://github.com/PegaSysEng/pantheon/pull/473)
- Nodes whitelist acceptance test [\#472](https://github.com/PegaSysEng/pantheon/pull/472)
- Rework RoundChangeManagerTest to not reuse validators [\#469](https://github.com/PegaSysEng/pantheon/pull/469)
- Ignore node files to support truffle. [\#467](https://github.com/PegaSysEng/pantheon/pull/467)
- IBFT pantheon controller [\#461](https://github.com/PegaSysEng/pantheon/pull/461)
- IBFT Round to update internal state on reception of NewRound Message [\#451](https://github.com/PegaSysEng/pantheon/pull/451)
- Update RoundChangeManager correctly create its message validator [\#450](https://github.com/PegaSysEng/pantheon/pull/450)
- Use seconds for block timer time unit [\#445](https://github.com/PegaSysEng/pantheon/pull/445)
- IBFT controller and future msgs handling [\#431](https://github.com/PegaSysEng/pantheon/pull/431)
- Allow IBFT Round to be created using PreparedCert [\#429](https://github.com/PegaSysEng/pantheon/pull/429)
- Added MessageValidatorFactory [\#425](https://github.com/PegaSysEng/pantheon/pull/425)
- Inround payload [\#423](https://github.com/PegaSysEng/pantheon/pull/423)
- Updated IbftConfig Fields [\#422](https://github.com/PegaSysEng/pantheon/pull/422)
- Repair IbftBlockCreator and add tests [\#421](https://github.com/PegaSysEng/pantheon/pull/421)
- Make Besu behave as a submodule [\#419](https://github.com/PegaSysEng/pantheon/pull/419)
- Ibft Height Manager [\#418](https://github.com/PegaSysEng/pantheon/pull/418)
- Ensure bootnodes are a subset of node whitelist [\#414](https://github.com/PegaSysEng/pantheon/pull/414)
- IBFT Consensus Round Classes [\#405](https://github.com/PegaSysEng/pantheon/pull/405)
- IBFT message payload tests [\#404](https://github.com/PegaSysEng/pantheon/pull/404)
- Validate enodeurl syntax from command line [\#403](https://github.com/PegaSysEng/pantheon/pull/403)
- Update errorprone [\#401](https://github.com/PegaSysEng/pantheon/pull/401)
- IBFT round change manager [\#393](https://github.com/PegaSysEng/pantheon/pull/393)
- IBFT RoundState [\#392](https://github.com/PegaSysEng/pantheon/pull/392)
- Move Block data generator test helper to test support package [\#391](https://github.com/PegaSysEng/pantheon/pull/391)
- IBFT message tests [\#367](https://github.com/PegaSysEng/pantheon/pull/367)

## 0.8.3

### Breaking Change to JSON RPC-API

From v0.8.3, incoming HTTP requests are only accepted from hostnames specified using the `--host-whitelist` command-line option. If not specified, the default value for `--host-whitelist` is `localhost`.

If using the URL `http://127.0.0.1` to make JSON-RPC calls, use `--host-whitelist` to specify the hostname `127.0.0.1` or update the hostname to `localhost`.

If your application publishes RPC ports, specify the hostnames when starting Besu. For example:

```bash
pantheon --host-whitelist=example.com
```

Specify `*` or `all` for `--host-whitelist` to effectively disable host protection and replicate pre-v0.8.3 behavior. This is not recommended for production code.

### Bug Fixes

- Repair Clique Proposer Selection [\#339](https://github.com/PegaSysEng/pantheon/pull/339)
- High TX volume swamps block processing [\#337](https://github.com/PegaSysEng/pantheon/pull/337)
- Check if the connectFuture has completed successfully [\#293](https://github.com/PegaSysEng/pantheon/pull/293)
- Switch back to Xerial Snappy Library [\#284](https://github.com/PegaSysEng/pantheon/pull/284)
- ShortHex of 0 should be '0x0', not '0x' [\#272](https://github.com/PegaSysEng/pantheon/pull/272)
- Fix pantheon CLI default values infinite loop [\#266](https://github.com/PegaSysEng/pantheon/pull/266)

### Additions and Improvements

- Added `--nodes-whitelist` parameter to CLI and NodeWhitelistController [\#346](https://github.com/PegaSysEng/pantheon/pull/346)
- Discovery wiring for `--node-whitelist` [\#365](https://github.com/PegaSysEng/pantheon/pull/365)
- Plumb in three more metrics [\#344](https://github.com/PegaSysEng/pantheon/pull/344)
- `ProposerSelection` to support multiple IBFT implementations [\#307](https://github.com/PegaSysEng/pantheon/pull/307)
- Configuration to support IBFT original and revised [\#306](https://github.com/PegaSysEng/pantheon/pull/306)
- Added host whitelist for JSON-RPC. [**Breaking Change**](#breaking-change-to-json-rpc-api) [\#295](https://github.com/PegaSysEng/pantheon/pull/295)
- Reduce `Block creation processed cancelled` log message to debug [\#294](https://github.com/PegaSysEng/pantheon/pull/294)
- Implement iterative peer search [\#268](https://github.com/PegaSysEng/pantheon/pull/268)
- Added RLP enc/dec for PrePrepare, Commit and NewRound messages [\#200](https://github.com/PegaSysEng/pantheon/pull/200)
- IBFT block mining [\#169](https://github.com/PegaSysEng/pantheon/pull/169)
- Added `--goerli` CLI option [\#370](https://github.com/PegaSysEng/pantheon/pull/370) (Thanks to [@Nashatyrev](https://github.com/Nashatyrev))
- Begin capturing metrics to better understand Besu's behaviour [\#326](https://github.com/PegaSysEng/pantheon/pull/326)
- Documentation updates include:
   * Added Coding Conventions [\#342](https://github.com/PegaSysEng/pantheon/pull/342)
   * Reorganised [Installation documentation](https://github.com/PegaSysEng/pantheon/wiki/Installation) and added [Chocolatey installation](https://github.com/PegaSysEng/pantheon/wiki/Install-Binaries#windows-with-chocolatey) for Windows
   * Reorganised [JSON-RPC API documentation](https://github.com/PegaSysEng/pantheon/wiki/JSON-RPC-API)
   * Updated [RPC Pub/Sub API documentation](https://github.com/PegaSysEng/pantheon/wiki/RPC-PubSub)

### Technical Improvements

- Extracted non-Docker CLI parameters to picoCLI mixin. [\#323](https://github.com/PegaSysEng/pantheon/pull/323)
- IBFT preprepare to validate round matches block [\#329](https://github.com/PegaSysEng/pantheon/pull/329)
- Fix acceptance test [\#324](https://github.com/PegaSysEng/pantheon/pull/324)
- Added the `IbftFinalState` [\#385](https://github.com/PegaSysEng/pantheon/pull/385)
- Constantinople Fork Block [\#382](https://github.com/PegaSysEng/pantheon/pull/382)
- Fix `pantheon.cli.BesuCommandTest` test on Windows [\#380](https://github.com/PegaSysEng/pantheon/pull/380)
- JDK smoke testing is being configured differently now [\#374](https://github.com/PegaSysEng/pantheon/pull/374)
- Re-enable clique AT [\#373](https://github.com/PegaSysEng/pantheon/pull/373)
- Ignoring acceptance test [\#372](https://github.com/PegaSysEng/pantheon/pull/372)
- Changes to support Gradle 5.0 [\#371](https://github.com/PegaSysEng/pantheon/pull/371)
- Clique: Prevent out of turn blocks interrupt in-turn mining [\#364](https://github.com/PegaSysEng/pantheon/pull/364)
- Time all tasks [\#361](https://github.com/PegaSysEng/pantheon/pull/361)
- Rework `VoteTallyCache` to better represent purpose [\#360](https://github.com/PegaSysEng/pantheon/pull/360)
- Add an `UNKNOWN` `DisconnectReason` [\#359](https://github.com/PegaSysEng/pantheon/pull/359)
- New round validation [\#353](https://github.com/PegaSysEng/pantheon/pull/353)
- Update get validators for block hash test to start from block 1 [\#352](https://github.com/PegaSysEng/pantheon/pull/352)
- Idiomatic Builder Pattern [\#345](https://github.com/PegaSysEng/pantheon/pull/345)
- Revert `Repair Clique Proposer Selection` \#339 - Breaks Görli testnet [\#343](https://github.com/PegaSysEng/pantheon/pull/343)
- No fixed ports in tests [\#340](https://github.com/PegaSysEng/pantheon/pull/340)
- Update clique acceptance test genesis file to use correct clique property names [\#338](https://github.com/PegaSysEng/pantheon/pull/338)
- Supporting list of addresses in logs subscription [\#336](https://github.com/PegaSysEng/pantheon/pull/336)
- Render handler exception to `System.err` instead of `.out` [\#334](https://github.com/PegaSysEng/pantheon/pull/334)
- Renamed IBFT message classes [\#333](https://github.com/PegaSysEng/pantheon/pull/333)
- Add additional RLP tests [\#332](https://github.com/PegaSysEng/pantheon/pull/332)
- Downgrading spotless to 3.13.0 to fix threading issues [\#325](https://github.com/PegaSysEng/pantheon/pull/325)
- `eth_getTransactionReceipt` acceptance test [\#322](https://github.com/PegaSysEng/pantheon/pull/322)
- Upgrade vertx to 3.5.4 [\#316](https://github.com/PegaSysEng/pantheon/pull/316)
- Round change validation [\#315](https://github.com/PegaSysEng/pantheon/pull/315)
- Basic IBFT message validators [\#314](https://github.com/PegaSysEng/pantheon/pull/314)
- Minor repairs to clique block scheduling [\#308](https://github.com/PegaSysEng/pantheon/pull/308)
- Dependencies Version upgrade [\#303](https://github.com/PegaSysEng/pantheon/pull/303)
- Build multiple JVM [\#301](https://github.com/PegaSysEng/pantheon/pull/301)
- Smart contract acceptance test [\#296](https://github.com/PegaSysEng/pantheon/pull/296)
- Fixing WebSocket error response [\#292](https://github.com/PegaSysEng/pantheon/pull/292)
- Reword error messages following exceptions during mining [\#291](https://github.com/PegaSysEng/pantheon/pull/291)
- Clique acceptance tests [\#290](https://github.com/PegaSysEng/pantheon/pull/290)
- Delegate creation of additional JSON-RPC methods to the BesuController [\#289](https://github.com/PegaSysEng/pantheon/pull/289)
- Remove unnecessary `RlpInput` and `RlpOutput` classes [\#287](https://github.com/PegaSysEng/pantheon/pull/287)
- Remove `RlpUtils` [\#285](https://github.com/PegaSysEng/pantheon/pull/285)
- Enabling previously ignored acceptance tests [\#282](https://github.com/PegaSysEng/pantheon/pull/282)
- IPv6 peers [\#281](https://github.com/PegaSysEng/pantheon/pull/281)
- IPv6 Bootnode [\#280](https://github.com/PegaSysEng/pantheon/pull/280)
- Acceptance test for `getTransactionReceipt` JSON-RPC method [\#278](https://github.com/PegaSysEng/pantheon/pull/278)
- Inject `StorageProvider` into `BesuController` instances [\#259](https://github.com/PegaSysEng/pantheon/pull/259)

## 0.8.2

### Removed
 - Removed `import-blockchain` command because nothing exports to the required format yet (PR [\#223](https://github.com/PegaSysEng/pantheon/pull/223))

### Bug Fixes
 - `io.netty.util.internal.OutOfDirectMemoryError` errors by removing reference counting from network messages.
 - Log spam: endless loop in `nioEventLoopGroup` thanks to [@5chdn](https://github.com/5chdn) for reporting) (PR [#261](https://github.com/PegaSysEng/pantheon/pull/261))
 - Rinkeby import can stall with too many fragments thanks to [@steffenkux](https://github.com/steffenkux) and [@5chdn](https://github.com/5chdn) for reporting) (PR [#255](https://github.com/PegaSysEng/pantheon/pull/255))
 - Clique incorrectly used the chain ID instead of the network ID in ETH status messages (PR [#209](https://github.com/PegaSysEng/pantheon/pull/209))
 - Gradle deprecation warnings (PR [#246](https://github.com/PegaSysEng/pantheon/pull/246) with thanks to [@jvirtanen](https://github.com/jvirtanen))
 - Consensus issue on Ropsten:
    - Treat output length as a maximum length for CALL operations (PR [#236](https://github.com/PegaSysEng/pantheon/pull/236))
    - ECRec precompile should return empty instead of 32 zero bytes when the input is invalid (PR [#227](https://github.com/PegaSysEng/pantheon/pull/227))
 - File name too long error while building from source thanks to [@5chdn](https://github.com/5chdn) for reporting) (PR [#221](https://github.com/PegaSysEng/pantheon/pull/221))
 - Loop syntax in `runBesuPrivateNetwork.sh` (PR [#237](https://github.com/PegaSysEng/pantheon/pull/237) thanks to [@matt9ucci](https://github.com/matt9ucci))
 - Fix `CompressionException: Snappy decompression failed` errors thanks to [@5chdn](https://github.com/5chdn) for reporting) (PR [#274](https://github.com/PegaSysEng/pantheon/pull/274))

### Additions and Improvements
 - Added `--ropsten` command line argument to make syncing to Ropsten easier (PR [#197](https://github.com/PegaSysEng/pantheon/pull/197) with thanks to [@jvirtanen](https://github.com/jvirtanen))
 - Enabled constantinople in `--dev-mode` (PR [#256](https://github.com/PegaSysEng/pantheon/pull/256))
 - Supported Constantinople with Clique thanks to [@5chdn](https://github.com/5chdn) for reporting) (PR [#250](https://github.com/PegaSysEng/pantheon/pull/250), PR [#247](https://github.com/PegaSysEng/pantheon/pull/247))
 - Implemented `eth_chainId` JSON-RPC method (PR [#219](https://github.com/PegaSysEng/pantheon/pull/219))
 - Updated client version to be ethstats friendly (PR [#258](https://github.com/PegaSysEng/pantheon/pull/258))
 - Added `--node-private-key` option to allow nodekey file to be specified separately to data directory thanks to [@peterbroadhurst](https://github.com/peterbroadhurst) for requesting)  (PR [#234](https://github.com/PegaSysEng/pantheon/pull/234))
 - Added `--banned-nodeids` option to prevent connection to specific nodes (PR [#254](https://github.com/PegaSysEng/pantheon/pull/254))
 - Send client quitting disconnect message to peers on shutdown (PR [#253](https://github.com/PegaSysEng/pantheon/pull/253))
 - Improved error message for port conflict error (PR [#232](https://github.com/PegaSysEng/pantheon/pull/232))
 - Improved documentation by adding the following pages:
    * [Getting Started](https://github.com/PegaSysEng/pantheon/wiki/Getting-Started)
    * [Network ID and Chain ID](https://github.com/PegaSysEng/pantheon/wiki/NetworkID-And-ChainID)
    * [Node Keys](https://github.com/PegaSysEng/pantheon/wiki/Node-Keys)
    * [Networking](https://github.com/PegaSysEng/pantheon/wiki/Networking)
    * [Accounts for Testing](https://github.com/PegaSysEng/pantheon/wiki/Accounts-for-Testing)
    * [Logging](https://github.com/PegaSysEng/pantheon/wiki/Logging)
    * [Proof of Authority](https://github.com/PegaSysEng/pantheon/wiki/Proof-of-Authority)
    * [Passing JVM Options](https://github.com/PegaSysEng/pantheon/wiki/Passing-JVM-Options)


 ### Technical Improvements
 - Upgraded Ethereum reference tests to 6.0 beta 2. (thanks to [@jvirtanen](https://github.com/jvirtanen) for the initial upgrade to beta 1)
 - Set Java compiler default encoding to UTF-8 (PR [#238](https://github.com/PegaSysEng/pantheon/pull/238) thanks to [@matt9ucci](https://github.com/matt9ucci))
 - Removed duplicate code defining default JSON-RPC APIs (PR [#218](https://github.com/PegaSysEng/pantheon/pull/218) thanks to [@matt9ucci](https://github.com/matt9ucci))
 - Improved code for parsing config (PRs [#208](https://github.com/PegaSysEng/pantheon/pull/208), [#209](https://github.com/PegaSysEng/pantheon/pull/209))
 - Use `java.time.Clock` in favour of a custom Clock interface (PR [#220](https://github.com/PegaSysEng/pantheon/pull/220))
 - Improve modularity of storage systems (PR [#211](https://github.com/PegaSysEng/pantheon/pull/211), [#207](https://github.com/PegaSysEng/pantheon/pull/207))
 - Treat JavaDoc warnings as errors (PR [#171](https://github.com/PegaSysEng/pantheon/pull/171))
 - Add benchmark for `BlockHashOperation `as a template for benchmarking other EVM operations (PR [#203](https://github.com/PegaSysEng/pantheon/pull/203))
 - Added unit tests for `EthBlockNumber` (PR [#195](https://github.com/PegaSysEng/pantheon/pull/195) thanks to [@jvirtanen](https://github.com/jvirtanen))
 - Code style improvements (PR [#196](https://github.com/PegaSysEng/pantheon/pull/196) thanks to [@jvirtanen](https://github.com/jvirtanen))
 - Added unit tests for `Web3ClientVersion` (PR [#194](https://github.com/PegaSysEng/pantheon/pull/194) with thanks to [@jvirtanen](https://github.com/jvirtanen))
 - Removed RLPUtils from `RawBlockIterator` (PR [#179](https://github.com/PegaSysEng/pantheon/pull/179))
 - Replace the JNI based snappy library with a pure-Java version (PR [#257](https://github.com/PegaSysEng/pantheon/pull/257))<|MERGE_RESOLUTION|>--- conflicted
+++ resolved
@@ -1,12 +1,5 @@
 # Changelog
 
-<<<<<<< HEAD
-## 24.3.3
-
-### Breaking Changes
-
-### Upcoming Breaking Changes
-=======
 ## Next Release
 
 ### Breaking Changes
@@ -16,29 +9,10 @@
 
 ### Upcoming Breaking Changes
 - Receipt compaction will be enabled by default in a future version of Besu. After this change it will not be possible to downgrade to the previous Besu version.
->>>>>>> 9ae52a97
 
 ### Deprecations
 
 ### Additions and Improvements
-<<<<<<< HEAD
-- Upgrade Reference Tests to 13.2 [#6854](https://github.com/hyperledger/besu/pull/6854)
-- Add holesky DNS server [#6824](https://github.com/hyperledger/besu/pull/6824) [#6867](https://github.com/hyperledger/besu/pull/6867)
-
-### Bug fixes
-- Fix to avoid broadcasting full blob txs, instead of only the tx announcement, to a subset of nodes [#6835](https://github.com/hyperledger/besu/pull/6835)
-
-### Download Links
-
-## 24.3.2
-
-- Was not released due to CI bug
-
-## 24.3.1
-
-- Was not released due to CI bug
-
-=======
 - `txpool_besuPendingTransactions`change parameter `numResults` to optional parameter [#6708](https://github.com/hyperledger/besu/pull/6708)
 - Extend `Blockchain` service [#6592](https://github.com/hyperledger/besu/pull/6592)
 - Add bft-style `blockperiodseconds` transitions to Clique [#6596](https://github.com/hyperledger/besu/pull/6596)
@@ -73,7 +47,6 @@
 
 ### Download Links
 
->>>>>>> 9ae52a97
 ## 24.3.0
 
 ### Breaking Changes
@@ -93,11 +66,7 @@
 - Add blobs to `eth_feeHistory` [#6679](https://github.com/hyperledger/besu/pull/6679)
 
 ### Deprecations
-<<<<<<< HEAD
-- X_SNAP and X_CHECKPOINT are marked for deprecation and will be removed in 24.4.0 in favor of SNAP and CHECKPOINT [#6405](https://github.com/hyperledger/besu/pull/6405)
-=======
 - X_SNAP and X_CHECKPOINT are marked for deprecation and will be removed in 24.6.0 in favor of SNAP and CHECKPOINT [#6405](https://github.com/hyperledger/besu/pull/6405)
->>>>>>> 9ae52a97
 - `--Xp2p-peer-lower-bound` is deprecated. [#6501](https://github.com/hyperledger/besu/pull/6501)
 
 ### Upcoming Breaking Changes
