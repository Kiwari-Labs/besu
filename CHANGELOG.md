# Changelog

## 24.5.3

<<<<<<< HEAD
### Bug fixes
- Rectify build from source failure with updated 0.8.4 artifacts from besu-native [#7210](https://github.com/hyperledger/besu/pull/7210) 

## 24.5.2
=======
### Upcoming Breaking Changes
- Receipt compaction will be enabled by default in a future version of Besu. After this change it will not be possible to downgrade to the previous Besu version.
- PKI-backed QBFT will be removed in a future version of Besu. Other forms of QBFT will remain unchanged.
- --Xbonsai-limit-trie-logs-enabled is deprecated, use --bonsai-limit-trie-logs-enabled instead
- --Xbonsai-trie-logs-pruning-window-size is deprecated, use --bonsai-trie-logs-pruning-window-size instead
- `besu storage x-trie-log` subcommand is deprecated, use `besu storage trie-log` instead

### Breaking Changes
- `Xp2p-peer-lower-bound` has been removed. [#7247](https://github.com/hyperledger/besu/pull/7247)

### Additions and Improvements
- Support for eth_maxPriorityFeePerGas [#5658](https://github.com/hyperledger/besu/issues/5658)
- Improve genesis state performance at startup [#6977](https://github.com/hyperledger/besu/pull/6977)
- Enable continuous profiling with default setting [#7006](https://github.com/hyperledger/besu/pull/7006)
- A full and up to date implementation of EOF for Prague [#7169](https://github.com/hyperledger/besu/pull/7169)
- Add Subnet-Based Peer Permissions.  [#7168](https://github.com/hyperledger/besu/pull/7168)
- Reduce lock contention on transaction pool when building a block [#7180](https://github.com/hyperledger/besu/pull/7180)
- Update Docker base image to Ubuntu 24.04 [#7251](https://github.com/hyperledger/besu/pull/7251)
- Add LUKSO as predefined network name [#7223](https://github.com/hyperledger/besu/pull/7223)
- Refactored how code, initcode, and max stack size are configured in forks. [#7245](https://github.com/hyperledger/besu/pull/7245)
- Nodes in a permissioned chain maintain (and retry) connections to bootnodes [#7257](https://github.com/hyperledger/besu/pull/7257)
- Promote experimental `besu storage x-trie-log` subcommand to production-ready [#7278](https://github.com/hyperledger/besu/pull/7278)
- Enhanced BFT round-change diagnostics [#7271](https://github.com/hyperledger/besu/pull/7271)

### Bug fixes
- Validation errors ignored in accounts-allowlist and empty list [#7138](https://github.com/hyperledger/besu/issues/7138)
- Fix "Invalid block detected" for BFT chains using Bonsai DB [#7204](https://github.com/hyperledger/besu/pull/7204)
- Fix "Could not confirm best peer had pivot block" [#7109](https://github.com/hyperledger/besu/issues/7109)
- Fix "Chain Download Halt" [#6884](https://github.com/hyperledger/besu/issues/6884)

## 24.6.0

### Breaking Changes
- Java 21 has been enforced as minimum version to build and run Besu.
- With --Xbonsai-limit-trie-logs-enabled by default in this release, historic trie log data will be removed from the database unless sync-mode=FULL. It respects the --bonsai-historical-block-limit setting so shouldn't break any RPCs, but may be breaking if you are accessing this data from the database directly. Can be disabled with --bonsai-limit-trie-logs-enabled=false
- In profile=ENTERPRISE, use sync-mode=FULL (instead of FAST) and data-storage-format=FOREST (instead of BONSAI) [#7186](https://github.com/hyperledger/besu/pull/7186)
  - If this breaks your node, you can reset sync-mode=FAST and data-storage-format=BONSAI

### Upcoming Breaking Changes
- Receipt compaction will be enabled by default in a future version of Besu. After this change it will not be possible to downgrade to the previous Besu version.
- PKI-backed QBFT will be removed in a future version of Besu. Other forms of QBFT will remain unchanged.
- --Xbonsai-limit-trie-logs-enabled is deprecated, use --bonsai-limit-trie-logs-enabled instead
- --Xbonsai-trie-logs-pruning-window-size is deprecated, use --bonsai-trie-logs-pruning-window-size instead

### Additions and Improvements
- Add two counters to DefaultBlockchain in order to be able to calculate TPS and Mgas/s [#7105](https://github.com/hyperledger/besu/pull/7105)
- Enable --Xbonsai-limit-trie-logs-enabled by default, unless sync-mode=FULL [#7181](https://github.com/hyperledger/besu/pull/7181)
- Promote experimental --Xbonsai-limit-trie-logs-enabled to production-ready, --bonsai-limit-trie-logs-enabled [#7192](https://github.com/hyperledger/besu/pull/7192)
- Promote experimental --Xbonsai-trie-logs-pruning-window-size to production-ready, --bonsai-trie-logs-pruning-window-size [#7192](https://github.com/hyperledger/besu/pull/7192)
- `admin_nodeInfo` JSON/RPC call returns the currently active EVM version [#7127](https://github.com/hyperledger/besu/pull/7127)
- Improve the selection of the most profitable built block [#7174](https://github.com/hyperledger/besu/pull/7174)

### Bug fixes
- Make `eth_gasPrice` aware of the base fee market [#7102](https://github.com/hyperledger/besu/pull/7102)

### Download Links
https://github.com/hyperledger/besu/releases/tag/24.6.0
https://github.com/hyperledger/besu/releases/download/24.6.0/besu-24.6.0.tar.gz / sha256 fa86e5c6873718cd568e3326151ce06957a5e7546b52df79a831ea9e39b857ab
https://github.com/hyperledger/besu/releases/download/24.6.0/besu-24.6.0.zip / sha256 8b2d3a674cd7ead68b9ca68fea21e46d5ec9b278bbadc73f8c13c6a1e1bc0e4d

## 24.5.2

### Upcoming Breaking Changes
- Version 24.5.x will be the last series to support Java 17. Next release after versions 24.5.x will require Java 21 to build and run.
- Receipt compaction will be enabled by default in a future version of Besu. After this change it will not be possible to downgrade to the previous Besu version.
- PKI-backed QBFT will be removed in a future version of Besu. Other forms of QBFT will remain unchanged.
>>>>>>> 264e7d9f

### Additions and Improvements
- Remove deprecated Goerli testnet [#7049](https://github.com/hyperledger/besu/pull/7049)
- Default bonsai to use full-flat db and code-storage-by-code-hash [#6984](https://github.com/hyperledger/besu/pull/6894)
- New RPC methods miner_setExtraData and miner_getExtraData [#7078](https://github.com/hyperledger/besu/pull/7078)
- Disconnect peers that have multiple discovery ports since they give us bad neighbours [#7089](https://github.com/hyperledger/besu/pull/7089)
- Port Tuweni dns-discovery into Besu. [#7129](https://github.com/hyperledger/besu/pull/7129)

### Known Issues
- [Frequency: occasional < 10%] Chain download halt. Only affects new syncs (new nodes syncing from scratch). Symptom: Block import halts, despite having a full set of peers and world state downloading finishing. Generally restarting besu will resolve the issue. We are tracking this in [#6884](https://github.com/hyperledger/besu/pull/6884)

### Bug fixes
- Fix parsing `gasLimit` parameter when its value is > `Long.MAX_VALUE` [#7116](https://github.com/hyperledger/besu/pull/7116)
- Skip validation of withdrawals when importing BFT blocks since withdrawals don't apply to BFT chains [#7115](https://github.com/hyperledger/besu/pull/7115)
- Make `v` abd `yParity` match in type 1 and 2 transactions in JSON-RPC and GraphQL [#7139](https://github.com/hyperledger/besu/pull/7139)

### Download Links
https://github.com/hyperledger/besu/releases/tag/24.5.2
https://github.com/hyperledger/besu/releases/download/24.5.2/besu-24.5.2.tar.gz / sha256 4049bf48022ae073065b46e27088399dfb22035e9134ed4ac2c86dd8c5b5fbe9
https://github.com/hyperledger/besu/releases/download/24.5.2/besu-24.5.2.zip / sha256 23966b501a69e320e8f8f46a3d103ccca45b53f8fee35a6543bd9a260b5784ee

## 24.5.1

### Breaking Changes
- RocksDB database metadata format has changed to be more expressive, the migration of an existing metadata file to the new format is automatic at startup. Before performing a downgrade to a previous version it is mandatory to revert to the original format using the subcommand `besu --data-path=/path/to/besu/datadir storage revert-metadata v2-to-v1`.
- BFT networks won't start with SNAP or CHECKPOINT sync (previously Besu would start with this config but quietly fail to sync, so it's now more obvious that it won't work) [#6625](https://github.com/hyperledger/besu/pull/6625), [#6667](https://github.com/hyperledger/besu/pull/6667)
- Forest pruning has been removed, it was deprecated since 24.1.0. In case you are still using it you must now remove any of the following options: `pruning-enabled`, `pruning-blocks-retained` and `pruning-block-confirmations`, from your configuration, and you may want to consider switching to Bonsai.
- Deprecated Goerli testnet has been removed.

### Upcoming Breaking Changes
- Version 24.5.x will be the last series to support Java 17. Next release after versions 24.5.x will require Java 21 to build and run.
- Receipt compaction will be enabled by default in a future version of Besu. After this change it will not be possible to downgrade to the previous Besu version.
- PKI-backed QBFT will be removed in a future version of Besu. Other forms of QBFT will remain unchanged. 

### Known Issues
- [Frequency: occasional < 10%] Chain download halt. Only affects new syncs (new nodes syncing from scratch). Symptom: Block import halts, despite having a full set of peers and world state downloading finishing. Generally restarting besu will resolve the issue. We are tracking this in [#6884](https://github.com/hyperledger/besu/pull/6884)
- [Frequency: occasional < 10%] Low peer numbers. More likely to occur on testnets (holesky and sepolia) but also can occur on mainnet. Symptom: peer count stays at 0 for an hour or more. Generally restarting besu will resolve the issue. We are tracking this in [#6805](https://github.com/hyperledger/besu/pull/6805)

### Additions and Improvements
- Update "host allow list" logic to transition from deprecated `host()` method to suggested `authority()` method.[#6878](https://github.com/hyperledger/besu/issues/6878)
- `txpool_besuPendingTransactions`change parameter `numResults` to optional parameter [#6708](https://github.com/hyperledger/besu/pull/6708)
- Extend `Blockchain` service [#6592](https://github.com/hyperledger/besu/pull/6592)
- Add bft-style `blockperiodseconds` transitions to Clique [#6596](https://github.com/hyperledger/besu/pull/6596)
- Add `createemptyblocks` transitions to Clique [#6608](https://github.com/hyperledger/besu/pull/6608)
- RocksDB database metadata refactoring [#6555](https://github.com/hyperledger/besu/pull/6555)
- Make layered txpool aware of `minGasPrice` and `minPriorityFeePerGas` dynamic options [#6611](https://github.com/hyperledger/besu/pull/6611)
- Update commons-compress to 1.26.0 [#6648](https://github.com/hyperledger/besu/pull/6648)
- Update Vert.x to 4.5.4 [#6666](https://github.com/hyperledger/besu/pull/6666)
- Refactor and extend `TransactionPoolValidatorService` [#6636](https://github.com/hyperledger/besu/pull/6636)
- Introduce `TransactionSimulationService` [#6686](https://github.com/hyperledger/besu/pull/6686)
- Transaction call object to accept both `input` and `data` field simultaneously if they are set to equal values [#6702](https://github.com/hyperledger/besu/pull/6702)
- `eth_call` for blob tx allows for empty `maxFeePerBlobGas` [#6731](https://github.com/hyperledger/besu/pull/6731)
- Extend error handling of plugin RPC methods [#6759](https://github.com/hyperledger/besu/pull/6759)
- Added engine_newPayloadV4 and engine_getPayloadV4 methods [#6783](https://github.com/hyperledger/besu/pull/6783)
- Reduce storage size of receipts [#6602](https://github.com/hyperledger/besu/pull/6602)
- Dedicated log marker for invalid txs removed from the txpool [#6826](https://github.com/hyperledger/besu/pull/6826)
- Prevent startup with BONSAI and privacy enabled [#6809](https://github.com/hyperledger/besu/pull/6809)
- Remove deprecated Forest pruning [#6810](https://github.com/hyperledger/besu/pull/6810)
- Experimental Snap Sync Server [#6640](https://github.com/hyperledger/besu/pull/6640)
- Upgrade Reference Tests to 13.2 [#6854](https://github.com/hyperledger/besu/pull/6854)
- Update Web3j dependencies [#6811](https://github.com/hyperledger/besu/pull/6811)
- Add `tx-pool-blob-price-bump` option to configure the price bump percentage required to replace blob transactions (by default 100%) [#6874](https://github.com/hyperledger/besu/pull/6874)
- Log detailed timing of block creation steps [#6880](https://github.com/hyperledger/besu/pull/6880)
- Expose transaction count by type metrics for the layered txpool [#6903](https://github.com/hyperledger/besu/pull/6903)
- Expose bad block events via the BesuEvents plugin API  [#6848](https://github.com/hyperledger/besu/pull/6848)
- Add RPC errors metric [#6919](https://github.com/hyperledger/besu/pull/6919/)
- Add `rlp decode` subcommand to decode IBFT/QBFT extraData to validator list [#6895](https://github.com/hyperledger/besu/pull/6895)
- Allow users to specify which plugins are registered [#6700](https://github.com/hyperledger/besu/pull/6700)
- Layered txpool tuning for blob transactions [#6940](https://github.com/hyperledger/besu/pull/6940)

### Bug fixes
- Fix txpool dump/restore race condition [#6665](https://github.com/hyperledger/besu/pull/6665)
- Make block transaction selection max time aware of PoA transitions [#6676](https://github.com/hyperledger/besu/pull/6676)
- Don't enable the BFT mining coordinator when running sub commands such as `blocks export` [#6675](https://github.com/hyperledger/besu/pull/6675)
- In JSON-RPC return optional `v` fields for type 1 and type 2 transactions [#6762](https://github.com/hyperledger/besu/pull/6762)
- Fix Shanghai/QBFT block import bug when syncing new nodes [#6765](https://github.com/hyperledger/besu/pull/6765)
- Fix to avoid broadcasting full blob txs, instead of only the tx announcement, to a subset of nodes [#6835](https://github.com/hyperledger/besu/pull/6835)
- Snap client fixes discovered during snap server testing [#6847](https://github.com/hyperledger/besu/pull/6847)
- Correctly initialize the txpool as disabled on creation [#6890](https://github.com/hyperledger/besu/pull/6890)
- Fix worldstate download halt when using snap sync during initial sync [#6981](https://github.com/hyperledger/besu/pull/6981)
- Fix chain halt due to peers only partially responding with headers. And worldstate halts caused by a halt in the chain sync [#7027](https://github.com/hyperledger/besu/pull/7027)

### Download Links
https://github.com/hyperledger/besu/releases/tag/24.5.1
https://github.com/hyperledger/besu/releases/download/24.5.1/besu-24.5.1.tar.gz / sha256 77e39b21dbd4186136193fc6e832ddc1225eb5078a5ac980fb754b33ad35d554
https://github.com/hyperledger/besu/releases/download/24.5.1/besu-24.5.1.zip / sha256 13d75b6b22e1303f39fd3eaddf736b24ca150b2bafa7b98fce7c7782e54b213f

## 24.3.0

### Breaking Changes
- SNAP - Snap sync is now the default for named networks [#6530](https://github.com/hyperledger/besu/pull/6530)
  - if you want to use the previous default behavior, you'll need to specify `--sync-mode=FAST`
- BONSAI - Default data storage format is now Bonsai [#6536](https://github.com/hyperledger/besu/pull/6536)
  - if you had previously used the default (FOREST), at startup you will get an error indicating the mismatch
    `Mismatch: DB at '/your-path' is FOREST (Version 1) but config expects BONSAI (Version 2). Please check your config.`
  - to fix this mismatch, specify the format explicitly using `--data-storage-format=FOREST`
- Following the OpenMetrics convention, the updated Prometheus client adds the `_total` suffix to every metrics of type counter, with the effect that some existing metrics have been renamed to have this suffix. If you are using the official Besu Grafana dashboard [(available here)](https://grafana.com/grafana/dashboards/16455-besu-full/), just update it to the latest revision, that accepts the old and the new name of the affected metrics. If you have a custom dashboard or use the metrics in other ways, then you need to manually update it to support the new naming.
- The `trace-filter` method in JSON-RPC API now has a default block range limit of 1000, adjustable with `--rpc-max-trace-filter-range` (thanks @alyokaz) [#6446](https://github.com/hyperledger/besu/pull/6446)
- Requesting the Ethereum Node Record (ENR) to acquire the fork id from bonded peers is now enabled by default, so the following change has been made [#5628](https://github.com/hyperledger/besu/pull/5628):
- `--Xfilter-on-enr-fork-id` has been removed. To disable the feature use `--filter-on-enr-fork-id=false`.
- `--engine-jwt-enabled` has been removed. Use `--engine-jwt-disabled` instead. [#6491](https://github.com/hyperledger/besu/pull/6491)
- Release docker images now provided at ghcr.io instead of dockerhub
- Add blob transaction support to `eth_call` [#6661](https://github.com/hyperledger/besu/pull/6661)
- Add blobs to `eth_feeHistory` [#6679](https://github.com/hyperledger/besu/pull/6679)

### Deprecations
- X_SNAP and X_CHECKPOINT are marked for deprecation and will be removed in 24.6.0 in favor of SNAP and CHECKPOINT [#6405](https://github.com/hyperledger/besu/pull/6405)
- `--Xp2p-peer-lower-bound` is deprecated. [#6501](https://github.com/hyperledger/besu/pull/6501)

### Upcoming Breaking Changes
- `--Xbonsai-limit-trie-logs-enabled` will be removed. You will need to use `--bonsai-limit-trie-logs-enabled` instead. Additionally, this limit will change to be enabled by default.
  - If you do not want the limit enabled (eg you have `--bonsai-historical-block-limit` set < 512), you need to explicitly disable it using `--bonsai-limit-trie-logs-enabled=false` or increase the limit. [#6561](https://github.com/hyperledger/besu/pull/6561)

### Additions and Improvements
- Upgrade Prometheus and Opentelemetry dependencies [#6422](https://github.com/hyperledger/besu/pull/6422)
- Add `OperationTracer.tracePrepareTransaction`, where the sender account has not yet been altered[#6453](https://github.com/hyperledger/besu/pull/6453)
- Improve the high spec flag by limiting it to a few column families [#6354](https://github.com/hyperledger/besu/pull/6354)
- Log blob count when importing a block via Engine API [#6466](https://github.com/hyperledger/besu/pull/6466)
- Introduce `--Xbonsai-limit-trie-logs-enabled` experimental feature which by default will only retain the latest 512 trie logs, saving about 3GB per week in database growth [#5390](https://github.com/hyperledger/besu/issues/5390)
- Introduce `besu storage x-trie-log prune` experimental offline subcommand which will prune all redundant trie logs except the latest 512 [#6303](https://github.com/hyperledger/besu/pull/6303)
- Improve flat trace generation performance [#6472](https://github.com/hyperledger/besu/pull/6472)
- SNAP and CHECKPOINT sync - early access flag removed so now simply SNAP and CHECKPOINT [#6405](https://github.com/hyperledger/besu/pull/6405)
- X_SNAP and X_CHECKPOINT are marked for deprecation and will be removed in 24.4.0
- Github Actions based build.
- Introduce caching mechanism to optimize Keccak hash calculations for account storage slots during block processing [#6452](https://github.com/hyperledger/besu/pull/6452)
- Added configuration options for `pragueTime` to genesis file for Prague fork development [#6473](https://github.com/hyperledger/besu/pull/6473)
- Moving trielog storage to RocksDB's blobdb to improve write amplications [#6289](https://github.com/hyperledger/besu/pull/6289)
- Support for `shanghaiTime` fork and Shanghai EVM smart contracts in QBFT/IBFT chains [#6353](https://github.com/hyperledger/besu/pull/6353)
- Change ExecutionHaltReason for contract creation collision case to return ILLEGAL_STATE_CHANGE [#6518](https://github.com/hyperledger/besu/pull/6518) 
- Experimental feature `--Xbonsai-code-using-code-hash-enabled` for storing Bonsai code storage by code hash [#6505](https://github.com/hyperledger/besu/pull/6505)
- More accurate column size `storage rocksdb usage` subcommand [#6540](https://github.com/hyperledger/besu/pull/6540)
- Adds `storage rocksdb x-stats` subcommand [#6540](https://github.com/hyperledger/besu/pull/6540)
- New `eth_blobBaseFee`JSON-RPC method [#6581](https://github.com/hyperledger/besu/pull/6581)
- Add blob transaction support to `eth_call` [#6661](https://github.com/hyperledger/besu/pull/6661)
- Add blobs to `eth_feeHistory` [#6679](https://github.com/hyperledger/besu/pull/6679)
- Upgrade reference tests to version 13.1 [#6574](https://github.com/hyperledger/besu/pull/6574)
- Extend `BesuConfiguration` service [#6584](https://github.com/hyperledger/besu/pull/6584)
- Add `ethereum_min_gas_price` and `ethereum_min_priority_fee` metrics to track runtime values of `min-gas-price` and `min-priority-fee` [#6587](https://github.com/hyperledger/besu/pull/6587)
- Option to perform version incompatibility checks when starting Besu. In this first release of the feature, if `--version-compatibility-protection` is set to true it checks that the version of Besu being started is the same or higher than the previous version. [6307](https://github.com/hyperledger/besu/pull/6307)
- Moved account frame warming from GasCalculator into the Call operations [#6557](https://github.com/hyperledger/besu/pull/6557)

### Bug fixes
- Fix the way an advertised host configured with `--p2p-host` is treated when communicating with the originator of a PING packet [#6225](https://github.com/hyperledger/besu/pull/6225)
- Fix `poa-block-txs-selection-max-time` option that was inadvertently reset to its default after being configured [#6444](https://github.com/hyperledger/besu/pull/6444)
- Fix for tx incorrectly discarded when there is a timeout during block creation [#6563](https://github.com/hyperledger/besu/pull/6563)
- Fix traces so that call gas costing in traces matches other clients traces [#6525](https://github.com/hyperledger/besu/pull/6525)

### Download Links
https://github.com/hyperledger/besu/releases/tag/24.3.0
https://github.com/hyperledger/besu/releases/download/24.3.0/besu-24.3.0.tar.gz / sha256 8037ce51bb5bb396d29717a812ea7ff577b0d6aa341d67d1e5b77cbc55b15f84
https://github.com/hyperledger/besu/releases/download/24.3.0/besu-24.3.0.zip / sha256 41ea2ca734a3b377f43ee178166b5b809827084789378dbbe4e5b52bbd8e0674

## 24.1.2

### Bug fixes
- Fix ETC Spiral upgrade breach of consensus [#6524](https://github.com/hyperledger/besu/pull/6524)

### Additions and Improvements
- Adds timestamp to enable Cancun upgrade on mainnet [#6545](https://github.com/hyperledger/besu/pull/6545)
- Github Actions based build.[#6427](https://github.com/hyperledger/besu/pull/6427)

### Download Links
https://hyperledger.jfrog.io/artifactory/besu-binaries/besu/24.1.2/besu-24.1.2.zip / sha256 9033f300edd81c770d3aff27a29f59dd4b6142a113936886a8f170718e412971
https://hyperledger.jfrog.io/artifactory/besu-binaries/besu/24.1.2/besu-24.1.2.tar.gz / sha256 082db8cf4fb67527aa0dd757e5d254b3b497f5027c23287f9c0a74a6a743bf08

## 24.1.1

### Breaking Changes
- New `EXECUTION_HALTED` error returned if there is an error executing or simulating a transaction, with the reason for execution being halted. Replaces the generic `INTERNAL_ERROR` return code in certain cases which some applications may be checking for [#6343](https://github.com/hyperledger/besu/pull/6343)
- The Besu Docker images with `openjdk-latest` tags since 23.10.3 were incorrectly using UID 1001 instead of 1000 for the container's `besu` user. The user now uses 1000 again. Containers created from or migrated to images using UID 1001 will need to chown their persistent database files to UID 1000 (thanks @h4l) [#6360](https://github.com/hyperledger/besu/pull/6360)
- The deprecated `--privacy-onchain-groups-enabled` option has now been removed. Use the `--privacy-flexible-groups-enabled` option instead. [#6411](https://github.com/hyperledger/besu/pull/6411)
- The time that can be spent selecting transactions during block creation is not capped at 5 seconds for PoS and PoW networks, and for PoA networks, at 75% of the block period specified in the genesis. This is to prevent possible DoS attacks in case a single transaction is taking too long to execute, and to have a stable block production rate. This could be a breaking change if an existing network needs to accept transactions that take more time to execute than the newly introduced limit. If it is mandatory for these networks to keep processing these long processing transaction, then the default value of `block-txs-selection-max-time` or `poa-block-txs-selection-max-time` needs to be tuned accordingly. [#6423](https://github.com/hyperledger/besu/pull/6423)

### Deprecations

### Additions and Improvements
- Optimize RocksDB WAL files, allows for faster restart and a more linear disk space utilization [#6328](https://github.com/hyperledger/besu/pull/6328)
- Disable transaction handling when the node is not in sync, to avoid unnecessary transaction validation work [#6302](https://github.com/hyperledger/besu/pull/6302)
- Introduce TransactionEvaluationContext to pass data between transaction selectors and plugin, during block creation [#6381](https://github.com/hyperledger/besu/pull/6381)
- Upgrade dependencies [#6377](https://github.com/hyperledger/besu/pull/6377)
- Upgrade `com.fasterxml.jackson` dependencies [#6378](https://github.com/hyperledger/besu/pull/6378)
- Upgrade Guava dependency [#6396](https://github.com/hyperledger/besu/pull/6396)
- Upgrade Mockito [#6397](https://github.com/hyperledger/besu/pull/6397)
- Upgrade `tech.pegasys.discovery:discovery` [#6414](https://github.com/hyperledger/besu/pull/6414)
- Options to tune the max allowed time that can be spent selecting transactions during block creation are now stable [#6423](https://github.com/hyperledger/besu/pull/6423)
- Support for "pending" in `qbft_getValidatorsByBlockNumber` [#6436](https://github.com/hyperledger/besu/pull/6436)

### Bug fixes
- INTERNAL_ERROR from `eth_estimateGas` JSON/RPC calls [#6344](https://github.com/hyperledger/besu/issues/6344)
- Fix Besu Docker images with `openjdk-latest` tags since 23.10.3 using UID 1001 instead of 1000 for the `besu` user [#6360](https://github.com/hyperledger/besu/pull/6360)
- Fluent EVM API definition for Tangerine Whistle had incorrect code size validation configured [#6382](https://github.com/hyperledger/besu/pull/6382)
- Correct mining beneficiary for Clique networks in TraceServiceImpl [#6390](https://github.com/hyperledger/besu/pull/6390)
- Fix to gas limit delta calculations used in block production. Besu should now increment or decrement the block gas limit towards its target correctly (thanks @arbora) #6425
- Ensure Backward Sync waits for initial sync before starting a session [#6455](https://github.com/hyperledger/besu/issues/6455)
- Silence the noisy DNS query errors [#6458](https://github.com/hyperledger/besu/issues/6458)

### Download Links
https://hyperledger.jfrog.io/artifactory/besu-binaries/besu/24.1.1/besu-24.1.1.zip / sha256 e23c5b790180756964a70dcdd575ee2ed2c2efa79af00bce956d23bd2f7dc67c
https://hyperledger.jfrog.io/artifactory/besu-binaries/besu/24.1.1/besu-24.1.1.tar.gz / sha256 4b0ddd5a25be2df5d2324bff935785eb63e4e3a5f421614ea690bacb5b9cb344

### Errata
Note, due to a CI race with the release job, the initial published version of 24.1.1 were overwritten by artifacts generated from the same sources, but differ in their embedded timestamps. The initial SHAs are noted here but are deprecated:
~~https://hyperledger.jfrog.io/artifactory/besu-binaries/besu/24.1.1/besu-24.1.1.zip / sha256 b6b64f939e0bb4937ce90fc647e0a7073ce3e359c10352b502059955070a60c6
https://hyperledger.jfrog.io/artifactory/besu-binaries/besu/24.1.1/besu-24.1.1.tar.gz / sha256 cfcae04c30769bf338b0740ac65870f9346d3469931bb46cdba3b2f65d311e7a~~


## 24.1.0

### Breaking Changes

### Deprecations
- Forest pruning (`pruning-enabled` option) is deprecated and will be removed soon. To save disk space consider switching to Bonsai data storage format [#6230](https://github.com/hyperledger/besu/pull/6230)

### Additions and Improvements
- Add error messages on authentication failures with username and password [#6212](https://github.com/hyperledger/besu/pull/6212)
- New `Sequenced` transaction pool. The pool is an evolution of the `legacy` pool and is likely to be more suitable to enterprise or permissioned chains than the `layered` transaction pool. Select to use this pool with `--tx-pool=sequenced`. Supports the same options as the `legacy` pool [#6274](https://github.com/hyperledger/besu/issues/6274)
- Set Ethereum Classic mainnet activation block for Spiral network upgrade [#6267](https://github.com/hyperledger/besu/pull/6267)
- Add custom genesis file name to config overview if specified [#6297](https://github.com/hyperledger/besu/pull/6297)
- Update Gradle plugins and replace unmaintained License Gradle Plugin with the actively maintained Gradle License Report [#6275](https://github.com/hyperledger/besu/pull/6275)
- Optimize RocksDB WAL files, allows for faster restart and a more linear disk space utilization [#6328](https://github.com/hyperledger/besu/pull/6328)
- Add a cache on senders by transaction hash [#6375](https://github.com/hyperledger/besu/pull/6375)

### Bug fixes
- Hotfix for selfdestruct preimages on bonsai [#6359]((https://github.com/hyperledger/besu/pull/6359)
- Fix trielog shipping issue during self destruct [#6340]((https://github.com/hyperledger/besu/pull/6340)
- mitigation for trielog failure [#6315]((https://github.com/hyperledger/besu/pull/6315)

### Download Links
https://hyperledger.jfrog.io/artifactory/besu-binaries/besu/24.1.0/besu-24.1.0.zip / sha256 d36c8aeef70f0a516d4c26d3bc696c3e2a671e515c9e6e9475a31fe759e39f64
https://hyperledger.jfrog.io/artifactory/besu-binaries/besu/24.1.0/besu-24.1.0.tar.gz / sha256 602b04c0729a7b17361d1f0b39f4ce6a2ebe47932165add666560fe594d9ca99


## 23.10.3-hotfix
This is a hotfix for a selfdestruct defect that occurred on mainnet at block [18947893](https://etherscan.io/block/18947893)

### Bug fixes
- Hotfix for selfdestruct preimages on bonsai [#6359]((https://github.com/hyperledger/besu/pull/6359)
- mitigation for trielog failure [#6315]((https://github.com/hyperledger/besu/pull/6315)

### Download Links
https://hyperledger.jfrog.io/artifactory/besu-binaries/besu/23.10.3-hotfix/besu-23.10.3-hotfix.zip / sha256 1c37762909858a40eca749fb85b77fb4d1e918f247aff56d518144828bd85378
https://hyperledger.jfrog.io/artifactory/besu-binaries/besu/23.10.3-hotfix/besu-23.10.3-hotfix.tar.gz / sha256 8e38e9fd0c16e049aa324effc96f9ec31dc06e82ea4995e9dd75d571394667af


## 23.10.3

### Additions and Improvements
- Implement debug_traceCall [#5885](https://github.com/hyperledger/besu/pull/5885)
- Transactions that takes too long to evaluate, during block creation, are dropped from the txpool [#6163](https://github.com/hyperledger/besu/pull/6163)
- New option `tx-pool-min-gas-price` to set a lower bound when accepting txs to the pool [#6098](https://github.com/hyperledger/besu/pull/6098)
- Update OpenJDK latest Docker image to use Java 21 [#6189](https://github.com/hyperledger/besu/pull/6189)
- Allow a transaction selection plugin to specify custom selection results [#6190](https://github.com/hyperledger/besu/pull/6190)
- Add `rpc-gas-cap` to allow users to set gas limit to the RPC methods used to simulate transactions[#6156](https://github.com/hyperledger/besu/pull/6156)
- Fix the unavailability of `address` field when returning an `Account` entity on GraphQL in case of unreachable world state [#6198](https://github.com/hyperledger/besu/pull/6198)
- Update OpenJ9 Docker image to latest version [#6226](https://github.com/hyperledger/besu/pull/6226)
- Add error messages on authentication failures with username and password [#6212](https://github.com/hyperledger/besu/pull/6212)
- Add `rocksdb usage` to the `storage` subcommand to allow users and dev to check columns families usage [#6185](https://github.com/hyperledger/besu/pull/6185)
- Ethereum Classic Spiral network upgrade [#6078](https://github.com/hyperledger/besu/pull/6078)
- Fix self destruct collision [#6205](https://github.com/hyperledger/besu/pull/6205)
- Mark deleted storage on cleared [#6305](https://github.com/hyperledger/besu/pull/6305)

### Bug fixes
- Fix Docker image name clash between Besu and evmtool [#6194](https://github.com/hyperledger/besu/pull/6194)
- Fix `logIndex` in `eth_getTransactionReceipt` JSON RPC method [#6206](https://github.com/hyperledger/besu/pull/6206)

### Download Links
https://hyperledger.jfrog.io/artifactory/besu-binaries/besu/23.10.3/besu-23.10.3.zip / sha256 da7ef8a6ceb88d3e327cacddcdb32218d1750b464c14165a74068f6dc6e0871a
https://hyperledger.jfrog.io/artifactory/besu-binaries/besu/23.10.3/besu-23.10.3.tar.gz / sha256 73c834cf32c7bbe255d7d8cc7ca5d1eb0df8430b9114935c8dcf3a675b2acbc2

## 23.10.2

### Breaking Changes
- TX pool eviction in the legacy TX pool now favours keeping oldest transactions (more likely to evict higher nonces, less likely to introduce nonce gaps) [#6106](https://github.com/hyperledger/besu/pull/6106) and [#6146](https://github.com/hyperledger/besu/pull/6146)

### Deprecations

### Additions and Improvements
- Ethereum Classic Spiral network upgrade [#6078](https://github.com/hyperledger/besu/pull/6078)
- Add a method to read from a `Memory` instance without altering its inner state [#6073](https://github.com/hyperledger/besu/pull/6073)
- Accept `input` and `data` field for the payload of transaction-related RPC methods [#6094](https://github.com/hyperledger/besu/pull/6094)
- Add APIs to set and get the min gas price a transaction must pay for being selected during block creation [#6097](https://github.com/hyperledger/besu/pull/6097)
- TraceService: return results for transactions in block [#6086](https://github.com/hyperledger/besu/pull/6086)
- New option `--min-priority-fee` that sets the minimum priority fee a transaction must meet to be selected for a block. [#6080](https://github.com/hyperledger/besu/pull/6080) [#6083](https://github.com/hyperledger/besu/pull/6083)
- Implement new `miner_setMinPriorityFee` and `miner_getMinPriorityFee` RPC methods [#6080](https://github.com/hyperledger/besu/pull/6080)
- Clique config option `createemptyblocks` to not create empty blocks [#6082](https://github.com/hyperledger/besu/pull/6082)
- Upgrade EVM Reference Tests to v13 (Cancun) [#6114](https://github.com/hyperledger/besu/pull/6114)
- Add `yParity` to GraphQL and JSON-RPC for relevant querise. [6119](https://github.com/hyperledger/besu/pull/6119)
- Force tx replacement price bump to zero when zero base fee market is configured or `--min-gas-price` is set to 0. This allows for easier tx replacement in networks where there is not gas price. [#6079](https://github.com/hyperledger/besu/pull/6079)
- Introduce the possibility to limit the time spent selecting pending transactions during block creation, using the new experimental option `Xblock-txs-selection-max-time` on PoS and PoW networks (by default set to 5000ms) or `Xpoa-block-txs-selection-max-time` on PoA networks (by default 75% of the min block time) [#6044](https://github.com/hyperledger/besu/pull/6044)
- Remove LowestInvalidNonceCache from `legacy` transaction pool to make it more private networks friendly [#6148](https://github.com/hyperledger/besu/pull/6148)
- Optimization: Delete leftPad when capturing the stack before and after a frame execution [#6102](https://github.com/hyperledger/besu/pull/6102)

### Bug fixes
- Upgrade netty to address CVE-2023-44487, CVE-2023-34462 [#6100](https://github.com/hyperledger/besu/pull/6100)
- Upgrade grpc to address CVE-2023-32731, CVE-2023-33953, CVE-2023-44487, CVE-2023-4785 [#6100](https://github.com/hyperledger/besu/pull/6100)
- Fix blob gas calculation in reference tests [#6107](https://github.com/hyperledger/besu/pull/6107)
- Limit memory used in handling invalid blocks [#6138](https://github.com/hyperledger/besu/pull/6138)

---

### Download Links
https://hyperledger.jfrog.io/artifactory/besu-binaries/besu/23.10.2/besu-23.10.2.zip / sha256: 597ab71898d379180106baf24878239ed49acefea5772344fd359b0ff13fe19f

https://hyperledger.jfrog.io/artifactory/besu-binaries/besu/23.10.2/besu-23.10.2.tar.gz / sha256: 255818a5c6067a38aa8b565d8f32a49a172a7536a1d370673bbb75f548263c2c

## 23.10.1

### Additions and Improvements
- New option `--tx-pool-priority-senders` to specify a list of senders, that has the effect to prioritize any transactions sent by these senders from any source [#5959](https://github.com/hyperledger/besu/pull/5959)
- Cache last n blocks by using a new Besu flag `--cache-last-blocks=n` [#6009](https://github.com/hyperledger/besu/pull/6009)
- Optimize performances of RPC method `eth_feeHistory` [#6011](https://github.com/hyperledger/besu/pull/6011) [#6035](https://github.com/hyperledger/besu/pull/6035)
- Logging summary of plugins at Info as part of the config overview [#5964](https://github.com/hyperledger/besu/pull/5964) [#6049](https://github.com/hyperledger/besu/pull/6049)
- Layered tx pool memory improvements [#5985](https://github.com/hyperledger/besu/pull/5985) [#5974](https://github.com/hyperledger/besu/pull/5974)
- Update Bouncy Castle to 1.76, and force the use of the `jdk18on` variant [#5748](https://github.com/hyperledger/besu/pull/5748)
- Add GraphQL support for new fields in Cancun [#5923](https://github.com/hyperledger/besu/pull/5923) [#5975](https://github.com/hyperledger/besu/pull/5975)
- Add new configuration options to the EVM Fluent APIs [#5930](https://github.com/hyperledger/besu/pull/5930)


### Deprecations
- `--tx-pool-disable-locals` has been deprecated for removal in favor of `--tx-pool-no-local-priority`, no semantic change, only a renaming [#5959](https://github.com/hyperledger/besu/pull/5959)

### Bug Fixes
- Fix regression with t8n tool filling [#5979](https://github.com/hyperledger/besu/pull/5979)
- Fix EOF and EIP-4788 regressions in reference tests  [#6060](https://github.com/hyperledger/besu/pull/6060)

### Download Links
https://hyperledger.jfrog.io/artifactory/besu-binaries/besu/23.10.1/besu-23.10.1.tar.gz / sha256: e27645f345583f3ee447e5418302382c6f8335d2da8707bdd20033aabd86ce4c

https://hyperledger.jfrog.io/artifactory/besu-binaries/besu/23.10.1/besu-23.10.1.zip / sha256: fb173acb93c72fbb74a6542051691ca2d3d5f54ea2f51026467a512f3a22106b

## 23.10.0
### Layered Transaction Pool: the new default transaction pool implementation
With this release the previously experimental Layered txpool is marked stable and enabled by default, so please read the following instructions if you used to tune txpool behaviour,
otherwise you can simply go with the default and enjoy the improved performance of the new txpool.

#### Upgrading to Layered Transaction Pool
If you do not specify any txpool option, then you can skip this section.
If you have tuned the txpool using one of these options: `tx-pool-retention-hours`, `tx-pool-limit-by-account-percentage` or `tx-pool-max-size`,
then you need to update your configuration as described below:
- `tx-pool-retention-hours`: simply remove it, since it is not applicable in the Layered txpool, old transactions will eventually expire when the memory cache is full.
- `tx-pool-limit-by-account-percentage`: replace it with `tx-pool-max-future-by-sender`, which specify the max number of sequential transactions of single sender are kept in the txpool, by default it is 200.
- `tx-pool-max-size`: the Layered txpool is not limited by a max number of transactions, but by the estimated memory size the transactions occupy, so you need to remove this option, and to tune the max amount of memory<sup>*</sup> use the new option `tx-pool-layer-max-capacity` as described below.

You can still opt-out of the Layered txpool, setting `tx-pool=legacy` in config file or via cli argument, but be warned that the Legacy implementation will be deprecated for removal soon, so start testing the new implementation.

#### Configuring the Layered Transaction Pool
By default, the txpool is tuned for mainnet usage, but if you are using private networks or want to otherwise tune it, these are the new options:
- `tx-pool-max-future-by-sender`: specify the max number of sequential transactions of a single sender are kept in the txpool, by default it is 200, increase it to allow a single sender to fit more transactions in a single block. For private networks, this can safely be set in the hundreds or thousands if you want to ensure future transactions (with large nonce gaps) remain in the pool.
- `tx-pool-layer-max-capacity`: set the max amount of memory<sup>*</sup> in bytes, a single memory limited layer can occupy, by default is 12.5MB, keep in mind that there are 2 memory limited layers, so the expected memory consumption is twice the value specified by this option, so 25MB by default. Increase this value if you have spare RAM and the eviction rate is high for your network.
- `tx-pool-max-prioritized`: set the max number of transactions allowed in the first layer, that only contains transactions that are candidate for inclusion in the next block creation task. It makes sense to limit the value to the max number of transactions that fit in a block in your network, by default is 2000.

<sup>*</sup>: the memory used by the txpool is an estimation, we are working to make it always more accurate.

### Breaking Changes
- Removed support for Kotti network (ETC) [#5816](https://github.com/hyperledger/besu/pull/5816)
- Layered transaction pool implementation is now stable and enabled by default, so the following changes to experimental options have been done [#5772](https://github.com/hyperledger/besu/pull/5772):
    - `--Xlayered-tx-pool` is gone, to select the implementation use the new `--tx-pool` option with values `layered` (default) or `legacy`
    - `--Xlayered-tx-pool-layer-max-capacity`, `--Xlayered-tx-pool-max-prioritized` and `--Xlayered-tx-pool-max-future-by-sender` just drop the `Xlayered-` and keep the same behavior

### Additions and Improvements
- Add access to an immutable world view to start/end transaction hooks in the tracing API[#5836](https://github.com/hyperledger/besu/pull/5836)
- Layered transaction pool implementation is now stable and enabled by default. If you want still to use the legacy implementation, use `--tx-pool=legacy`. 
  By default, the new transaction pool is capped at using 25MB of memory, this limit can be raised using `--layered-tx-pool-layer-max-capacity` options  [#5772](https://github.com/hyperledger/besu/pull/5772)
- Tune G1GC to reduce Besu memory footprint, and new `besu-untuned` start scripts to run without any specific G1GC flags [#5879](https://github.com/hyperledger/besu/pull/5879)
- Reduce `engine_forkchoiceUpdatedV?` response time by asynchronously process block added events in the transaction pool [#5909](https://github.com/hyperledger/besu/pull/5909)

### Bug Fixes
- do not create ignorable storage on revert storage-variables subcommand [#5830](https://github.com/hyperledger/besu/pull/5830) 
- fix duplicate key errors in EthScheduler-Transactions [#5857](https://github.com/hyperledger/besu/pull/5857)
- Don't put control characters, escaped or otherwise, in t8n stacktraces [#5910](https://github.com/hyperledger/besu/pull/5910)

### Download Links
https://hyperledger.jfrog.io/artifactory/besu-binaries/besu/23.10.0/besu-23.10.0.tar.gz / sha256: 3c75f3792bfdb0892705b378f0b8bfc14ef6cecf1d8afe711d8d8687ed6687cf
https://hyperledger.jfrog.io/artifactory/besu-binaries/besu/23.10.0/besu-23.10.0.zip / sha256: d5dafff4c3cbf104bf75b34a9f108dcdd7b08d2759de75ec65cd997f38f52866

## 23.7.3

### Additions and Improvements
- Update Holešky config for re-launch [#5890](https://github.com/hyperledger/besu/pull/5890)

### Download Links
https://hyperledger.jfrog.io/artifactory/besu-binaries/besu/23.7.3/besu-23.7.3.tar.gz / sha256: c12ca6a9861557e0bf8f27076f8c8afcce6f1564687e5f02bfdc96c2b18846ff
https://hyperledger.jfrog.io/artifactory/besu-binaries/besu/23.7.3/besu-23.7.3.zip / sha256: 136596454f647c706130e3e2983bdbb4a1cbfaf2bbf6e999466754f9213c11f6


## 23.7.2

### Additions and Improvements
- Add new methods to `OperationTracer` to capture contexts enter/exit [#5756](https://github.com/hyperledger/besu/pull/5756)
- Add Holešky as predefined network name [#5797](https://github.com/hyperledger/besu/pull/5797)

### Breaking Changes
- Add ABI-decoded revert reason to `eth_call` and `eth_estimateGas` responses [#5705](https://github.com/hyperledger/besu/issues/5705)

### Additions and Improvements
- Add missing methods to the `Transaction` interface [#5732](https://github.com/hyperledger/besu/pull/5732)
- Add `benchmark` subcommand to `evmtool` [#5754](https://github.com/hyperledger/besu/issues/5754)
- JSON output is now compact by default. This can be overridden by the new `--json-pretty-print-enabled` CLI option. [#5766](https://github.com/hyperledger/besu/pull/5766)
- New `eth_getBlockReceipts` JSON-RPC method to retrieve all transaction receipts for a block in a single call [#5771](https://github.com/hyperledger/besu/pull/5771) 
- Add new methods to `OperationTracer` to capture contexts enter/exit [#5756](https://github.com/hyperledger/besu/pull/5756)

### Bug Fixes
- Make smart contract permissioning features work with london fork [#5727](https://github.com/hyperledger/besu/pull/5727)
- Add type to PendingTransactionDetail, fix eth_subscribe [#5729](https://github.com/hyperledger/besu/pull/5729)
- EvmTool "run" mode did not reflect contracts created within the transaction. [#5755](https://github.com/hyperledger/besu/pull/5755)
- Fixing snapsync issue with forest during the heal step [#5776](https://github.com/hyperledger/besu/pull/5776)

### Download Links
https://hyperledger.jfrog.io/artifactory/besu-binaries/besu/23.7.2/besu-23.7.2.tar.gz / sha256: f74b32c1a343cbad90a88aa59276b4c5eefea4643ee542aba2bbf898f85ae242
https://hyperledger.jfrog.io/artifactory/besu-binaries/besu/23.7.2/besu-23.7.2.zip / sha256: a233c83591fc277e3d1530c84bb5ea896abad717d796b5e3b856c79199132b75

## 23.7.1

### Breaking Changes
- Removed deprecated GoQuorum permissioning interop [#5607](https://github.com/hyperledger/besu/pull/5607)
- Removed support for version 0 of the database as it is no longer used by any active node. [#5698](https://github.com/hyperledger/besu/pull/5698)

### Additions and Improvements
- `evmtool` launcher binaries now ship as part of the standard distribution. [#5701](https://github.com/hyperledger/besu/pull/5701)
- EvmTool now executes the `execution-spec-tests` via the `t8n` and `b11r`. See the [README](ethereum/evmtool/README.md) in EvmTool for more instructions.
- Improve lifecycle management of the transaction pool [#5634](https://github.com/hyperledger/besu/pull/5634)
- Add extension points in AbstractCreateOperation for EVM libraries to react to contract creations [#5656](https://github.com/hyperledger/besu/pull/5656)
- Update to Tuweni 2.4.2. [#5684](https://github.com/hyperledger/besu/pull/5684)
- Decouple data field from Enum JsonRpcError by creating new enum holder RpcErrorType[#5629](https://github.com/hyperledger/besu/pull/5629)
- Update to bouncycastle 1.75 [#5675](https://github.com/hyperledger/besu/pull/5675)
- Extend OperationTracer with new methods [#5662](https://github.com/hyperledger/besu/pull/5662)
- Eip 6780 selfdestruct [#5430](https://github.com/hyperledger/besu/pull/5430)
- Add new debug_getRawTransaction to the DEBUG engine [#5635](https://github.com/hyperledger/besu/pull/5635)

### Bug Fixes
- Use the node's configuration to determine if DNS enode URLs are allowed in calls to `admin_addPeer` and `admin_removePeer` [#5584](https://github.com/hyperledger/besu/pull/5584)
- Align the implementation of Eth/68 `NewPooledTransactionHashes` to other clients, using unsigned int for encoding size. [#5640](https://github.com/hyperledger/besu/pull/5640)
- Failure at startup when enabling layered txpool before initial sync done [#5636](https://github.com/hyperledger/besu/issues/5636)
- Remove miner-related option warnings if the change isn't using Ethash consensus algorithm [#5669](https://github.com/hyperledger/besu/pull/5669)
- Fix for pending transactions reference leak [#5693](https://github.com/hyperledger/besu/pull/5693)
- Address a performance regression observed in import testing [#5734](https://github.com/hyperledger/besu/pull/5734)
- Update native libraries that have JPMS friendly module names [#5749](https://github.com/hyperledger/besu/pull/5749)

### Download Links
https://hyperledger.jfrog.io/artifactory/besu-binaries/besu/23.7.1/besu-23.7.1.tar.gz / sha256: 85dce66c2dbd21b4e5d3310770434dd373018a046b78d5037f6d4955256793cd
https://hyperledger.jfrog.io/artifactory/besu-binaries/besu/23.7.1/besu-23.7.1.zip / sha256: dfac11b2d6d9e8076ab2f86324d48d563badf76fd2a4aadc4469a97aef374ef5


## 23.7.0

- Was not released (failed burn-in test)


## 23.4.4

### Breaking Changes
- Move blockchain related variables in a dedicated storage, to pave the way to future optimizations [#5471](https://github.com/hyperledger/besu/pull/5471). The migration is performed automatically at startup,
and in case a rollback is needed, before installing a previous version, the migration can be reverted, using the subcommand `storage revert-variables` with the same configuration use to run Besu.
- Remove deprecated Rinkeby named network. [#5540](https://github.com/hyperledger/besu/pull/5540)
- Use BlobDB for blockchain storage to reduce initial sync time and write amplification (PR #5475). This PR reduces sync time by 14 hours on m6a.xlarge VM (1 day 8 hours 27 minutes instead of 1 day 22 hours 4 minutes).
### Additions and Improvements
- Allow Ethstats connection url to specify ws:// or wss:// scheme. [#5494](https://github.com/hyperledger/besu/issues/5494)
- Add support for Shanghai changes to the GraphQL service [#5496](https://github.com/hyperledger/besu/pull/5496)
- Unite the tx-pool CLI options under the same Tx Pool Options group in UX. [#5466](https://github.com/hyperledger/besu/issues/5466)
- Tidy DEBUG logs by moving engine API full logging to TRACE [#5529](https://github.com/hyperledger/besu/pull/5529)
- Remove PoW validation if merge is enabled as it is not needed any more [#5538](https://github.com/hyperledger/besu/pull/5538)
- Use BlobDB for blockchain storage to reduce initial sync time and write amplification [#5475](https://github.com/hyperledger/besu/pull/5475)
- Add healing flat db mechanism with early access CLI options `--Xsnapsync-synchronizer-flat-db-healing-enabled=true` [#5319](https://github.com/hyperledger/besu/pull/5319)
- Add debug_getRawTransaction method to the DEBUG suite [#5635](https://github.com/hyperledger/besu/pull/5635)

### Bug Fixes
- Fix backwards sync bug where chain is rolled back too far, especially when restarting Nimbus [#5497](https://github.com/hyperledger/besu/pull/5497)
- Check to ensure storage and transactions are not closed prior to reading/writing [#5527](https://github.com/hyperledger/besu/pull/5527) 
- Fix the unavailability of account code and storage on GraphQL/Bonsai [#5548](https://github.com/hyperledger/besu/pull/5548)

### Download Links
https://hyperledger.jfrog.io/artifactory/besu-binaries/besu/23.4.4/besu-23.4.4.tar.gz / sha256: bd476d235b6fe1f236a62bc709f41c87deb68b72c47bb5b58e56b9d9283af2c4
https://hyperledger.jfrog.io/artifactory/besu-binaries/besu/23.4.4/besu-23.4.4.zip / sha256: 4575000f4fd21d318e7b77340c9281d496bc800bee5b45a13684319e6f28bf27

## 23.4.3

- Was not released (failed burn-in test)

- ## 23.4.2

- Was not released (failed burn-in test)

## 23.4.1

### Breaking Changes
- Add request content length limit for the JSON-RPC API (5MB) [#5467](https://github.com/hyperledger/besu/pull/5467)
- `min-block-occupancy-ratio` options is now ignored on PoS networks [#5491](https://github.com/hyperledger/besu/pull/5491)

### Additions and Improvements
- Set the retention policy for RocksDB log files to maintain only the logs from the last week [#5428](https://github.com/hyperledger/besu/pull/5428)
- "Big-EOF" (the EOF version initially slotted for Shanghai) has been moved from Cancun to FutureEIPs [#5429](https://github.com/hyperledger/besu/pull/5429)
- EIP-4844: Zero blob transactions are invalid [#5425](https://github.com/hyperledger/besu/pull/5425)
- Transaction pool flag to disable specific behaviors for locally submitted transactions [#5418](https://github.com/hyperledger/besu/pull/5418)
- Added In-Protocol Deposit prototype (EIP-6110) in the experimental eip. [#5005](https://github.com/hyperledger/besu/pull/5055) [#5295](https://github.com/hyperledger/besu/pull/5295)
- New optional feature to save the txpool content to file on shutdown and reloading it on startup [#5434](https://github.com/hyperledger/besu/pull/5434)
- New option to send SNI header in TLS ClientHello message [#5439](https://github.com/hyperledger/besu/pull/5439)
- Early access - layered transaction pool implementation [#5290](https://github.com/hyperledger/besu/pull/5290)
- New RPC method `debug_getRawReceipts` [#5476](https://github.com/hyperledger/besu/pull/5476)
- Add TrieLogFactory plugin support [#5440](https://github.com/hyperledger/besu/pull/5440)
- Ignore `min-block-occupancy-ratio` option when on PoS networks, since in some cases, it prevents to have full blocks even if enough transactions are present [#5491](https://github.com/hyperledger/besu/pull/5491)

### Bug Fixes
- Fix eth_feeHistory response for the case in which blockCount is higher than highestBlock requested. [#5397](https://github.com/hyperledger/besu/pull/5397)
- Fix Besu Docker image failing to start due to NoClassDefFoundError with org.xerial.snappy.Snappy library. [#5462](https://github.com/hyperledger/besu/pull/5462)

### Download Links

https://hyperledger.jfrog.io/hyperledger/besu-binaries/besu/23.4.1/besu-23.4.1.tar.gz / sha256: 49d3a7a069cae307497093d834f873ce7804a46dd59207d5e8321459532d318e
https://hyperledger.jfrog.io/hyperledger/besu-binaries/besu/23.4.1/besu-23.4.1.zip / sha256: 1d82ed83a816968aa9366d9310b275ca6438100f5d3eb1ec03d3474b2a5f5e76

## 23.4.0

### Breaking Changes
- In `evmtool` (an offline EVM executor tool principally used for reference tests), the `--prestate` and `--genesis` options no longer parse genesis files containing IBFT, QBFT, and Clique network definitions. The same genesis files will work with those json entries removed. [#5192](https://github.com/hyperledger/besu/pull/5192)
- In `--ethstats`, if the port is not specified in the URI, it will default to 443 and 80 for ssl and non-ssl connections respectively instead of 3000. [#5301](https://github.com/hyperledger/besu/pull/5301)
- Remove IBFT 1.0 feature [#5302](https://github.com/hyperledger/besu/pull/5302)
- Remove GoQuorum-compatible privacy feature [#5303](https://github.com/hyperledger/besu/pull/5303)
- Remove launcher command line utility [#5355](https://github.com/hyperledger/besu/pull/5355)
- Remove deprecated `tx-pool-future-max-by-account` option, see instead: `tx-pool-limit-by-account-percentage` [#5361](https://github.com/hyperledger/besu/pull/5361)
- Default configuration for the deprecated ECIP-1049 network has been removed from the CLI network list [#5371](https://github.com/hyperledger/besu/pull/5371)
- Besu now requires glibc 2.32 or later to run. Ubuntu 20.04 users will need to update to a newer version of Ubuntu, 22.04 or later to run Besu

### Additions and Improvements
- An alternate build target for the EVM using GraalVM AOT compilation was added.  [#5192](https://github.com/hyperledger/besu/pull/5192)
- To generate the binary install and use GraalVM 23.3.r17 or higher and run `./gradlew nativeCompile`.  The binary will be located in `ethereum/evmtool/build/native/nativeCompile`
- Upgrade RocksDB version from 7.7.3 to 8.0.0. Besu Team [contributed](https://github.com/facebook/rocksdb/pull/11099) to this release to make disabling checksum verification work. 
- Log an error with stacktrace when RPC responds with internal error [#5288](https://github.com/hyperledger/besu/pull/5288)
- `--ethstats-cacert` to specify root CA of ethstats server (useful for non-production environments). [#5301](https://github.com/hyperledger/besu/pull/5301)
- Update most dependencies to latest version [#5269](https://github.com/hyperledger/besu/pull/5269)
- If jemalloc is used, print its version in the configuration overview [#4738](https://github.com/hyperledger/besu/pull/4738)
- Add metrics for accounts and storage reads (Flat database vs Merkle Patricia Trie) [#5315](https://github.com/hyperledger/besu/pull/5315)
- Offload LogBloom cache generation to computation executor, to avoid interfere with other scheduled tasks [#4530](https://github.com/hyperledger/besu/pull/4530)
- Reference tests are upgraded to use v12.1 of the ethereum tests [#5343](https://github.com/hyperledger/besu/pull/5343)
- Add new sepolia bootnodes, which should improve peering in the testnet. [#5352](https://github.com/hyperledger/besu/pull/5352)
- Renamed --bonsai-maximum-back-layers-to-load option to --bonsai-historical-block-limit for clarity. Removed --Xbonsai-use-snapshots option as it is no longer functional [#5337](https://github.com/hyperledger/besu/pull/5337)
- Change Forest to use TransactionDB instead of OptimisticTransactionDB [#5328](https://github.com/hyperledger/besu/pull/5328)
- Performance: Reduced usage of UInt256 in EVM operations [#5331](https://github.com/hyperledger/besu/pull/5331)
- Changed wrong error message "Invalid params" when private tx is reverted to "Execution reverted" with correct revert reason in data. [#5369](https://github.com/hyperledger/besu/pull/5369)
- Changes to the way gas is estimated to provide an exact gas estimate [#5142](https://github.com/hyperledger/besu/pull/5142)
- Add zero reads to Bonsai TrieLogs [#5317](https://github.com/hyperledger/besu/pull/5317) 
- Bonsai TrieLog serialization interface and default implementation [#5372](https://github.com/hyperledger/besu/pull/5372) 

### Bug Fixes
- Fix eth_getBlockByNumber cache error for latest block when called during syncing [#5292](https://github.com/hyperledger/besu/pull/5292)
- Fix QBFT and IBFT unable to propose blocks on London when zeroBaseFee is used [#5276](https://github.com/hyperledger/besu/pull/5276) 
- Make QBFT validator smart contract mode work with london fork [#5249](https://github.com/hyperledger/besu/issues/5249)
- Try to connect to EthStats server by default with ssl followed by non-ssl. [#5301](https://github.com/hyperledger/besu/pull/5301)
- Allow --miner-extra-data to be used in Proof-of-Stake block production [#5291](https://github.com/hyperledger/besu/pull/5291)
- Add withdrawals to payloadId calculation to avoid collisions [#5321](https://github.com/hyperledger/besu/pull/5321) 
- Re-implement trace_block, trace_filter and trace_replayBlockTransactions RPC endpoints to fix memory issues and improve performance [#5131](https://github.com/hyperledger/besu/pull/5131)

### Download Links
https://hyperledger.jfrog.io/hyperledger/besu-binaries/besu/23.4.0/besu-23.4.0.zip / sha256: 023a267ee07ed6e069cb15020c1c0262efc5ea0a3e32adc6596068cff7fd0be5
https://hyperledger.jfrog.io/hyperledger/besu-binaries/besu/23.4.0/besu-23.4.0.tar.gz / sha256: 821695b3255c9f646f4d527e374219c96416f498231520f2eec2bebedc53f5a0

## 23.1.3 - Nimbus Hotfix
This update is strongly recommended for anyone running Nimbus with Besu. Due to the way Nimbus send request data, this can lead to a missed block proposal in certain circumstances.

### Bug Fixes
Add withdrawals to payloadId calculation to avoid collisions #5321
Download Links
https://hyperledger.jfrog.io/hyperledger/besu-binaries/besu/23.1.3/besu-23.1.3.tar.gz / sha256: 36898932a7535c4d126c1980443b33c9a4971f9354112992a18ee134c1777aa3
https://hyperledger.jfrog.io/hyperledger/besu-binaries/besu/23.1.3/besu-23.1.3.zip / sha256: adb3b17e45217f86a56f07f09faba2e5d8a0eb8a585ad5307696d6cc58ee2f73

## 23.1.2
This update is a mainnet-compatible Shanghai/Capella upgrade and is recommended for all Mainnet users.

### Breaking Changes

### Additions and Improvements
- Schedule Shanghai (Shapella) fork for Mainnet [#5230](https://github.com/hyperledger/besu/pull/5230)
- Increase default from 1000 to 5000 for `--rpc-max-logs-range` [#5209](https://github.com/hyperledger/besu/pull/5209)
- Bonsai-safe refactor [#5123](https://github.com/hyperledger/besu/pull/5123)
- Safe tracing [#5197](https://github.com/hyperledger/besu/pull/5197)

### Bug Fixes
- Persist backward sync status to support resuming across restarts [#5182](https://github.com/hyperledger/besu/pull/5182)

### Download Links
https://hyperledger.jfrog.io/hyperledger/besu-binaries/besu/23.1.2/besu-23.1.2.tar.gz / sha256: 3d3a709a3aab993a0801b412a4719d74e319f942ddc13fb0f30b3c4a54d12538
https://hyperledger.jfrog.io/hyperledger/besu-binaries/besu/23.1.2/besu-23.1.2.zip / sha256: 2a9ff091cb4349fc23625a52089400bb6529a831eb22d15d0221cb27039ab203

## 23.1.1
This update is required for the Goerli Shanghai/Capella upgrade and recommended for all Mainnet users. If you use Besu on Goerli, update to 23.1.1. If you previously used 23.1.1-RC1, update to test 23.1.1 on Goerli. 

### Breaking Changes

### Additions and Improvements
- Add support for Shanghai in Sepolia https://github.com/hyperledger/besu/pull/5088
- Add implementation for engine_getPayloadBodiesByRangeV1 and engine_getPayloadBodiesByHashV1 https://github.com/hyperledger/besu/pull/4980
- If a PoS block creation repetition takes less than a configurable duration, then waits before next repetition https://github.com/hyperledger/besu/pull/5048
- Allow other users to read the /opt/besu dir when using docker https://github.com/hyperledger/besu/pull/5092
- Invalid params - add some error detail #5066
- Added the option --kzg-trusted-setup to pass a custom setup file for custom networks or to override the default one for named networks [#5084](https://github.com/hyperledger/besu/pull/5084)
- Gas accounting for EIP-4844 [#4992](https://github.com/hyperledger/besu/pull/4992)
- Goerli configs for shapella [#5151](https://github.com/hyperledger/besu/pull/5151)

### Bug Fixes
- Fix engine_getPayloadV2 block value calculation [#5040](https://github.com/hyperledger/besu/issues/5040)
- Moves check for init code length before balance check [#5077](https://github.com/hyperledger/besu/pull/5077)
- Address concurrency problems with eth_call [#5179](https://github.com/hyperledger/besu/pull/5179)

### Download Links
https://hyperledger.jfrog.io/hyperledger/besu-binaries/besu/23.1.1/besu-23.1.1.tar.gz / sha256: 11c3e5cdbc06df16a690e7ee9f98eefa46848f9fa280824b6e4c896d88f6b975
https://hyperledger.jfrog.io/hyperledger/besu-binaries/besu/23.1.1/besu-23.1.1.zip / sha256: afcf852f193adb8e82d187aa4f02e4669f12cc680270624d37101b94cf37adec

## 23.1.1-RC1
### Sepolia Shanghai Release aka Sepolia Shapella aka Shapolia

This update is **not recommended for mainnet users**.

Besu 23.1.1-RC1 is a **required update for Sepolia users**

Sepolia Shanghai hardfork scheduled for: **Tue Feb 28 2023 04:04:48 UTC**

---

This release has everything from [23.1.0](https://github.com/hyperledger/besu/releases/tag/23.1.0) and in addition the following:

### Additions and Improvements
- Add support for Shanghai in Sepolia https://github.com/hyperledger/besu/pull/5088
- Add implementation for engine_getPayloadBodiesByRangeV1 and engine_getPayloadBodiesByHashV1 https://github.com/hyperledger/besu/pull/4980
- If a PoS block creation repetition takes less than a configurable duration, then waits before next repetition https://github.com/hyperledger/besu/pull/5048
- Allow other users to read the /opt/besu dir when using docker https://github.com/hyperledger/besu/pull/5092
- Invalid params - add some error detail [#5066](https://github.com/hyperledger/besu/pull/5066)

### Bug fixes
- Fix engine_getPayloadV2 block value calculation https://github.com/hyperledger/besu/issues/5040
- Moves check for init code length before balance check https://github.com/hyperledger/besu/pull/5077

### Download Links
https://hyperledger.jfrog.io/hyperledger/besu-binaries/besu/23.1.1-RC1/besu-23.1.1-RC1.tar.gz / sha256: 82cff41f3eace02006b0e670605848e0e77e045892f8fa9aad66cbd84a88221e
https://hyperledger.jfrog.io/hyperledger/besu-binaries/besu/23.1.1-RC1/besu-23.1.1-RC1.zip / sha256: 469c8d6a8ca9d78ee111ff1128d00bf3bcddacbf5b800ef6047717a2da0cc21d

## 23.1.0
Besu 23.1.0 is a recommended update for Mainnet users. Thank you all for your patience as we crafted this quarterly release.

This is a rather large release with some breaking changes, so please be sure to read these notes carefully before you upgrade any Besu instances. We are including a move to Java 17 LTS. To build and run Besu, please make sure you have Java 17 on the host machine. Additionally, there are a host of spec compliance changes that change existing formats, so please check the specific RPC updates. Lastly, this release formalizes a deprecation notice for GoQuorum privacy modes and IBFT1.0 in Besu. These will be removed in the 23.4 series, unless otherwise stated.

From the improvements and fixes side, we have a host of execution performance improvements and fixes for defects with bonsai storage. We have also included an error detection and auto-heal capability for nodes that encounter state issues. This should keep nodes online and validating that may have previously required a resync.

One final note. 23.1.0 is not a Shanghai ready release. If you intend to test Besu on the long-lived testnets like Zhejiang, please [follow the instructions here](https://notes.ethereum.org/@launchpad/zhejiang). We will have more to share on our official Shanghai releases soon.

### Breaking Changes
- Change JsonRpc http service to return the error -32602 (Invalid params) with a 200 http status code
- Besu requires minimum Java 17 and up to build and run [#3320](https://github.com/hyperledger/besu/issues/3320)
- PKCS11 with nss module (PKCS11 based HSM can be used in DevP2P TLS and QBFT PKI) does not work with RSA keys
  in Java 17. SoftHSM is tested manually and working. (Other PKCS11 HSM are not tested). The relevant unit and acceptance
  tests are updated to use EC private keys instead of RSA keys.
- Change eth_feeHistory parameter `blockCount` to accept hexadecimal string (was accepting plain integer) [#5047](https://github.com/hyperledger/besu/pull/5047)
- Default configurations for the deprecated Ropsten, Kiln, Shandong, and Astor networks have been removed from the CLI network list. These networks can currently be accessed but will require a user-provided genesis configuration. [#4869](https://github.com/hyperledger/besu/pull/4869)
- GoQuorum-compatible privacy is deprecated and will be removed in 23.4
- IBFT 1.0 is deprecated and will be removed in 23.4
- Optimize SSTORE Operation execution time (memoize current and original value) [#4836](https://github.com/hyperledger/besu/pull/4836)

### Additions and Improvements
- Default rpc batch request to 1024 [#5104](https://github.com/hyperledger/besu/pull/5104) [#5108](https://github.com/hyperledger/besu/pull/5108)
- Add a new CLI option to limit the number of requests in a single RPC batch request. [#4965](https://github.com/hyperledger/besu/pull/4965)
- Support for new DATAHASH opcode as part of EIP-4844 [#4823](https://github.com/hyperledger/besu/issues/4823)
- Send only hash announcement for blob transaction type [#4940](https://github.com/hyperledger/besu/pull/4940)
- Add `excess_data_gas` field to block header [#4958](https://github.com/hyperledger/besu/pull/4958)
- Add `max_fee_per_data_gas` field to transaction [#4970](https://github.com/hyperledger/besu/pull/4970)
- Added option to evm CLI tool to allow code execution at specific forks [#4913](https://github.com/hyperledger/besu/pull/4913)
- Improve get account performance by using the world state updater cache [#4897](https://github.com/hyperledger/besu/pull/4897)
- Add new KZG precompile and option to override the trusted setup being used [#4822](https://github.com/hyperledger/besu/issues/4822)
- Add implementation for eth_createAccessList RPC method [#4942](https://github.com/hyperledger/besu/pull/4942)
- Updated reference tests to v11.3 [#4996](https://github.com/hyperledger/besu/pull/4996)
- Add DebugGetRawBlock and DebugGetRawHeader RPC methods [#5011](https://github.com/hyperledger/besu/pull/5011)
- Besu requires minimum Java 17 and up to build and run [#3320](https://github.com/hyperledger/besu/issues/3320)
- Add worldstate auto-heal mechanism [#5059](https://github.com/hyperledger/besu/pull/5059)
- Support for EIP-4895 - Withdrawals for Shanghai fork
- Improve SLOAD and SSTORE performance by caching empty slots [#4874](https://github.com/hyperledger/besu/pull/4874)
- RPC methods that lookup block by hash will now return an error response if no block found [#4582](https://github.com/hyperledger/besu/pull/4582)
- Added support for `safe` and `finalized` strings for the RPC methods using defaultBlock parameter [#4902](https://github.com/hyperledger/besu/pull/4902)
- Added post-execution state logging option to EVM Tool [#4709](https://github.com/hyperledger/besu/pull/4709)
- Add access list to Transaction Call Object [#4802](https://github.com/hyperledger/besu/issues/4801)
- Add timestamp fork support, including shanghaiTime and cancunTime forks [#4743](https://github.com/hyperledger/besu/pull/4743)
- Optimization:  Memoize transaction size and hash at the same time [#4812](https://github.com/hyperledger/besu/pull/4812)
- Add chain data pruning feature with three experimental CLI options: `--Xchain-pruning-enabled`, `--Xchain-pruning-blocks-retained` and `--Xchain-pruning-frequency` [#4686](https://github.com/hyperledger/besu/pull/4686)
  - Note that chain pruning is hidden and disabled by default. Once you choose to enable chain pruning, a new column family will be added to the db and you cannot roll back to a previous versi
    on of Besu.

### Bug Fixes
- Mitigation fix for stale bonsai code storage leading to log rolling issues on contract recreates [#4906](https://github.com/hyperledger/besu/pull/4906)
- Ensure latest cached layered worldstate is subscribed to storage, fix problem with RPC calls using 'latest' [#5076](https://github.com/hyperledger/besu/pull/5076)
- Fix for segmentation faults on worldstate truncation, snap-sync starts [#4786](https://github.com/hyperledger/besu/pull/4786)
- Fix for worldstate mismatch on failed forkchoiceUpdate [#4862](https://github.com/hyperledger/besu/pull/4862)

Download Links
https://hyperledger.jfrog.io/hyperledger/besu-binaries/besu/23.1.0/besu-23.1.0.tar.gz / sha256: 9081da04d47c3ff0a6ecc2256d353c7a02212f9b46f2c867a9365e18026c3a6e
https://hyperledger.jfrog.io/hyperledger/besu-binaries/besu/23.1.0/besu-23.1.0.zip / sha256: e037f5c8f976150af40403311d1c81018f4c3dfbef0ad33324d8c3e708d1fdca

## 23.1.0-RC1

### Breaking Changes
- Default configurations for the deprecated Ropsten, Kiln, Shandong, and Astor networks have been removed from the CLI network list. These networks can currently be accessed but will require a user-provided genesis configuration. [#4869](https://github.com/hyperledger/besu/pull/4869)

### Additions and Improvements

- Improve SLOAD and SSTORE performance by caching empty slots [#4874](https://github.com/hyperledger/besu/pull/4874)
- RPC methods that lookup block by hash will now return an error response if no block found [#4582](https://github.com/hyperledger/besu/pull/4582)
- Added support for `safe` and `finalized` strings for the RPC methods using defaultBlock parameter [#4902](https://github.com/hyperledger/besu/pull/4902)

### Bug Fixes

### Download Links
https://hyperledger.jfrog.io/hyperledger/besu-binaries/besu/23.1.0-RC1/besu-23.1.0-RC1.tar.gz / sha256: 30906891e528b3b4e3ce8e2313550a1da066b31ea10b05456dd0ad026792b46d
https://hyperledger.jfrog.io/hyperledger/besu-binaries/besu/23.1.0-RC1/besu-23.1.0-RC1.zip / sha256: 9067d1929079ae4a7c165e6f1e2bae08834939ed191f976d26544dc93352c306

## 23.1.0-beta

### Breaking Changes
- GoQuorum-compatible privacy is deprecated and will be removed in 23.4
- IBFT 1.0 is deprecated and will be removed in 23.4
- Optimize SSTORE Operation execution time (memoize current and original value) [#4836](https://github.com/hyperledger/besu/pull/4836)

### Additions and Improvements
- Added post-execution state logging option to EVM Tool [#4709](https://github.com/hyperledger/besu/pull/4709)
- Add access list to Transaction Call Object [#4802](https://github.com/hyperledger/besu/issues/4801)
- Add timestamp fork support, including shanghaiTime and cancunTime forks [#4743](https://github.com/hyperledger/besu/pull/4743)
- Optimization:  Memoize transaction size and hash at the same time [#4812](https://github.com/hyperledger/besu/pull/4812)
- Add chain data pruning feature with three experimental CLI options: `--Xchain-pruning-enabled`, `--Xchain-pruning-blocks-retained` and `--Xchain-pruning-frequency` [#4686](https://github.com/hyperledger/besu/pull/4686)
  - Note that chain pruning is hidden and disabled by default. Once you choose to enable chain pruning, a new column family will be added to the db and you cannot roll back to a previous version of Besu.

### Bug Fixes
- Fix for segmentation faults on worldstate truncation, snap-sync starts [#4786](https://github.com/hyperledger/besu/pull/4786)
- Fix for worldstate mismatch on failed forkchoiceUpdate [#4862](https://github.com/hyperledger/besu/pull/4862)

### Download Links

## 22.10.3

### Breaking Changes
- Added `--rpc-max-logs-range` CLI option to allow limiting the number of blocks queried by `eth_getLogs` RPC API. Default value: 1000 [#4597](https://github.com/hyperledger/besu/pull/4597)
- The `graalvm` docker variant no longer meets the performance requirements for Ethereum Mainnet.  The `openjdk-11` and `openjdk-latest` variants are recommended in its place.

### Additions and Improvements
- Implement Eth/68 sub-protocol [#4715](https://github.com/hyperledger/besu/issues/4715)
- Increase the speed of modexp gas execution and execution. [#4780](https://github.com/hyperledger/besu/pull/4780)
- Added experimental CLI options `--Xeth-capability-max` and `--Xeth-capability-min` to specify a range of capabilities to be supported by the Eth protocol. [#4752](https://github.com/hyperledger/besu/pull/4752)
- Set the default curve in the EVMTool, like is done in production operations [#4790](https://github.com/hyperledger/besu/pull/4790)

### Bug Fixes
- Fix storage key format for eth_getProof so that it follows the EIP-1474 spec [#4564](https://github.com/hyperledger/besu/pull/4564)

### Download Links
https://hyperledger.jfrog.io/hyperledger/besu-binaries/besu/22.10.3/besu-22.10.3.tar.gz / sha256: 7213f9445a84a196e94ae1877c6fdb1e51d37bfb19615da02ef5121d4f40e38c
https://hyperledger.jfrog.io/hyperledger/besu-binaries/besu/22.10.3/besu-22.10.3.zip / sha256: 0bf6bc98e01b0c1045f1b7d841a390c575bc5203c2a4e543d922fbc1ea0d3d5d

## 22.10.2
This is a hotfix release to resolve a race condition that results in segfaults, introduced in 22.10.1 release.

### Bug Fixes
- bugfix for async operations on Snapshot worldstates [#4767](https://github.com/hyperledger/besu/pull/4767)

### Download Links
https://hyperledger.jfrog.io/hyperledger/besu-binaries/besu/22.10.2/besu-22.10.2.tar.gz  / sha256: cdb36141e3cba6379d35016e0a2de2edba579d4786124b5f7257b1e4a68867a2
https://hyperledger.jfrog.io/hyperledger/besu-binaries/besu/22.10.2/besu-22.10.2.zip / sha256: 4c9208f684762670cb4f2c6ebfb6930e05e339a7c3c586fe8caa9f26462830aa


## 22.10.1

### Breaking Changes
- Fields `publicKey` and `raw` removed from RPC API `Transaction` result object [#4575](https://github.com/hyperledger/besu/pull/4575)

### Additions and Improvements
- Explain and improve price validation for London and local transactions during block proposal selection [#4602](https://github.com/hyperledger/besu/pull/4602)
- Support for ephemeral testnet Shandong, for EOF testing. [#4599](https://github.com/hyperledger/besu/pull/4599)
- Improve performance of block processing by parallelizing some parts during the "commit" step [#4635](https://github.com/hyperledger/besu/pull/4635)
- Upgrade RocksDB version from 7.6.0 to 7.7.3
- Added new RPC endpoints `debug_setHead` & `debug_replayBlock  [#4580](https://github.com/hyperledger/besu/pull/4580)
- Upgrade OpenTelemetry to version 1.19.0 [#3675](https://github.com/hyperledger/besu/pull/3675)
- Implement Eth/67 sub-protocol [#4596](https://github.com/hyperledger/besu/issues/4596)
- Backward sync log UX improvements [#4655](https://github.com/hyperledger/besu/pull/4655)
- Enable RocksDB Bloom filters to improve read performance [#4682](https://github.com/hyperledger/besu/pull/4682)
- Backward sync: use retry switching peer when fetching data from peers [#4656](https://github.com/hyperledger/besu/pull/4656)
- Shanghai implementation of EIP-3651 Warm coinbase [#4620](https://github.com/hyperledger/besu/pull/4620) 
- Shanghai implementation of EIP-3855 Push0 [#4660](https://github.com/hyperledger/besu/pull/4660)
- Shanghai implementation of EIP-3540 and EIP-3670 Ethereum Object Format and Code Validation [#4644](https://github.com/hyperledger/besu/pull/4644)
- Remove some log statements that are keeping some objects live in heap for a long time, to reduce the amount of memory required during initial sync [#4705](https://github.com/hyperledger/besu/pull/4705)
- Add field `type` to Transaction receipt object (eth_getTransactionReceipt) [#4505](https://github.com/hyperledger/besu/issues/4505)
- Print an overview of configuration and system information at startup [#4451](https://github.com/hyperledger/besu/pull/4451)
- Do not send new payloads to backward sync if initial sync is in progress [#4720](https://github.com/hyperledger/besu/issues/4720)
- Improve the way transaction fee cap validation is done on London fee market to not depend on transient network conditions [#4598](https://github.com/hyperledger/besu/pull/4598) 
- Preload and cache account and storage data from RocksDB to improve performance  [#4737](https://github.com/hyperledger/besu/issues/4737)

### Bug Fixes
- Restore updating chain head and finalized block during backward sync [#4718](https://github.com/hyperledger/besu/pull/4718)

### Download Links
https://hyperledger.jfrog.io/hyperledger/besu-binaries/besu/22.10.1/besu-22.10.1.tar.gz  / sha256: b6757b9fc69b782cdabb95b1e784d31b1effcc2e25c6b198b2f9d6b3786c7a8a
https://hyperledger.jfrog.io/hyperledger/besu-binaries/besu/22.10.1/besu-22.10.1.zip / sha256: 0dbee534620c7cc0fac0596e6df0c7f8a74be9df9cecd9d4f1407016f30fb9a1

## 22.10.0

### Breaking Changes
- Internal and interface APIs relating to storage have migrated from `UInt256` to `Bytes32` [#4562](https://github.com/hyperledger/besu/pull/4562)
- Flexible Privacy Groups (early access) support to Tessera's EC encryptor (contracts modified) [#4282](https://github.com/hyperledger/besu/pull/4282)
  * Before this change, the `bytes32` type was used for the enclave public keys, just supporting encryptors with public keys of that length (like the default NaCl)
  * For the EC encryptor, the encoded public key length is 91
- `--tx-pool-hashes-max-size` option removed (deprecated in 22.1.3)
- `--Xmerge-support` option removed (deprecated in 22.4.2) [#4518](https://github.com/hyperledger/besu/pull/4518)
- Breaking API changes in the `OperationTracer` interface to enable performance work.
  * The `traceExecution` method has been replaced with `tracePreExecution` and `tracePostExecution` methods, called just before and just after operation execution.
  * See `DebugOperationTracer` and `StandardJsonTracer` for migration examples.

### Additions and Improvements
- Updated jackson-databind library to version 2.13.4.2 addressing [CVE-2022-42003](https://nvd.nist.gov/vuln/detail/CVE-2022-42003)
- Update snapsync feature to avoid restarting the download of the world state from scratch when restarting Besu [#4381](https://github.com/hyperledger/besu/pull/4381)
- Added worldstate snapshot isolation to improve the stability of bonsai (`--Xbonsai-use-snapshots=true`) [#4351](https://github.com/hyperledger/besu/pull/4531)
- Reduce the number of runtime exceptions (SecurityModuleException) and unnecessary executions during ECIES handshake, by trying to decrypt EIP-8 formatted messages first [#4508](https://github.com/hyperledger/besu/pull/4508).
- Improved RLP processing of zero-length string as 0x80 [#4283](https://github.com/hyperledger/besu/pull/4283) [#4388](https://github.com/hyperledger/besu/issues/4388)
- Increased level of detail in JSON-RPC parameter error log messages [#4510](https://github.com/hyperledger/besu/pull/4510)
- New unstable configuration options to set the maximum time, in milliseconds, a PoS block creation jobs is allowed to run [#4519](https://github.com/hyperledger/besu/pull/4519)
- Tune EthScheduler thread pools to avoid recreating too many threads [#4529](https://github.com/hyperledger/besu/pull/4529)
- RocksDB snapshot based worldstate and plugin-api addition of Snapshot interfaces [#4409](https://github.com/hyperledger/besu/pull/4409)
- Continuously try to build better block proposals until timeout or GetPayload is called [#4516](https://github.com/hyperledger/besu/pull/4516)
- Upgrade RocksDB database version from 6.29.5 to 7.6.0 [#4517](https://github.com/hyperledger/besu/pull/4517)
- Avoid connecting to self when using static-nodes [#4521](https://github.com/hyperledger/besu/pull/4521)
- EVM performance has increased 20%-100% depending on the particulars of the contract. [#4540](https://github.com/hyperledger/besu/pull/4540)
- Improve calculateRootHash method performance during Block processing [#4568](https://github.com/hyperledger/besu/pull/4568)
- Bring GraphQL into compliance with execution-api specs [#4112](https://github.com/hyperledger/besu/pull/4112)
- Refactor unverified forkchoice event [#4487](https://github.com/hyperledger/besu/pull/4487)
- Improve UX of initial sync logs, pushing not relevant logs to debug level [#4486](https://github.com/hyperledger/besu/pull/4486)
- Optimize pivot block selector on PoS networks [#4488](https://github.com/hyperledger/besu/pull/4488)
- Optimize Snap sync on PoS networks [#4462](https://github.com/hyperledger/besu/pull/4462)

### Bug Fixes
- Fixed default fromBlock value and improved parameter interpretation in eth_getLogs RPC handler [#4513](https://github.com/hyperledger/besu/pull/4513)
- Fix for NoSuchElementException for missing invalid reason when rejecting a local sent transaction [#4569](https://github.com/hyperledger/besu/pull/4569)
- Corrects treating a block as bad on internal error during either validation or processing [#4512](https://github.com/hyperledger/besu/issues/4512)
- Corrects emission of blockadded events when rewinding during a re-org. Fix for [#4495](https://github.com/hyperledger/besu/issues/4495)
- Always return a transaction type for pending transactions [#4364](https://github.com/hyperledger/besu/pull/4364)
- Avoid a cyclic reference while printing EngineExchangeTransitionConfigurationParameter [#4357](https://github.com/hyperledger/besu/pull/4357)
- Corrects treating a block as bad on internal error [#4512](https://github.com/hyperledger/besu/issues/4512)
- In GraphQL update scalar parsing to be variable friendly [#4522](https://github.com/hyperledger/besu/pull/4522)
- Initiate connection to maintained peers soon after startup. [#4469](https://github.com/hyperledger/besu/pull/4469)
- Update apache-commons-text to 1.10.0 to address CVE-2022-42889 [#4542](https://github.com/hyperledger/besu/pull/4542)

### Download Links

https://hyperledger.jfrog.io/hyperledger/besu-binaries/besu/22.10.0/besu-22.10.0.tar.gz  / sha256: 88fb5df567e4ec3547d7d2970cfef00debbd020c0da66b19166d43779b3b2b85
https://hyperledger.jfrog.io/hyperledger/besu-binaries/besu/22.10.0/besu-22.10.0.zip / sha256: c8e39f7c879409cb9b47f4d3de5e9c521249083830a8c9a45e8a14a319fe195d

## 22.10.0-RC2

### Breaking Changes
- Flexible Privacy Groups (early access) support to Tessera's EC encryptor (contracts modified) [#4282](https://github.com/hyperledger/besu/pull/4282)
  * Before this change, the `bytes32` type was used for the enclave public keys, just supporting encryptors with public keys of that length (like the default NaCl)
  * For the EC encryptor, the encoded public key length is 91
- `--tx-pool-hashes-max-size` option removed (deprecated in 22.1.3)
- `--Xmerge-support` option remove (deprecated in 22.4.2) [#4518](https://github.com/hyperledger/besu/pull/4518)
- Breaking API changes in the `OperationTracer` interface to enable performance work.
  * The `traceExecution` method has been replaced with `tracePreExecution` and `tracePostExecution` methods, called just before and just after operation execution. 
  * See `DebugOperationTracer` and `StandardJsonTracer` for migration examples.

### Additions and Improvements
- Reduce the number of runtime exceptions (SecurityModuleException) and unnecessary executions during ECIES handshake, by trying to decrypt EIP-8 formatted messages first [#4508](https://github.com/hyperledger/besu/pull/4508).
- Improved RLP processing of zero-length string as 0x80 [#4283](https://github.com/hyperledger/besu/pull/4283) [#4388](https://github.com/hyperledger/besu/issues/4388)
- Increased level of detail in JSON-RPC parameter error log messages [#4510](https://github.com/hyperledger/besu/pull/4510)
- New experimental configuration options to set the maximum time, in milliseconds, a PoS block creation jobs is allowed to run [#4519](https://github.com/hyperledger/besu/pull/4519)
- Tune EthScheduler thread pools to avoid recreating too many threads [#4529](https://github.com/hyperledger/besu/pull/4529)
- RocksDB snapshot based worldstate and plugin-api addition of Snapshot interfaces [#4409](https://github.com/hyperledger/besu/pull/4409)
- Continuously try to build better block proposals until timeout or GetPayload is called [#4516](https://github.com/hyperledger/besu/pull/4516)
- Upgrade RocksDB database version from 6.29.5 to 7.6.0 [#4517](https://github.com/hyperledger/besu/pull/4517)
- Avoid connecting to self when using static-nodes [#4521](https://github.com/hyperledger/besu/pull/4521)
- EVM performance has increased 20%-100% depending on the particulars of the contract. [#4540](https://github.com/hyperledger/besu/pull/4540)
- Improve calculateRootHash method performance during Block processing [#4568](https://github.com/hyperledger/besu/pull/4568)

### Bug Fixes
- Corrects emission of blockadded events when rewinding during a re-org. Fix for [#4495](https://github.com/hyperledger/besu/issues/4495)
- Always return a transaction type for pending transactions [#4364](https://github.com/hyperledger/besu/pull/4364)
- Avoid a cyclic reference while printing EngineExchangeTransitionConfigurationParameter [#4357](https://github.com/hyperledger/besu/pull/4357)
- Corrects treating a block as bad on internal error [#4512](https://github.com/hyperledger/besu/issues/4512)
- In GraphQL update scalar parsing to be variable friendly [#4522](https://github.com/hyperledger/besu/pull/4522)
- Initiate connection to maintained peers soon after startup. [#4469](https://github.com/hyperledger/besu/pull/4469)
- Update apache-commons-text to 1.10.0 to address CVE-2022-42889 [#4542](https://github.com/hyperledger/besu/pull/4542)

### Download Links


## 22.10.0-RC1

### Additions and Improvements
- Bring GraphQL into compliance with execution-api specs [#4112](https://github.com/hyperledger/besu/pull/4112)
- Refactor unverified forkchoice event [#4487](https://github.com/hyperledger/besu/pull/4487)
- Improve UX of initial sync logs, pushing not relevant logs to debug level [#4486](https://github.com/hyperledger/besu/pull/4486)
- Optimize pivot block selector on PoS networks [#4488](https://github.com/hyperledger/besu/pull/4488)
- Optimize Snap sync on PoS networks [#4462](https://github.com/hyperledger/besu/pull/4462)

### Bug Fixes

### Download Links
https://hyperledger.jfrog.io/artifactory/besu-binaries/besu/22.10.0-RC1/besu-22.10.0-RC1.zip / sha256: 16fd47533aa2986491143e5f4a052c0aa4866ebfa415abbf3ca868e4fbeac6ce
https://hyperledger.jfrog.io/artifactory/besu-binaries/besu/22.10.0-RC1/besu-22.10.0-RC1.tar.gz / sha256: 48fd3480e4380580ed9187302be987e9eca2b445935ec6a509e7269898d8a4a8

## 22.7.7

### Additions and Improvements
- Tune EthScheduler thread pools to avoid recreating too many threads [#4529](https://github.com/hyperledger/besu/issues/4529)
- Reduce the number of runtime exceptions (SecurityModuleException) and unnecessary executions during ECIES handshake, by trying to decrypt EIP-8 formatted messages first [#4508](https://github.com/hyperledger/besu/pull/4508).
- The block variable was keeping too much memory while waiting for future to finish [#4489](https://github.com/hyperledger/besu/issues/4489)

### Bug Fixes
- Corrects treating a block as bad on internal error [#4512](https://github.com/hyperledger/besu/issues/4512)
- update appache-commons-text to 1.10.0 to address CVE-2022-42889 [#4542](https://github.com/hyperledger/besu/pull/4542)
- In GraphQL update scalar parsing to be variable friendly [#4522](https://github.com/hyperledger/besu/pull/4522)

### Download Links
https://hyperledger.jfrog.io/hyperledger/besu-binaries/besu/22.7.7/besu-22.7.7.zip / sha256: 79b2b1518605603d8268f873f2576617ca8340d89c045e0eda6896f40defea0d
https://hyperledger.jfrog.io/hyperledger/besu-binaries/besu/22.7.7/besu-22.7.7.tar.gz / sha256: 161c52ba9be8508767e80dbce796b4ad2cc5b649f7ed15387c6359d1e15753f6

## 22.7.6
Hotfix release of the 22.7.x series to address [#4495](https://github.com/hyperledger/besu/issues/4495) which could result in failed block proposals on merge networks.

### Additions and Improvements
- Bring GraphQL into compliance with execution-api specs [#4112](https://github.com/hyperledger/besu/pull/4112)

### Bug Fixes
- Corrects emission of blockadded events when rewinding during a re-org. [#4497](https://github.com/hyperledger/besu/issues/4497)

### Download Links
https://hyperledger.jfrog.io/hyperledger/besu-binaries/besu/22.7.6/besu-22.7.6.zip / sha256: ae05040027b96ba458a08cfee8577dafe1d85a3afce793f00f798cedb3ab547d
https://hyperledger.jfrog.io/hyperledger/besu-binaries/besu/22.7.6/besu-22.7.6.tar.gz / sha256: 9e538852f16fd39b884c4c342beaad813e33ab24890634c01eee3d37dc1da893

## 22.7.5

### Additions and Improvements
- Avoid sending added block events to transaction pool, and processing incoming transactions during initial sync [#4457](https://github.com/hyperledger/besu/pull/4457)
- When building a new proposal, keep the best block built until now instead of the last one [#4455](https://github.com/hyperledger/besu/pull/4455)
- Add Mainnet to merged networks [#4463](https://github.com/hyperledger/besu/pull/4463)

### Bug Fixes
- Fixed logIndex value returned by eth_getLogs RPC call [#4355](https://github.com/hyperledger/besu/pull/4355)

### Download Links
https://hyperledger.jfrog.io/hyperledger/besu-binaries/besu/22.7.5/besu-22.7.5.zip / sha256: b5d7b255b249beea0f46ec397122823c75f2373083a71a9f7b4c98b2b0f94997
https://hyperledger.jfrog.io/hyperledger/besu-binaries/besu/22.7.5/besu-22.7.5.tar.gz / sha256: 91e3cbc16c46c53f7bf55bdd968553d0fb4087bff1e244cb03ac175ac54cf718


## 22.7.4

### Bug Fixes
- Remove records that track transactions by sender when they are empty to same memory in the transaction pool [#4415](https://github.com/hyperledger/besu/pull/4415)
- Add Toml configuration file support for _--Xplugin-rocksdb-high-spec-enabled_ flag [#4438](https://github.com/hyperledger/besu/pull/4438)

### Download Links
- https://hyperledger.jfrog.io/hyperledger/besu-binaries/besu/22.7.4/besu-22.7.4.zip / sha256: 4f2a0c20bee7f266ec1dcb45fa90ae1ca42f4b22e9b21a601b7705357259aea9
- https://hyperledger.jfrog.io/hyperledger/besu-binaries/besu/22.7.4/besu-22.7.4.tar.gz / sha256: a60efc4d515ac94710bbc6d61a24f409b03fcfc02323bee2a2d75c883fc99dce

## 22.7.3

### Additions and Improvements
- Allow free gas networks in the London fee market [#4061](https://github.com/hyperledger/besu/issues/4061)
- Upgrade besu-native to 0.6.0 and use Blake2bf native implementation if available by default [#4264](https://github.com/hyperledger/besu/pull/4264)
- Resets engine QoS timer with every call to the engine API instead of only when ExchangeTransitionConfiguration is called [#4411](https://github.com/hyperledger/besu/issues/4411)
- ExchangeTransitionConfiguration mismatch will only submit a debug log not a warning anymore [#4411](https://github.com/hyperledger/besu/issues/4411)
- Upgrade besu-native to 0.6.1 and include linux arm64 build of bls12-381 [#4416](https://github.com/hyperledger/besu/pull/4416)
- Create a new flag on RocksDB (_--Xplugin-rocksdb-high-spec-enabled_) for high spec hardware to boost performance
- Transaction pool improvements to avoid filling the pool with not executable transactions, that could result in empty or semi-empty block proposals [#4425](https://github.com/hyperledger/besu/pull/4425)
- Limit Transaction pool consumption by sender to a configurable percentage of the pool size [#4417](https://github.com/hyperledger/besu/pull/4417)

### Bug Fixes
- Retry block creation if there is a transient error and we still have time, to mitigate empty block issue [#4407](https://github.com/hyperledger/besu/pull/4407)
- Fix StacklessClosedChannelException in Besu and resulted timeout errors in CL clients ([#4398](https://github.com/hyperledger/besu/issues/4398), [#4400](https://github.com/hyperledger/besu/issues/4400))
- Return JSON-RPC error code instead of INVALID in engine api when certain storage exceptions are encountered ([#4349](https://github.com/hyperledger/besu/issues/4349))

### Download links
- https://hyperledger.jfrog.io/artifactory/besu-binaries/besu/22.7.3/besu-22.7.3.tar.gz / sha256: `b0863fe2406cab57caf8a02f2bf02632cc5198622ac48b69bc63c128703bbd79`
- https://hyperledger.jfrog.io/artifactory/besu-binaries/besu/22.7.3/besu-22.7.3.zip / sha256: `368c6cb86119f8fe30bb12ab8c63b4d95a0fd8baf9c9414307a0a4033756b709`

## 22.7.2
### Besu 22.7.2 is a recommended release for the Merge and Mainnet users. 22.7.1 remains Merge-ready. This release provides additional robustness before the Merge with some fixes and improvements in sync, peering, and logging.

### Additions and Improvements
- Better management of jemalloc presence/absence in startup script [#4237](https://github.com/hyperledger/besu/pull/4237)
- Retry mechanism when getting a broadcasted block fail on all peers [#4271](https://github.com/hyperledger/besu/pull/4271)
- Filter out disconnected peers when fetching available peers [#4269](https://github.com/hyperledger/besu/pull/4269)
- Updated the default value of fast-sync-min-peers post merge [#4298](https://github.com/hyperledger/besu/pull/4298)
- Log imported block info post merge [#4310](https://github.com/hyperledger/besu/pull/4310)
- Transaction pool eviction by sender from tail of transaction list [#4327](https://github.com/hyperledger/besu/pull/4327)
- Transaction pool sender future nonce limits [#4336](https://github.com/hyperledger/besu/pull/4336)
- Pandas! Pandas now appear in 3 phases: The black bear and polar bear that are preparing? Those will appear when
your client has TTD configured (which is setup by default for mainnet), is in sync, and processing Proof of Work blocks. In the second phase you will see them powering up when the Terminal Total Difficulty block is added to the blockchain.
The final form of the Ethereum Panda will appear when the first finalized block is received from the Consensus Layer.

### Bug Fixes
- Accept wit/80 from Nethermind [#4279](https://github.com/hyperledger/besu/pull/4279)
- Properly shutdown the miner executor, to avoid waiting 30 seconds when stopping [#4353](https://github.com/hyperledger/besu/pull/4353)

### Download links
- https://hyperledger.jfrog.io/artifactory/besu-binaries/besu/22.7.2/besu-22.7.2.tar.gz / sha256: `8030a48f824c7bbc138b38a9e84e5531950bc16f6d21cda8b215232cce334214`
- https://hyperledger.jfrog.io/artifactory/besu-binaries/besu/22.7.2/besu-22.7.2.zip / sha256: `72653171b1ddd910e705fc6f616d7f1f4c120ef0d91718f0376f3ee5f2982c11`


## 22.7.1
### Merge Ready Release. Required update for The Merge on ethereum mainnet!
### Additions and Improvements
- Introduce a cap to reputation score increase [#4230](https://github.com/hyperledger/besu/pull/4230)
- Add experimental CLI option for `--Xp2p-peer-lower-bound` [#4200](https://github.com/hyperledger/besu/pull/4200)
- Improve pending blocks retrieval mechanism [#4227](https://github.com/hyperledger/besu/pull/4227)
- Set mainnet terminal total difficulty [#4260](https://github.com/hyperledger/besu/pull/4260)

### Bug Fixes
- Fixes off-by-one error for mainnet TTD fallback [#4223](https://github.com/hyperledger/besu/pull/4223)
- Fix off-by-one error in AbstractRetryingPeerTask [#4254](https://github.com/hyperledger/besu/pull/4254)
- Refactor and fix retrying get block switching peer [#4256](https://github.com/hyperledger/besu/pull/4256)
- Fix encoding of key (short hex) in eth_getProof [#4261](https://github.com/hyperledger/besu/pull/4261)
- Fix for post-merge networks fast-sync [#4224](https://github.com/hyperledger/besu/pull/4224), [#4276](https://github.com/hyperledger/besu/pull/4276)

### Download links
- https://hyperledger.jfrog.io/artifactory/besu-binaries/besu/22.7.1/besu-22.7.1.tar.gz / sha256: `7cca4c11e1d7525c172f2af9fbf456d134ada60e970d8b6abcfcd6c623b5dd36`
- https://hyperledger.jfrog.io/artifactory/besu-binaries/besu/22.7.1/besu-22.7.1.zip / sha256: `ba6e0b9b65ac36d041a5072392f119ff76e8e9f53a3d7b1e1a658ef1e4705d7a`



## 22.7.0

### Additions and Improvements
- Deprecation warning for Ropsten, Rinkeby, Kiln [#4173](https://github.com/hyperledger/besu/pull/4173)

### Bug Fixes

- Fixes previous known issue [#3890](https://github.com/hyperledger/besu/issues/3890)from RC3 requiring a restart post-merge to continue correct transaction handling.
- Stop producing stack traces when a get headers response only contains the range start header [#4189](https://github.com/hyperledger/besu/pull/4189)
- Upgrade Spotless to 6.8.0 [#4195](https://github.com/hyperledger/besu/pull/4195)
- Upgrade Gradle to 7.5 [#4196](https://github.com/hyperledger/besu/pull/4196)

### Download links
- https://hyperledger.jfrog.io/artifactory/besu-binaries/besu/22.7.0/besu-22.7.0.tar.gz / sha256: `af21104a880c37706b660aa816e1c38b2b3f603a97420ddcbc889324b71aa50e`
- https://hyperledger.jfrog.io/artifactory/besu-binaries/besu/22.7.0/besu-22.7.0.zip / sha256: `5b1586362e6e739c206c25224bb753a372bad70c0b22dbe091f9253024ebdc45`

## 22.7.0-RC3

### Known/Outstanding issues:
- Besu requires a restart post-merge to re-enable remote transaction processing [#3890](https://github.com/hyperledger/besu/issues/3890)

### Additions and Improvements
- Engine API: Change expiration time for JWT tokens to 60s [#4168](https://github.com/hyperledger/besu/pull/4168)
- Sepolia mergeNetSplit block [#4158](https://github.com/hyperledger/besu/pull/4158)
- Goerli TTD [#4160](https://github.com/hyperledger/besu/pull/4160)
- Several logging improvements

### Bug Fixes
- Allow to set any value for baseFeePerGas in the genesis file [#4177](https://github.com/hyperledger/besu/pull/4177)
- Fix for stack overflow when searching for TTD block [#4169](https://github.com/hyperledger/besu/pull/4169)
- Fix for chain stuck issue [#4175](https://github.com/hyperledger/besu/pull/4175)

### Download links
- https://hyperledger.jfrog.io/artifactory/besu-binaries/besu/22.7.0-RC3/besu-22.7.0-RC3.tar.gz / sha256: `6a1ee89c82db9fa782d34733d8a8c726670378bcb71befe013da48d7928490a6`
- https://hyperledger.jfrog.io/artifactory/besu-binaries/besu/22.7.0-RC3/besu-22.7.0-RC3.zip / sha256: `5de22445ab2a270cf33e1850cd28f1946442b7104738f0d1ac253a009c53414e`

## 22.7.0-RC2

### Additions and Improvements
- Add a block to the bad blocks if it did not descend from the terminal block [#4080](https://github.com/hyperledger/besu/pull/4080)
- Backward sync exception improvements [#4092](https://github.com/hyperledger/besu/pull/4092)
- Remove block header checks during backward sync, since they will be always performed during block import phase [#4098](https://github.com/hyperledger/besu/pull/4098)
- Optimize the backward sync retry strategy [#4095](https://github.com/hyperledger/besu/pull/4095)
- Add support for jemalloc library to better handle rocksdb memory consumption [#4126](https://github.com/hyperledger/besu/pull/4126)
- RocksDB configuration changes to improve performance. [#4132](https://github.com/hyperledger/besu/pull/4132)

### Bug Fixes
- Changed max message size in the p2p layer to 16.7MB from 10MB to improve peering performance [#4120](https://github.com/hyperledger/besu/pull/4120)
- Fixes for parent stateroot mismatch when using Bonsai storage mode (please report if you encounter this bug on this version) [#4094](https://github.com/hyperledger/besu/pull/4094)
- Above Bonsai related fixes have addressed situations where the event log was not indexed properly [#3921](https://github.com/hyperledger/besu/pull/3921)
- Fixes related to backward sync and reorgs [#4097](https://github.com/hyperledger/besu/pull/4097)
- Checkpoint sync with more merge friendly checkpoint blocks [#4085](https://github.com/hyperledger/besu/pull/4085)
- Fixes around RocksDB performance and memory usage [#4128](https://github.com/hyperledger/besu/pull/4128)
- Fix for RPC performance parallelization to improve RPC performance under heavy load [#3959](https://github.com/hyperledger/besu/pull/3959)
- Fix for post-Merge peering after PoW is removed in our logic for weighting peers [#4116](https://github.com/hyperledger/besu/pull/4116)
- Various logging changes to improve UX- Return the correct latest valid hash in case of bad block when calling engine methods [#4056](https://github.com/hyperledger/besu/pull/4056)
- Add a PoS block header rule to check that the current block is more recent than its parent [#4066](https://github.com/hyperledger/besu/pull/4066)
- Fixed a trie log layer issue on bonsai during reorg [#4069](https://github.com/hyperledger/besu/pull/4069)
- Fix transition protocol schedule to return the pre Merge schedule when reorg pre TTD [#4078](https://github.com/hyperledger/besu/pull/4078)
- Remove hash to sync from the queue only if the sync step succeeds [#4105](https://github.com/hyperledger/besu/pull/4105)
- The build process runs successfully even though the system language is not English [#4102](https://github.com/hyperledger/besu/pull/4102)
- Avoid starting or stopping the BlockPropagationManager more than once [#4122](https://github.com/hyperledger/besu/pull/4122)

### Download links
- https://hyperledger.jfrog.io/artifactory/besu-binaries/besu/22.7.0-RC2/besu-22.7.0-RC2.tar.gz / sha256: `befe15b893820c9c6451a74fd87b41f555ff28561494b3bebadd5da5c7ce25d3`
- https://hyperledger.jfrog.io/artifactory/besu-binaries/besu/22.7.0-RC2/besu-22.7.0-RC2.zip / sha256: `d56c340f5982b882fbecca2697ca72a5bbefe0e978d2d4504211f012e2242a81`

## 22.7.0-RC1

### Additions and Improvements
- Do not require a minimum block height when downloading headers or blocks [#3911](https://github.com/hyperledger/besu/pull/3911)
- When on PoS the head can be only be updated by ForkchoiceUpdate [#3994](https://github.com/hyperledger/besu/pull/3994)
- Version information available in metrics [#3997](https://github.com/hyperledger/besu/pull/3997)
- Add TTD and DNS to Sepolia config [#4024](https://github.com/hyperledger/besu/pull/4024)
- Return `type` with value `0x0` when serializing legacy transactions [#4027](https://github.com/hyperledger/besu/pull/4027)
- Ignore `ForkchoiceUpdate` if `newHead` is an ancestor of the chain head [#4055](https://github.com/hyperledger/besu/pull/4055)

### Bug Fixes
- Fixed a snapsync issue that can sometimes block the healing step [#3920](https://github.com/hyperledger/besu/pull/3920)
- Support free gas networks in the London fee market [#4003](https://github.com/hyperledger/besu/pull/4003)
- Limit the size of outgoing eth subprotocol messages.  [#4034](https://github.com/hyperledger/besu/pull/4034)
- Fixed a state root mismatch issue on bonsai that may appear occasionally [#4041](https://github.com/hyperledger/besu/pull/4041)

### Download links
- https://hyperledger.jfrog.io/artifactory/besu-binaries/besu/22.7.0-RC1/besu-22.7.0-RC1.tar.gz / sha256: `60ad8b53402beb62c24ad791799d9cfe444623a58f6f6cf1d0728459cb641e63`
- https://hyperledger.jfrog.io/artifactory/besu-binaries/besu/22.7.0-RC1/besu-22.7.0-RC1.zip / sha256: `7acfb3a73382bf70f6337e83cb7e9e472b4e5a9da88c5ed2fbd9e82fcf2046dc`

## 22.4.3

### Additions and Improvements
- \[EXPERIMENTAL\] Add checkpoint sync `--sync-mode="X_CHECKPOINT"` [#3849](https://github.com/hyperledger/besu/pull/3849)
- Support `finalized` and `safe` as tags for the block parameter in RPC APIs [#3950](https://github.com/hyperledger/besu/pull/3950)
- Added verification of payload attributes in ForkchoiceUpdated [#3837](https://github.com/hyperledger/besu/pull/3837)
- Add support for Gray Glacier hardfork [#3961](https://github.com/hyperledger/besu/issues/3961)

### Bug Fixes
- alias engine-rpc-port parameter with the former rpc param name [#3958](https://github.com/hyperledger/besu/pull/3958)

## 22.4.2

### Additions and Improvements
- Engine API Update: Replace deprecated INVALID_TERMINAL_BLOCK with INVALID last valid hash 0x0 [#3882](https://github.com/hyperledger/besu/pull/3882)
- Deprecate experimental merge flag and engine-rpc-enabled flag [#3875](https://github.com/hyperledger/besu/pull/3875)
- Update besu-native dependencies to 0.5.0 for linux arm64 support
- Update ropsten TTD to 100000000000000000000000

### Bug Fixes
- Stop backward sync if genesis block has been reached [#3869](https://github.com/hyperledger/besu/pull/3869)
- Allow to backward sync to request headers back to last finalized block if present or genesis [#3888](https://github.com/hyperledger/besu/pull/3888)

### Download link
- https://hyperledger.jfrog.io/artifactory/besu-binaries/besu/22.4.2/besu-22.4.2.zip / sha256: `e8e9eb7e3f544ecefeec863712fb8d3f6a569c9d70825a4ed2581c596db8fd45`
- https://hyperledger.jfrog.io/artifactory/besu-binaries/besu/22.4.2/besu-22.4.2.tar.gz / sha256: `9db0c37440cb56bcf671b8de13e0ecb6235171a497bdad91020b8c4a9dac2a27`

## 22.4.1

### Additions and Improvements
- GraphQL - allow null log topics in queries which match any topic [#3662](https://github.com/hyperledger/besu/pull/3662)
- multi-arch docker builds for amd64 and arm64 [#2954](https://github.com/hyperledger/besu/pull/2954)
- Filter Netty native lib errors likewise the pure Java implementation [#3807](https://github.com/hyperledger/besu/pull/3807)
- Add ropsten terminal total difficulty config [#3871](https://github.com/hyperledger/besu/pull/3871)

### Bug Fixes
- Stop the BlockPropagationManager when it receives the TTD reached event [#3809](https://github.com/hyperledger/besu/pull/3809)
- Correct getMixHashOrPrevRandao to return the value present in the block header [#3839](https://github.com/hyperledger/besu/pull/3839)

## 22.4.0

### Breaking Changes
- Version 22.4.x will be the last series to support Java 11. Version 22.7.0 will require Java 17 to build and run.
- In the Besu EVM Library all references to SHA3 have been renamed to the more accurate name Keccak256, including class names and comment. [#3749](https://github.com/hyperledger/besu/pull/3749)
- Removed the Gas object and replaced it with a primitive long [#3674](https://github.com/hyperledger/besu/pull/3674)
- Column family added for backward sync [#3638](https://github.com/hyperledger/besu/pull/3638)
  - Note that this added column family makes this a one-way upgrade. That is, once you upgrade your db to this version, you cannot roll back to a previous version of Besu.

### Bug Fixes
- Fix nullpointer on snapsync [#3773](https://github.com/hyperledger/besu/pull/3773)
- Introduce RocksDbSegmentIdentifier to avoid changing the storage plugin [#3755](https://github.com/hyperledger/besu/pull/3755)

## Download Links
- https://hyperledger.jfrog.io/artifactory/besu-binaries/besu/22.4.0/besu-22.4.0.zip / SHA256 d89e102a1941e70be31c176a6dd65cd5f3d69c4c
- https://hyperledger.jfrog.io/artifactory/besu-binaries/besu/22.4.0/besu-22.4.0.tar.gz / SHA256 868e38749dd40debe028624f8267f1fce7587010

## 22.4.0-RC2

### Breaking Changes
- In the Besu EVM Library all references to SHA3 have been renamed to the more accurate name Kecack256, including class names and comment. [#3749](https://github.com/hyperledger/besu/pull/3749)

### Additions and Improvements
- Onchain node permissioning
  - Log the enodeURL that was previously only throwing an IllegalStateException during the isPermitted check [#3697](https://github.com/hyperledger/besu/pull/3697),
  - Fail startup if node permissioning smart contract version does not match [#3765](https://github.com/hyperledger/besu/pull/3765)
- \[EXPERIMENTAL\] Add snapsync `--sync-mode="X_SNAP"` (only as client) [#3710](https://github.com/hyperledger/besu/pull/3710)
- Adapt Fast sync, and Snap sync, to use finalized block, from consensus layer, as pivot after the Merge [#3506](https://github.com/hyperledger/besu/issues/3506)
- Add IPC JSON-RPC interface (BSD/MacOS and Linux only) [#3695](https://github.com/hyperledger/besu/pull/3695)
- Column family added for backward sync [#3638](https://github.com/hyperledger/besu/pull/3638)
  - Note that this added column family makes this a one-way upgrade. That is, once you upgrade your db to this version, you cannot roll back to a previous version of Besu.

## Download Links
- https://hyperledger.jfrog.io/artifactory/besu-binaries/besu/22.4.0-RC2/besu-22.4.0-RC2.zip /  SHA256 5fa7f927c6717ebf503291c058815cd0c5fcfab13245d3b6beb66eb20cf7ac24
- https://hyperledger.jfrog.io/artifactory/besu-binaries/besu/22.4.0-RC2/besu-22.4.0-RC2.tar.gz / SHA256 1c4ecd17552cf5ebf120fc35dad753f45cb951ea0f817381feb2477ec0fff9c9

## 22.4.0-RC1

### Additions and Improvements
- Unit tests are now executed with JUnit5 [#3620](https://github.com/hyperledger/besu/pull/3620)
- Removed the Gas object and replaced it with a primitive long [#3674]

### Bug Fixes
- Flexible Privacy Precompile handles null payload ID [#3664](https://github.com/hyperledger/besu/pull/3664)
- Subcommand blocks import throws exception [#3646](https://github.com/hyperledger/besu/pull/3646)

## Download Links
- https://hyperledger.jfrog.io/artifactory/besu-binaries/besu/22.4.0-RC1/besu-22.4.0-RC1.zip / SHA256 0779082acc20a98eb810eb08778e0c0e1431046c07bc89019a2761fd1baa4c25
- https://hyperledger.jfrog.io/artifactory/besu-binaries/besu/22.4.0-RC1/besu-22.4.0-RC1.tar.gz / SHA256 15d8b0e335f962f95da46864109db9f28ed4f7bc351995b2b8db477c12b94860

## 22.1.3

### Breaking Changes
- Remove the experimental flag for bonsai tries CLI options `--data-storage-format` and `--bonsai-maximum-back-layers-to-load` [#3578](https://github.com/hyperledger/besu/pull/3578)
- Column family added for backward sync [#3532](https://github.com/hyperledger/besu/pull/3532)
  - Note that this added column family makes this a one-way upgrade. That is, once you upgrade your db to this version, you cannot roll back to a previous version of Besu.

### Deprecations
- `--tx-pool-hashes-max-size` is now deprecated and has no more effect, and it will be removed in a future release.

### Additions and Improvements
- Tune transaction synchronization parameter to adapt to mainnet traffic [#3610](https://github.com/hyperledger/besu/pull/3610)
- Improve eth/66 support [#3616](https://github.com/hyperledger/besu/pull/3616)
- Avoid reprocessing remote transactions already seen [#3626](https://github.com/hyperledger/besu/pull/3626)
- Upgraded jackson-databind dependency version [#3647](https://github.com/hyperledger/besu/pull/3647)

## Download Links
- https://hyperledger.jfrog.io/artifactory/besu-binaries/besu/22.1.3/besu-22.1.3.zip /  SHA256 9dafb80f2ec9ce8d732fd9e9894ca2455dd02418971c89cd6ccee94c53354d5d
- https://hyperledger.jfrog.io/artifactory/besu-binaries/besu/22.1.3/besu-22.1.3.tar.gz / SHA256 f9f8d37353aa4b5d12e87c08dd86328c1cffc591c6fc9e076c0f85a1d4663dfe

## 22.1.2

### Additions and Improvements
- Execution layer (The Merge):
  - Execution specific RPC endpoint [#3378](https://github.com/hyperledger/besu/issues/3378)
  - Adds JWT authentication to Engine APIs
  - Supports kiln V2.1 spec
- Tracing APIs
  - new API methods: trace_rawTransaction, trace_get, trace_callMany
  - added revertReason to trace APIs including: trace_transaction, trace_get, trace_call, trace_callMany, and trace_rawTransaction
- Allow mining beneficiary to transition at specific blocks for ibft2 and qbft consensus mechanisms.  [#3115](https://github.com/hyperledger/besu/issues/3115)
- Return richer information from the PrecompiledContract interface. [\#3546](https://github.com/hyperledger/besu/pull/3546)

### Bug Fixes
- Reject locally-sourced transactions below the minimum gas price when not mining. [#3397](https://github.com/hyperledger/besu/pull/3397)
- Fixed bug with contract address supplied to `debug_accountAt` [#3518](https://github.com/hyperledger/besu/pull/3518)

## Download Links
- https://hyperledger.jfrog.io/artifactory/besu-binaries/besu/22.1.2/besu-22.1.2.zip /  SHA256 1b26e3f8982c3a9dbabc72171f83f1cfe89eef84ead45b184ee9101f411c1251
- https://hyperledger.jfrog.io/artifactory/besu-binaries/besu/22.1.2/besu-22.1.2.tar.gz / SHA256 1eca9abddf351eaaf4e6eaa1b9536b8b4fd7d30a81d39f9d44ffeb198627ee7a

## 22.1.1

### Additions and Improvements
- Allow optional RPC methods that bypass authentication [#3382](https://github.com/hyperledger/besu/pull/3382)
- Execution layer (The Merge):
  - Extend block creation and mining to support The Merge [#3412](https://github.com/hyperledger/besu/pull/3412)
  - Backward sync [#3410](https://github.com/hyperledger/besu/pull/3410)
  - Extend validateAndProcessBlock to return an error message in case of failure, so it can be returned to the caller of ExecutePayload API [#3411](https://github.com/hyperledger/besu/pull/3411)
  - Persist latest finalized block [#2913](https://github.com/hyperledger/besu/issues/2913)
  - Add PostMergeContext, and stop syncing after the switch to PoS [#3453](https://github.com/hyperledger/besu/pull/3453)
  - Add header validation rules needed to validate The Merge blocks [#3454](https://github.com/hyperledger/besu/pull/3454)
  - Add core components: controller builder, protocol scheduler, coordinator, block creator and processor. [#3461](https://github.com/hyperledger/besu/pull/3461)
  - Execution specific RPC endpoint [#2914](https://github.com/hyperledger/besu/issues/2914), [#3350](https://github.com/hyperledger/besu/pull/3350)
- QBFT consensus algorithm is production ready

## Download Links
- https://hyperledger.jfrog.io/artifactory/besu-binaries/besu/22.1.1/besu-22.1.1.zip /  SHA256 cfff79e19e5f9a184d0b62886990698b77d019a0745ea63b5f9373870518173e
- https://hyperledger.jfrog.io/artifactory/besu-binaries/besu/22.1.1/besu-22.1.1.tar.gz / SHA256 51cc9d35215f977ac7338e5c611c60f225fd6a8c1c26f188e661624a039e83f3

## 22.1.0

### Breaking Changes
- Plugin API: BlockHeader.getBaseFee() method now returns an optional Wei instead of an optional Long [#3065](https://github.com/hyperledger/besu/issues/3065)
- Removed deprecated hash variable `protected volatile Hash hash;` which was used for private transactions [#3110](https://github.com/hyperledger/besu/pull/3110)

### Additions and Improvements
- Add support for additional JWT authentication algorithms [#3017](https://github.com/hyperledger/besu/pull/3017)
- Represent baseFee as Wei instead of long accordingly to the spec [#2785](https://github.com/hyperledger/besu/issues/2785)
- Implements [EIP-4399](https://eips.ethereum.org/EIPS/eip-4399) to repurpose DIFFICULTY opcode after the merge as a source of entropy from the Beacon chain. [#3081](https://github.com/hyperledger/besu/issues/3081)
- Re-order external services (e.g JsonRpcHttpService) to start before blocks start processing [#3118](https://github.com/hyperledger/besu/pull/3118)
- Stream JSON RPC responses to avoid creating big JSON strings in memory [#3076](https://github.com/hyperledger/besu/pull/3076)
- Ethereum Classic Mystique Hard Fork [#3256](https://github.com/hyperledger/besu/pull/3256)
- Genesis file parameter `blockperiodseconds` is validated as a positive integer on startup to prevent unexpected runtime behaviour [#3186](https://github.com/hyperledger/besu/pull/3186)
- Add option to require replay protection for locally submitted transactions [\#1975](https://github.com/hyperledger/besu/issues/1975)
- Update to block header validation for IBFT and QBFT to support London fork EIP-1559 [#3251](https://github.com/hyperledger/besu/pull/3251)
- Move into SLF4J as logging facade [#3285](https://github.com/hyperledger/besu/pull/3285)
- Changing the order in which we traverse the word state tree during fast sync. This should improve fast sync during subsequent pivot changes.[#3202](https://github.com/hyperledger/besu/pull/3202)
- Updated besu-native to version 0.4.3 [#3331](https://github.com/hyperledger/besu/pull/3331)
- Refactor synchronizer to asynchronously retrieve blocks from peers, and to change peer when retrying to get a block. [#3326](https://github.com/hyperledger/besu/pull/3326)
- Disable RocksDB TTL compactions [#3356](https://github.com/hyperledger/besu/pull/3356)
- add a websocket frame size configuration CLI parameter [#3386](https://github.com/hyperledger/besu/pull/3386)
- Add `--ec-curve` parameter to export/export-address public-key subcommands [#3333](https://github.com/hyperledger/besu/pull/3333)

### Bug Fixes
- Change the base docker image from Debian Buster to Ubuntu 20.04 [#3171](https://github.com/hyperledger/besu/issues/3171) fixes [#3045](https://github.com/hyperledger/besu/issues/3045)
- Make 'to' field optional in eth_call method according to the spec [#3177](https://github.com/hyperledger/besu/pull/3177)
- Update to log4j 2.17.1. Resolves potential vulnerability only exploitable when using custom log4j configurations that are writable by untrusted users.
- Fix regression on cors-origin star value
- Fix for ethFeeHistory accepting hex values for blockCount
- Fix a sync issue, when the chain downloader incorrectly shutdown when a task in the pipeline is cancelled. [#3319](https://github.com/hyperledger/besu/pull/3319)
- add a websocket frame size configuration CLI parameter [3368][https://github.com/hyperledger/besu/pull/3379]
- Prevent node from peering to itself [#3342](https://github.com/hyperledger/besu/pull/3342)
- Fix an `IndexOutOfBoundsException` exception when getting block from peers. [#3304](https://github.com/hyperledger/besu/issues/3304)
- Handle legacy eth64 without throwing null pointer exceptions [#3343](https://github.com/hyperledger/besu/pull/3343)

### Download Links
- https://hyperledger.jfrog.io/artifactory/besu-binaries/besu/22.1.0/besu-22.1.0.tar.gz \ SHA256 232bd7f274691ca14c26289fdc289d3fcdf69426dd96e2fa1601f4d079645c2f
- https://hyperledger.jfrog.io/artifactory/besu-binaries/besu/22.1.0/besu-22.1.0.zip \ SHA256 1b701ff5b647b64aff3d73d6f1fe3fdf73f14adbe31504011eff1660ab56ad2b

## 21.10.9

### Bug Fixes
- Fix regression on cors-origin star value
- Fix for ethFeeHistory accepting hex values for blockCount

 **Full Changelog**: https://github.com/hyperledger/besu/compare/21.10.8...21.10.9

[besu-21.10.9.tar.gz](https://hyperledger.jfrog.io/artifactory/besu-binaries/besu/21.10.9/besu-21.10.9.tar.gz) a4b85ba72ee73017303e4b2f0fdde84a87d376c2c17fdcebfa4e34680f52fc71
[besu-21.10.9.zip](https://hyperledger.jfrog.io/artifactory/besu-binaries/besu/21.10.9/besu-21.10.9.zip) c3ba3f07340fa80064ba7c06f2c0ec081184e000f9a925d132084352d0665ef9

## 21.10.8

### Additions and Improvements
- Ethereum Classic Mystique Hard Fork [#3256](https://github.com/hyperledger/besu/pull/3256)

### Download Links
https://hyperledger.jfrog.io/artifactory/besu-binaries/besu/21.10.8/besu-21.10.8.tar.gz \ SHA256 d325e2e36bc38a707a9eebf92068f5021606a8c6b6464bb4b4d59008ef8014fc
https://hyperledger.jfrog.io/artifactory/besu-binaries/besu/21.10.8/besu-21.10.8.zip \ SHA256 a91da1e82fb378e16437327bba56dd299aafdb0614ba528167a1dae85440c5af

## 21.10.7

### Bug Fixes
- Update dependencies (including vert.x, kubernetes client-java, okhttp, commons-codec)

### Additions and Improvements
- Add support for additional JWT authentication algorithms [#3017](https://github.com/hyperledger/besu/pull/3017)
- Remove Orion ATs

### Download Links
https://hyperledger.jfrog.io/artifactory/besu-binaries/besu/21.10.7/besu-21.10.7.tar.gz \ SHA256 94cee804fcaea366c9575380ef0e30ed04bf2fc7451190a94887f14c07f301ff
https://hyperledger.jfrog.io/artifactory/besu-binaries/besu/21.10.7/besu-21.10.7.zip \ SHA256 faf1ebfb20aa6171aa6ea98d7653339272567c318711d11e350471b5bba62c00

## 21.10.6

### Bug Fixes
- Update log4j to 2.17.1

### Download Links
https://hyperledger.jfrog.io/artifactory/besu-binaries/besu/21.10.6/besu-21.10.6.tar.gz \ SHA256 ef579490031dd4eb3704b4041e352cfb2e7e787fcff7506b69ef88843d4e1220
https://hyperledger.jfrog.io/artifactory/besu-binaries/besu/21.10.6/besu-21.10.6.zip \ SHA256 0fdda65bc993905daa14824840724d0b74e3f16f771f5726f5307f6d9575a719

## 21.10.5

### Bug Fixes
- Update log4j to 2.17.0

### Download Links
https://hyperledger.jfrog.io/artifactory/besu-binaries/besu/21.10.5/besu-21.10.5.tar.gz \ SHA256 0d1b6ed8f3e1325ad0d4acabad63c192385e6dcbefe40dc6b647e8ad106445a8
https://hyperledger.jfrog.io/artifactory/besu-binaries/besu/21.10.5/besu-21.10.5.zip \ SHA256 a1689a8a65c4c6f633b686983a6a1653e7ac86e742ad2ec6351176482d6e0c57

## 21.10.4

### Bug Fixes
- Update log4j to 2.16.0.
- Change the base docker image from Debian Buster to Ubuntu 20.04 [#3171](https://github.com/hyperledger/besu/issues/3171) fixes [#3045](https://github.com/hyperledger/besu/issues/3045)

### Download links
This release is not recommended for production use.

## 21.10.3

### Additions and Improvements
- Updated log4j to 2.15.0 and disabled JNDI message format lookups to improve security.
- Represent baseFee as Wei instead of long accordingly to the spec [#2785](https://github.com/hyperledger/besu/issues/2785)
- Adding support of the NO_COLOR environment variable as described in the [NO_COLOR](https://no-color.org/) standard [#3085](https://github.com/hyperledger/besu/pull/3085)
- Add `privx_findFlexiblePrivacyGroup` RPC Method, `privx_findOnchainPrivacyGroup` will be removed in a future release [#3075](https://github.com/hyperledger/besu/pull/3075)
- The invalid value is now shown when `--bootnodes` cannot parse an item to make it easier to identify which option is invalid.
- Adding two new options to be able to specify desired TLS protocol version and Java cipher suites [#3105](https://github.com/hyperledger/besu/pull/3105)
- Implements [EIP-4399](https://eips.ethereum.org/EIPS/eip-4399) to repurpose DIFFICULTY opcode after the merge as a source of entropy from the Beacon chain. [#3081](https://github.com/hyperledger/besu/issues/3081)

### Bug Fixes
- Change the base docker image from Debian Buster to Ubuntu 20.04 [#3171](https://github.com/hyperledger/besu/issues/3171) fixes [#3045](https://github.com/hyperledger/besu/issues/3045)

### Download Link
This release is not recommended for production use.

## 21.10.2

### Additions and Improvements
- Add discovery options to genesis file [#2944](https://github.com/hyperledger/besu/pull/2944)
- Add validate-config subcommand to perform basic syntax validation of TOML config [#2994](https://github.com/hyperledger/besu/pull/2994)
- Updated Sepolia Nodes [#3034](https://github.com/hyperledger/besu/pull/3034) [#3035](https://github.com/hyperledger/besu/pull/3035)

### Bug Fixes
- Reduce shift calculations to shifts that may have an actual result. [#3039](https://github.com/hyperledger/besu/pull/3039)
- DNS Discovery daemon wasn't started [#3033](https://github.com/hyperledger/besu/pull/3033)

### Download Link
This release is not recommended for production use.

## 21.10.1

### Additions and Improvements
- Add CLI autocomplete scripts. [#2854](https://github.com/hyperledger/besu/pull/2854)
- Add support for PKCS11 keystore on PKI Block Creation. [#2865](https://github.com/hyperledger/besu/pull/2865)
- Optimize EVM Memory for MLOAD Operations [#2917](https://github.com/hyperledger/besu/pull/2917)
- Upgrade CircleCI OpenJDK docker image to version 11.0.12. [#2928](https://github.com/hyperledger/besu/pull/2928)
- Update JDK 11 to latest version in Besu Docker images. [#2925](https://github.com/hyperledger/besu/pull/2925)
- Add Sepolia proof-of-work testnet configurations [#2920](https://github.com/hyperledger/besu/pull/2920)
- Allow block period to be configured for IBFT2 and QBFT using transitions [#2902](https://github.com/hyperledger/besu/pull/2902)
- Add support for binary messages (0x02) for websocket. [#2980](https://github.com/hyperledger/besu/pull/2980)

### Bug Fixes
- Do not change the sender balance, but set gas fee to zero, when simulating a transaction without enforcing balance checks. [#2454](https://github.com/hyperledger/besu/pull/2454)
- Ensure genesis block has the default base fee if london is at block 0 [#2920](https://github.com/hyperledger/besu/pull/2920)
- Fixes the exit condition for loading a BonsaiPersistedWorldState for a sibling block of the last one persisted [#2967](https://github.com/hyperledger/besu/pull/2967)

### Early Access Features
- Enable plugins to expose custom JSON-RPC / WebSocket methods [#1317](https://github.com/hyperledger/besu/issues/1317)

### Download Link
This release is not recommended for production use.

## 21.10.0

### Additions and Improvements
- The EVM has been factored out into a standalone module, suitable for inclusion as a library. [#2790](https://github.com/hyperledger/besu/pull/2790)
- Low level performance improvements changes to cut worst-case EVM performance in half. [#2796](https://github.com/hyperledger/besu/pull/2796)
- Migrate `ExceptionalHaltReason` from an enum to an interface to allow downstream users of the EVM to add new exceptional halt reasons. [#2810](https://github.com/hyperledger/besu/pull/2810)
- reduces need for JUMPDEST analysis via caching [#2607](https://github.com/hyperledger/besu/pull/2821)
- Add support for custom private key file for public-key export and public-key export-address commands [#2801](https://github.com/hyperledger/besu/pull/2801)
- Add CLI autocomplete scripts. [#2854](https://github.com/hyperledger/besu/pull/2854)
- Added support for PKCS11 keystore on PKI Block Creation. [#2865](https://github.com/hyperledger/besu/pull/2865)
- add support for ArrowGlacier hardfork [#2943](https://github.com/hyperledger/besu/issues/2943)

### Bug Fixes
- Allow BESU_CONFIG_FILE environment to specify TOML file [#2455](https://github.com/hyperledger/besu/issues/2455)
- Fix bug with private contracts not able to call public contracts that call public contracts [#2816](https://github.com/hyperledger/besu/pull/2816)
- Fixes the exit condition for loading a BonsaiPersistedWorldState for a sibling block of the last one persisted [#2967](https://github.com/hyperledger/besu/pull/2967)
- Fixes bonsai getMutable regression affecting fast-sync [#2934](https://github.com/hyperledger/besu/pull/2934)
- Regression in RC1 involving LogOperation and frame memory overwrites [#2908](https://github.com/hyperledger/besu/pull/2908)
- Allow `eth_call` and `eth_estimateGas` to accept contract address as sender. [#2891](https://github.com/hyperledger/besu/pull/2891)

### Early Access Features
- Enable plugins to expose custom JSON-RPC / WebSocket methods [#1317](https://github.com/hyperledger/besu/issues/1317)

### Download Link
This release is not recommended for production use. \
SHA256: 71374454753c2ee595f4f34dc6913f731818d50150accbc98088aace313c6935

## 21.10.0-RC4

### Additions and Improvements

### Bug Fixes
- Fixes the exit condition for loading a BonsaiPersistedWorldState for a sibling block of the last one persisted [#2967](https://github.com/hyperledger/besu/pull/2967)
- Fixes bonsai getMutable regression affecting fast-sync [#2934](https://github.com/hyperledger/besu/pull/2934)

### Early Access Features
### Download Link
This release is not recommended for production use. \
SHA256: b16e15764b8bc06c5c3f9f19bc8b99fa48e7894aa5a6ccdad65da49bbf564793

## 21.10.0-RC3

### Bug Fixes
- Regression in RC1 involving LogOperation and frame memory overwrites [#2908](https://github.com/hyperledger/besu/pull/2908)
- Allow `eth_call` and `eth_estimateGas` to accept contract address as sender. [#2891](https://github.com/hyperledger/besu/pull/2891)
- Fix Concurrency issues in Ethpeers. [#2896](https://github.com/hyperledger/besu/pull/2896)

### Download
This release is not recommended for production use. \
SHA256: 3d4857589336717bf5e4e5ef711b9a7f3bc46b49e1cf5b3b6574a00ccc6eda94

## 21.10.0-RC1/RC2
### Additions and Improvements
- The EVM has been factored out into a standalone module, suitable for inclusion as a library. [#2790](https://github.com/hyperledger/besu/pull/2790)
- Low level performance improvements changes to cut worst-case EVM performance in half. [#2796](https://github.com/hyperledger/besu/pull/2796)
- Migrate `ExceptionalHaltReason` from an enum to an interface to allow downstream users of the EVM to add new exceptional halt reasons. [#2810](https://github.com/hyperledger/besu/pull/2810)
- reduces need for JUMPDEST analysis via caching [#2607](https://github.com/hyperledger/besu/pull/2821)
- Add support for custom private key file for public-key export and public-key export-address commands [#2801](https://github.com/hyperledger/besu/pull/2801)

### Bug Fixes
- Allow BESU_CONFIG_FILE environment to specify TOML file [#2455](https://github.com/hyperledger/besu/issues/2455)
- Fix bug with private contracts not able to call public contracts that call public contracts [#2816](https://github.com/hyperledger/besu/pull/2816)

### Early Access Features

### Download
This release is not recommended for production use. \
SHA256: 536612e5e4d7a5e7a582f729f01ba591ba68cc389e8379fea3571ed85322ff51


## 21.7.4
### Additions and Improvements
- Upgrade Gradle to 7.2, which supports building with Java 17 [#2761](https://github.com/hyperledger/besu/pull/2376)

### Bug Fixes
- Set an idle timeout for metrics connections, to clean up ports when no longer used [\#2748](https://github.com/hyperledger/besu/pull/2748)
- Onchain privacy groups can be unlocked after being locked without having to add a participant [\#2693](https://github.com/hyperledger/besu/pull/2693)
- Update Gas Schedule for Ethereum Classic [#2746](https://github.com/hyperledger/besu/pull/2746)

### Early Access Features
- \[EXPERIMENTAL\] Added support for QBFT with PKI-backed Block Creation. [#2647](https://github.com/hyperledger/besu/issues/2647)
- \[EXPERIMENTAL\] Added support for QBFT to use retrieve validators from a smart contract [#2574](https://github.com/hyperledger/besu/pull/2574)

### Download Link
https://hyperledger.jfrog.io/native/besu-binaries/besu/21.7.4/besu-21.7.4.zip \
SHA256: 778d3c42851db11fec9171f77b22662f2baeb9b2ce913d7cfaaf1042ec19b7f9

## 21.7.3
### Additions and Improvements
- Migration to Apache Tuweni 2.0 [\#2376](https://github.com/hyperledger/besu/pull/2376)
- \[EXPERIMENTAL\] Added support for DevP2P-over-TLS [#2536](https://github.com/hyperledger/besu/pull/2536)
- `eth_getWork`, `eth_submitWork` support over the Stratum port [#2581](https://github.com/hyperledger/besu/pull/2581)
- Stratum metrics [#2583](https://github.com/hyperledger/besu/pull/2583)
- Support for mining ommers [#2576](https://github.com/hyperledger/besu/pull/2576)
- Updated onchain permissioning to validate permissions on transaction submission [\#2595](https://github.com/hyperledger/besu/pull/2595)
- Removed deprecated CLI option `--privacy-precompiled-address` [#2605](https://github.com/hyperledger/besu/pull/2605)
- Removed code supporting EIP-1702. [#2657](https://github.com/hyperledger/besu/pull/2657)
- A native library was added for the alternative signature algorithm secp256r1, which will be used by default [#2630](https://github.com/hyperledger/besu/pull/2630)
- The command line option --Xsecp-native-enabled was added as an alias for --Xsecp256k1-native-enabled [#2630](https://github.com/hyperledger/besu/pull/2630)
- Added Labelled gauges for metrics [#2646](https://github.com/hyperledger/besu/pull/2646)
- support for `eth/66` networking protocol [#2365](https://github.com/hyperledger/besu/pull/2365)
- update RPC methods for post london 1559 transaction [#2535](https://github.com/hyperledger/besu/pull/2535)
- \[EXPERIMENTAL\] Added support for using DNS host name in place of IP address in onchain node permissioning rules [#2667](https://github.com/hyperledger/besu/pull/2667)
- Implement EIP-3607 Reject transactions from senders with deployed code. [#2676](https://github.com/hyperledger/besu/pull/2676)
- Ignore all unknown fields when supplied to eth_estimateGas or eth_call. [\#2690](https://github.com/hyperledger/besu/pull/2690)

### Bug Fixes
- Consider effective price and effective priority fee in transaction replacement rules [\#2529](https://github.com/hyperledger/besu/issues/2529)
- GetTransactionCount should return the latest transaction count if it is greater than the transaction pool [\#2633](https://github.com/hyperledger/besu/pull/2633)

### Early Access Features

## 21.7.2

### Additions and Improvements
This release contains improvements and bugfixes for optimum compatibility with other London client versions.

## Bug Fixes
- hotfix for private transaction identification for mainnet transactions [#2609](https://github.com/hyperledger/besu/pull/2609)

## Download Link
https://hyperledger.jfrog.io/artifactory/besu-binaries/besu/21.7.2/besu-21.7.2.zip \
db47fd9ba33b36436ed6798d2474f7621c733353fd04f49d6defffd12e3b6e14


## 21.7.1

### Additions and Improvements
- `priv_call` now uses NO_TRACING OperationTracer implementation which improves memory usage [\#2482](https://github.com/hyperledger/besu/pull/2482)
- Ping and Pong messages now support ENR encoding as scalars or bytes [\#2512](https://github.com/hyperledger/besu/pull/2512)

### Download Link
https://hyperledger.jfrog.io/artifactory/besu-binaries/besu/21.7.1/besu-21.7.1.zip \
sha256sum 83fc44e39a710a95d8b6cbbbf04010dea76122bafcc633a993cd15304905a402

## 21.7.0

### Additions and Improvements
This release contains the activation blocks for London across all supported testnets. They are:
  * Ropsten 10_499_401 (24 Jun 2021)
  * Goerli 5_062_605 (30 Jun 2021)
  * Rinkeby 8_897_988 (7 Jul 2021)
  * Mainnet 12_965_000 (4 Aug 2021)
- eip-1559 changes: accept transactions which have maxFeePerGas below current baseFee [\#2374](https://github.com/hyperledger/besu/pull/2374)
- Introduced transitions for IBFT2 block rewards [\#1977](https://github.com/hyperledger/besu/pull/1977)
- Change Ethstats's status from experimental feature to stable. [\#2405](https://github.com/hyperledger/besu/pull/2405)
- Fixed disabling of native libraries for secp256k1 and altBn128. [\#2163](https://github.com/hyperledger/besu/pull/2163)
- eth_feeHistory API for wallet providers [\#2466](https://github.com/hyperledger/besu/pull/2466)

### Bug Fixes
- Ibft2 could create invalid RoundChange messages in some circumstances containing duplicate prepares [\#2449](https://github.com/hyperledger/besu/pull/2449)
- Updated `eth_sendRawTransaction` to return an error when maxPriorityFeePerGas exceeds maxFeePerGas [\#2424](https://github.com/hyperledger/besu/pull/2424)
- Fixed NoSuchElementException with EIP1559 transaction receipts when using eth_getTransactionReceipt [\#2477](https://github.com/hyperledger/besu/pull/2477)

### Early Access Features
- QBFT is a Byzantine Fault Tolerant consensus algorithm, building on the capabilities of IBFT and IBFT 2.0. It aims to provide performance improvements in cases of excess round change, and provides interoperability with other EEA compliant clients, such as GoQuorum.
  - Note: QBFT currently only supports new networks. Existing networks using IBFT2.0 cannot migrate to QBFT. This will become available in a future release.
  - Note: QBFT is an early access feature pending community feedback. Please make use of QBFT in new development networks and reach out in case of issues or concerns
- GoQuorum-compatible privacy. This mode uses Tessera and is interoperable with GoQuorum.
  - Note: GoQuorum-compatible privacy is an early access feature pending community feedback.

### Download Link
https://hyperledger.jfrog.io/artifactory/besu-binaries/besu/21.7.0/besu-21.7.0.zip
sha256sum 389465fdcc2cc5e5007a02dc2b8a2c43d577198867316bc5cc4392803ed71034

## 21.7.0-RC2

### Additions and Improvements
- eth_feeHistory API for wallet providers [\#2466](https://github.com/hyperledger/besu/pull/2466)
### Bug Fixes
- Ibft2 could create invalid RoundChange messages in some circumstances containing duplicate prepares [\#2449](https://github.com/hyperledger/besu/pull/2449)

## Download Link
https://hyperledger.jfrog.io/artifactory/besu-binaries/besu/21.7.0-RC2/besu-21.7.0-RC2.zip
sha256sum 7bc97c359386cad84d449f786dc0a8ed8728616b6704ce473c63f1d94af3a9ef


## 21.7.0-RC1

### Additions and Improvements
- eip-1559 changes: accept transactions which have maxFeePerGas below current baseFee [\#2374](https://github.com/hyperledger/besu/pull/2374)
- Introduced transitions for IBFT2 block rewards [\#1977](https://github.com/hyperledger/besu/pull/1977)
- Change Ethstats's status from experimental feature to stable. [\#2405](https://github.com/hyperledger/besu/pull/2405)
- Fixed disabling of native libraries for secp256k1 and altBn128. [\#2163](https://github.com/hyperledger/besu/pull/2163)


### Bug Fixes

- Updated `eth_sendRawTransaction` to return an error when maxPriorityFeePerGas exceeds maxFeePerGas [\#2424](https://github.com/hyperledger/besu/pull/2424)

### Early Access Features
This release contains the activation blocks for London across all supported testnets. They are:
  * Ropsten 10_499_401 (24 Jun 2021)
  * Goerli 5_062_605 (30 Jun 2021)
  * Rinkeby 8_897_988 (7 Jul 2021)

## Download Link
https://hyperledger.jfrog.io/artifactory/besu-binaries/besu/21.7.0-RC1/besu-21.7.0-RC1.zip
sha256sum fc959646af65a0e267fc4d695e0af7e87331d774e6e8e890f5cc391549ed175a

## 21.1.7

## Privacy users - Orion Project Deprecation
Tessera is now the recommended Private Transaction Manager for Hyperledger Besu.

Now that all primary Orion functionality has been merged into Tessera, Orion is being deprecated.
We encourage all users with active projects to use the provided migration instructions,
documented [here](https://docs.orion.consensys.net/en/latest/Tutorials/Migrating-from-Orion-to-Tessera/).

We will continue to support Orion users until 30th November 2021. If you have any questions or
concerns, please reach out to the ConsenSys protocol engineering team in the
[#orion channel on Discord](https://discord.gg/hYpHRjK) or by [email](mailto:quorum@consensys.net).


### Additions and Improvements
* Upgrade OpenTelemetry to 1.2.0. [\#2313](https://github.com/hyperledger/besu/pull/2313)

* Ethereum Classic Magneto Hard Fork [\#2315](https://github.com/hyperledger/besu/pull/2315)

* Added support for the upcoming CALAVERAS ephemeral testnet and removed the configuration for the deprecated BAIKAL ephemeral testnet. [\#2343](https://github.com/hyperledger/besu/pull/2343)

### Bug Fixes
* Fix invalid transfer values with the tracing API specifically for CALL operation [\#2319](https://github.com/hyperledger/besu/pull/2319)

### Early Access Features

#### Previously identified known issues

- Fixed issue in discv5 where nonce was incorrectly reused. [\#2075](https://github.com/hyperledger/besu/pull/2075)
- Fixed issues in debug_standardTraceBadBlockToFile and debug_standardTraceBlockToFile. [\#2120](https://github.com/hyperledger/besu/pull/2120)
- Fixed invalid error code in several JSON RPC methods when the requested block is not in the range. [\#2138](https://github.com/hyperledger/besu/pull/2138)

## Download Link
https://hyperledger.jfrog.io/artifactory/besu-binaries/besu/21.1.7/besu-21.1.7.zip

sha256: f415c9b67d26819caeb9940324b2b1b9ce6e872c9181052739438545e84e2531


## 21.1.6

### Additions and Improvements

* Added support for the upcoming BAIKAL ephemeral testnet and removed the configuration for the deprecated YOLOv3 ephemeral testnet. [\#2237](https://github.com/hyperledger/besu/pull/2237)
* Implemented [EIP-3541](https://eips.ethereum.org/EIPS/eip-3541): Reject new contracts starting with the 0xEF byte [\#2243](https://github.com/hyperledger/besu/pull/2243)
* Implemented [EIP-3529](https://eips.ethereum.org/EIPS/eip-3529): Reduction in refunds [\#2238](https://github.com/hyperledger/besu/pull/2238)
* Implemented [EIP-3554](https://eips.ethereum.org/EIPS/eip-3554): Difficulty Bomb Delay [\#2289](https://github.com/hyperledger/besu/pull/2289)
* \[EXPERIMENTAL\] Added support for secp256r1 keys. [#2008](https://github.com/hyperledger/besu/pull/2008)

### Bug Fixes

- Added ACCESS_LIST transactions to the list of transactions using legacy gas pricing for 1559 [\#2239](https://github.com/hyperledger/besu/pull/2239)
- Reduced logging level of public key decoding failure of malformed packets. [\#2143](https://github.com/hyperledger/besu/pull/2143)
- Add 1559 parameters to json-rpc responses.  [\#2222](https://github.com/hyperledger/besu/pull/2222)

### Early Access Features

#### Previously identified known issues

- Fixed issue in discv5 where nonce was incorrectly reused. [\#2075](https://github.com/hyperledger/besu/pull/2075)
- Fixed issues in debug_standardTraceBadBlockToFile and debug_standardTraceBlockToFile. [\#2120](https://github.com/hyperledger/besu/pull/2120)
- Fixed invalid error code in several JSON RPC methods when the requested block is not in the range. [\#2138](https://github.com/hyperledger/besu/pull/2138)

## Download Link
https://hyperledger.jfrog.io/artifactory/besu-binaries/besu/21.1.6/besu-21.1.6.zip

sha256: 3952c69a32bb390ec84ccf4c2c3eb600ea3696af9a05914985d10e1632ef8488

## 21.1.5

### Additions and Improvements

- Ignore `nonce` when supplied to eth_estimateGas or eth_call. [\#2133](https://github.com/hyperledger/besu/pull/2133)
- Ignore `privateFor` for tx estimation. [\#2160](https://github.com/hyperledger/besu/pull/2160)

### Bug Fixes

- Fixed `NullPointerException` when crossing network upgrade blocks when peer discovery is disabled. [\#2140](https://github.com/hyperledger/besu/pull/2140)

### Early Access Features

#### Previously identified known issues

- Fixed issue in discv5 where nonce was incorrectly reused. [\#2075](https://github.com/hyperledger/besu/pull/2075)
- Fixed issues in debug_standardTraceBadBlockToFile and debug_standardTraceBlockToFile. [\#2120](https://github.com/hyperledger/besu/pull/2120)

## Download Link
https://hyperledger.jfrog.io/artifactory/besu-binaries/besu/21.1.5/besu-21.1.5.zip

sha256: edd78fcc772cfa97d11d8ee7b5766e6fac4b31b582f940838a292f2aeb204777

## 21.1.4

### Additions and Improvements

- Adds `--discovery-dns-url` CLI command [\#2088](https://github.com/hyperledger/besu/pull/2088)

### Bug Fixes

- Fixed issue in discv5 where nonce was incorrectly reused. [\#2075](https://github.com/hyperledger/besu/pull/2075)
- Fixed issues in debug_standardTraceBadBlockToFile and debug_standardTraceBlockToFile. [\#2120](https://github.com/hyperledger/besu/pull/2120)

### Early Access Features

#### Previously identified known issues

- [Fast sync when running Besu on cloud providers](KNOWN_ISSUES.md#fast-sync-when-running-besu-on-cloud-providers)
- [Privacy users with private transactions created using v1.3.4 or earlier](KNOWN_ISSUES.md#privacy-users-with-private-transactions-created-using-v134-or-earlier)

## Download Link
https://hyperledger.jfrog.io/artifactory/besu-binaries/besu/21.1.4/besu-21.1.4.zip
58ae55b492680d92aeccfbed477e8b9c25ccc1a97cca71895e27448d754a7d8b

## 21.1.3

### Additions and Improvements
* Increase node diversity when downloading blocks [\#2033](https://github.com/hyperledger/besu/pull/2033)

### Bug Fixes
* Ethereum Node Records are now dynamically recalculated when we pass network upgrade blocks. This allows for better peering through transitions without needing to restart the node. [\#1998](https://github.com/hyperledger/besu/pull/1998)


### Early Access Features

#### Previously identified known issues

- [Fast sync when running Besu on cloud providers](KNOWN_ISSUES.md#fast-sync-when-running-besu-on-cloud-providers)
- [Privacy users with private transactions created using v1.3.4 or earlier](KNOWN_ISSUES.md#privacy-users-with-private-transactions-created-using-v134-or-earlier)

### Download link
https://hyperledger.jfrog.io/artifactory/besu-binaries/besu/21.1.3/besu-21.1.3.zip
38893cae225e5c53036d06adbeccc30aeb86ef08c543fb742941a8c618485c8a

## 21.1.2

### Berlin Network Upgrade

### Important note: the 21.1.1 release contains an outdated version of the Berlin network upgrade. If you are using Besu on public Ethereum networks, you must upgrade to 21.1.2.

This release contains the activation blocks for Berlin across all supported testnets and the Ethereum mainnet. They are:
  * Ropsten 9_812_189 (10 Mar 2021)
  * Goerli 4_460_644 (17 Mar 2021)
  * Rinkeby 8_290_928 (24 Mar 2021)
  * Ethereum 12_244_000 (14 Apr 2021)


### Additions and Improvements
- Added option to set a limit for JSON-RPC connections
  * HTTP connections `--rpc-http-max-active-connections` [\#1996](https://github.com/hyperledger/besu/pull/1996)
  * WS connections `--rpc-ws-max-active-connections` [\#2006](https://github.com/hyperledger/besu/pull/2006)
- Added ASTOR testnet ETC support [\#2017](https://github.com/hyperledger/besu/pull/2017)
### Bug Fixes
* Don't Register BLS12 precompiles for Berlin [\#2015](https://github.com/hyperledger/besu/pull/2015)

#### Previously identified known issues

- [Fast sync when running Besu on cloud providers](KNOWN_ISSUES.md#fast-sync-when-running-besu-on-cloud-providers)
- [Privacy users with private transactions created using v1.3.4 or earlier](KNOWN_ISSUES.md#privacy-users-with-private-transactions-created-using-v134-or-earlier)

### Download link
https://hyperledger.jfrog.io/artifactory/besu-binaries/besu/21.1.2/besu-21.1.2.zip
02f4b6622756b77fed814d8c1bbf986c6178d8f5adb9d61076e061124c3d12aa

## 21.1.1

### Berlin Network Upgrade

### Important note: this release contains an outdated version of the Berlin network upgrade. If you are using Besu on public Ethereum networks, you must upgrade to 21.1.2.

This release contains the activation blocks for Berlin across all supported testnets and the Ethereum mainnet. They are:
  * Ropsten 9_812_189 (10 Mar 2021)
  * Goerli 4_460_644 (17 Mar 2021)
  * Rinkeby 8_290_928 (24 Mar 2021)
  * Ethereum 12_244_000 (14 Apr 2021)

### Additions and Improvements
* Removed EIP-2315 from the Berlin network upgrade [\#1983](https://github.com/hyperledger/besu/pull/1983)
* Added `besu_transaction_pool_transactions` to the reported metrics, counting the mempool size [\#1869](https://github.com/hyperledger/besu/pull/1869)
* Distributions and maven artifacts have been moved off of bintray [\#1886](https://github.com/hyperledger/besu/pull/1886)
* admin_peers json RPC response now includes the remote nodes enode URL
* add support for keccak mining and a ecip1049_dev network [\#1882](https://github.com/hyperledger/besu/pull/1882)
### Bug Fixes
* Fixed incorrect `groupId` in published maven pom files.
* Fixed GraphQL response for missing account, return empty account instead [\#1946](https://github.com/hyperledger/besu/issues/1946)

### Early Access Features

#### Previously identified known issues

- [Fast sync when running Besu on cloud providers](KNOWN_ISSUES.md#fast-sync-when-running-besu-on-cloud-providers)
- [Privacy users with private transactions created using v1.3.4 or earlier](KNOWN_ISSUES.md#privacy-users-with-private-transactions-created-using-v134-or-earlier)

### Download link
sha256: `c22a80a54e9fed864734b9fbd69a0a46840fd27ca5211648a3eaf8a955417218 `


## 21.1.0

### Important note: this release contains an outdated version of the Berlin network upgrade, which was changed on March 5, 2021 ([link](https://github.com/ethereum/pm/issues/263#issuecomment-791473406)). If you are using Besu on public Ethereum networks, you must upgrade to 21.1.2.

## 21.1.0 Features

Features added between 20.10.0 to 21.1.0 include:
* Berlin Network Upgrade: this release contains the activation blocks for Berlin across all supported testnets and the Ethereum mainnet. They are:
  * Ropsten 9_812_189 (10 Mar 2021)
  * Goerli 4_460_644 (17 Mar 2021)
  * Rinkeby 8_290_928 (24 Mar 2021)
  * Ethereum 12_244_000 (14 Apr 2021)
* Besu Launcher: Besu now has support for the [Quorum Mainnet Launcher](https://github.com/ConsenSys/quorum-mainnet-launcher) which makes it easy for users to configure and launch Besu on the Ethereum mainnet.
* Bonsai Tries: A new database format which reduces storage requirements and improves performance for access to recent state. _Note: only full sync is currently supported._
* Miner Data JSON-RPC: The `eth_getMinerDataByBlockHash` and `eth_getMinerDataByBlockNumber` endpoints return miner rewards and coinbase address for a given block.
* EIP-1898 support: [The EIP](https://eips.ethereum.org/EIPS/eip-1898) adds `blockHash` to JSON-RPC methods which accept a default block parameter.

### Early Access Features
* Bonsai Tries: A new database format which reduces storage requirements and improves performance for access to recent state. _Note: only full sync is currently supported._
* QBFT: A new consensus algorithm to support interoperability with other Enterprise Ethereum Alliance compatible clients.

### 21.1.0 Breaking Changes
* `--skip-pow-validation-enabled` is now an error with `block import --format JSON`. This is because the JSON format doesn't include the nonce so the proof of work must be calculated.
* `eth_call` will not return a JSON-RPC result if the call fails, but will return an error instead. If it was for a revert the revert reason will be included.
* `eth_call` will not fail for account balance issues by default. An parameter `"strict": true` can be added to the call parameters (with `to` and `from`) to enforce balance checks.

### Additions and Improvements
* Added `besu_transaction_pool_transactions` to the reported metrics, counting the mempool size [\#1869](https://github.com/hyperledger/besu/pull/1869)
* Added activation blocks for Berlin Network Upgrade [\#1929](https://github.com/hyperledger/besu/pull/1929)

### Bug Fixes
* Fixed representation of access list for access list transactions in JSON-RPC results.

#### Previously identified known issues

- [Fast sync when running Besu on cloud providers](KNOWN_ISSUES.md#fast-sync-when-running-besu-on-cloud-providers)
- [Privacy users with private transactions created using v1.3.4 or earlier](KNOWN_ISSUES.md#privacy-users-with-private-transactions-created-using-v134-or-earlier)

### Download link
sha256: `e4c8fe4007e3e5f7f2528cbf1eeb5457caf06536c974a6ff4305035ff5724476`

## 21.1.0-RC2
### Additions and Improvements
* Support for the Berlin Network Upgrade, although the block number must be set manually with `--override-genesis-config=berlinBlock=<blocknumber>`. This is because the block numbers haven't been determined yet. The next release will include the number in the genesis file so it will support Berlin with no intervention. [\#1898](https://github.com/hyperledger/besu/pull/1898)

## 21.1.0-RC1

### 21.1.0 Breaking Changes
* `--skip-pow-validation-enabled` is now an error with `block import --format JSON`. This is because the JSON format doesn't include the nonce so the proof of work must be calculated.
* `eth_call` will not return a JSON-RPC result if the call fails, but will return an error instead. If it was for a revert the revert reason will be included.
* `eth_call` will not fail for account balance issues by default. An parameter `"strict": true` can be added to the call parameters (with `to` and `from`) to enforce balance checks.

### Additions and Improvements
* Removed unused flags in default genesis configs [\#1812](https://github.com/hyperledger/besu/pull/1812)
* `--skip-pow-validation-enabled` is now an error with `block import --format JSON`. This is because the JSON format doesn't include the nonce so the proof of work must be calculated. [\#1815](https://github.com/hyperledger/besu/pull/1815)
* Added a new CLI option `--Xlauncher` to start a mainnet launcher. It will help to configure Besu easily.
* Return the revert reason from `eth_call` JSON-RPC api calls when the contract causes a revert. [\#1829](https://github.com/hyperledger/besu/pull/1829)
* Added `chainId`, `publicKey`, and `raw` to JSON-RPC api calls returning detailed transaction results. [\#1835](https://github.com/hyperledger/besu/pull/1835)

### Bug Fixes
* Ethereum classic heights will no longer be reported in mainnet metrics. Issue [\#1751](https://github.com/hyperledger/besu/pull/1751) Fix [\#1820](https://github.com/hyperledger/besu/pull/1820)
* Don't enforce balance checks in `eth_call` unless explicitly requested. Issue [\#502](https://github.com/hyperledger/besu/pull/502) Fix [\#1834](https://github.com/hyperledger/besu/pull/1834)

### Early Access Features

#### Previously identified known issues

- [Fast sync when running Besu on cloud providers](KNOWN_ISSUES.md#fast-sync-when-running-besu-on-cloud-providers)
- [Privacy users with private transactions created using v1.3.4 or earlier](KNOWN_ISSUES.md#privacy-users-with-private-transactions-created-using-v134-or-earlier)


### Download link

Link removed because this release contains an outdated version of the Berlin network upgrade, which was changed on March 5, 2021 ([link](https://github.com/ethereum/pm/issues/263#issuecomment-791473406)). If you are using Besu on public Ethereum networks, you must upgrade to 21.1.1. sha256 hash left for reference.

sha256: `b0fe3942052b8fd43fc3025a298a6c701f9edae2e100f0c563a1c5a4ceef71f1`

## 20.10.4

### Additions and Improvements
* Implemented [EIP-778](https://eips.ethereum.org/EIPS/eip-778): Ethereum Node Records (ENR) [\#1680](https://github.com/hyperledger/besu/pull/1680)
* Implemented [EIP-868](https://eips.ethereum.org/EIPS/eip-868): Node Discovery v4 ENR Extension [\#1721](https://github.com/hyperledger/besu/pull/1721)
* Added revert reason to eth_estimateGas RPC call. [\#1730](https://github.com/hyperledger/besu/pull/1730)
* Added command line option --static-nodes-file. [#1644](https://github.com/hyperledger/besu/pull/1644)
* Implemented [EIP-1898](https://eips.ethereum.org/EIPS/eip-1898): Add `blockHash` to JSON-RPC methods which accept a default block parameter [\#1757](https://github.com/hyperledger/besu/pull/1757)

### Bug Fixes
* Accept locally-sourced transactions below the minimum gas price. [#1480](https://github.com/hyperledger/besu/issues/1480) [#1743](https://github.com/hyperledger/besu/pull/1743)

#### Previously identified known issues

- [Fast sync when running Besu on cloud providers](KNOWN_ISSUES.md#fast-sync-when-running-besu-on-cloud-providers)
- [Privacy users with private transactions created using v1.3.4 or earlier](KNOWN_ISSUES.md#privacy-users-with-private-transactions-created-using-v134-or-earlier)

### Download link
https://hyperledger.jfrog.io/artifactory/besu-binaries/besu/20.10.4/besu-20.10.4.zip
sha256: f15cd5243b809659bba1706c1745aecafc012d3fc44a91419522da925493537c

## 20.10.3

### Additions and Improvements
* Added `memory` as an option to `--key-value-storage`.  This ephemeral storage is intended for sync testing and debugging.  [\#1617](https://github.com/hyperledger/besu/pull/1617)
* Fixed gasPrice parameter not always respected when passed to `eth_estimateGas` endpoint [\#1636](https://github.com/hyperledger/besu/pull/1636)
* Enabled eth65 by default [\#1682](https://github.com/hyperledger/besu/pull/1682)
* Warn that bootnodes will be ignored if specified with discovery disabled [\#1717](https://github.com/hyperledger/besu/pull/1717)

### Bug Fixes
* Accept to use default port values if not in use. [#1673](https://github.com/hyperledger/besu/pull/1673)
* Block Validation Errors should be at least INFO level not DEBUG or TRACE.  Bug [\#1568](https://github.com/hyperledger/besu/pull/1568) PR [\#1706](https://github.com/hyperledger/besu/pull/1706)
* Fixed invalid and wrong trace data, especially when calling a precompiled contract [#1710](https://github.com/hyperledger/besu/pull/1710)

#### Previously identified known issues

- [Fast sync when running Besu on cloud providers](KNOWN_ISSUES.md#fast-sync-when-running-besu-on-cloud-providers)
- [Privacy users with private transactions created using v1.3.4 or earlier](KNOWN_ISSUES.md#privacy-users-with-private-transactions-created-using-v134-or-earlier)

### Download link
https://hyperledger.jfrog.io/artifactory/besu-binaries/besu/20.10.3/besu-20.10.3.zip
sha256: `b5f46d945754dedcbbb1e5dd96bf2bfd13272ff09c6a66c0150b979a578f4389`

## 20.10.2

### Additions and Improvements
* Added support for batched requests in WebSockets. [#1583](https://github.com/hyperledger/besu/pull/1583)
* Added protocols section to `admin_peers` to provide info about peer health. [\#1582](https://github.com/hyperledger/besu/pull/1582)
* Added CLI option `--goquorum-compatibility-enabled` to enable GoQuorum compatibility mode. [#1598](https://github.com/hyperledger/besu/pull/1598). Note that this mode is incompatible with Mainnet.

### Bug Fixes

* Ibft2 will discard any received messages targeting a chain height <= current head - this resolves some corner cases in system correctness directly following block import. [#1575](https://github.com/hyperledger/besu/pull/1575)
* EvmTool now throws `UnsupportedForkException` when there is an unknown fork and is YOLOv2 compatible [\#1584](https://github.com/hyperledger/besu/pull/1584)
* `eth_newFilter` now supports `blockHash` parameter as per the spec [\#1548](https://github.com/hyperledger/besu/issues/1540). (`blockhash` is also still supported.)
* Fixed an issue that caused loss of peers and desynchronization when eth65 was enabled [\#1601](https://github.com/hyperledger/besu/pull/1601)

#### Previously identified known issues

- [Fast sync when running Besu on cloud providers](KNOWN_ISSUES.md#fast-sync-when-running-besu-on-cloud-providers)
- [Privacy users with private transactions created using v1.3.4 or earlier](KNOWN_ISSUES.md#privacy-users-with-private-transactions-created-using-v134-or-earlier)

### Download Link

https://hyperledger.jfrog.io/artifactory/besu-binaries/besu/20.10.2/besu-20.10.2.zip
sha256: `710aed228dcbe9b8103aef39e4431b0c63e73c3a708ce88bcd1ecfa1722ad307`

## 20.10.1

### Additions and Improvements
* `--random-peer-priority-enabled` flag added. Allows for incoming connections to be prioritized randomly. This will prevent (typically small, stable) networks from forming impenetrable peer cliques. [#1440](https://github.com/hyperledger/besu/pull/1440)
* `miner_changeTargetGasLimit` RPC added. If a target gas limit is set, allows the node operator to change it at runtime.
* Hide deprecated `--host-whitelist` option. [\#1444](https://github.com/hyperledger/besu/pull/1444)
* Prioritize high gas prices during mining. Previously we ordered only by the order in which the transactions were received. This will increase expected profit when mining. [\#1449](https://github.com/hyperledger/besu/pull/1449)
* Added support for the updated smart contract-based [node permissioning EEA interface](https://entethalliance.github.io/client-spec/spec.html#dfn-connectionallowed). [\#1435](https://github.com/hyperledger/besu/pull/1435) and [\#1496](https://github.com/hyperledger/besu/pull/1496)
* Added EvmTool binary to the distribution.  EvmTool is a CLI that can execute EVM bytecode and execute ethereum state tests. [\#1465](https://github.com/hyperledger/besu/pull/1465)
* Updated the libraries for secp256k1 and AltBN series precompiles. These updates provide significant performance improvements to those areas. [\#1499](https://github.com/hyperledger/besu/pull/1499)
* Provide MegaGas/second measurements in the log when doing a full block import, such as the catch up phase of a fast sync. [\#1512](https://github.com/hyperledger/besu/pull/1512)
* Added new endpoints to get miner data, `eth_getMinerDataByBlockHash` and `eth_getMinerDataByBlockNumber`. [\#1538](https://github.com/hyperledger/besu/pull/1538)
* Added direct support for OpenTelemetry metrics [\#1492](https://github.com/hyperledger/besu/pull/1492)
* Added support for `qip714block` config parameter in genesis file, paving the way towards permissioning interoperability between Besu and GoQuorum. [\#1545](https://github.com/hyperledger/besu/pull/1545)
* Added new CLI option `--compatibility-eth64-forkid-enabled`. [\#1542](https://github.com/hyperledger/besu/pull/1542)

### Bug Fixes

* Fix a bug on `eth_estimateGas` which returned `Internal error` instead of `Execution reverted` in case of reverted transaction. [\#1478](https://github.com/hyperledger/besu/pull/1478)
* Fixed a bug where Local Account Permissioning was being incorrectly enforced on block import/validation. [\#1510](https://github.com/hyperledger/besu/pull/1510)
* Fixed invalid enode URL when discovery is disabled  [\#1521](https://github.com/hyperledger/besu/pull/1521)
* Removed duplicate files from zip and tar.gz distributions. [\#1566](https://github.com/hyperledger/besu/pull/1566)
* Add a more rational value to eth_gasPrice, based on a configurable percentile of prior block's transactions (default: median of last 100 blocks).  [\#1563](https://github.com/hyperledger/besu/pull/1563)

## Deprecated

### --privacy-precompiled-address (Scheduled for removal in _Next_ Release)
Deprecated in 1.5.1
- CLI option `--privacy-precompiled-address` option removed. This address is now derived, based	on `--privacy-onchain-groups-enabled`. [\#1222](https://github.com/hyperledger/besu/pull/1222)

### Besu Sample Network repository

The [Besu Sample Networks repository](https://github.com/ConsenSys/besu-sample-networks) has been replaced by the [Quorum Developer Quickstart](https://besu.hyperledger.org/en/latest/Tutorials/Developer-Quickstart).

#### Previously identified known issues

- [Eth/65 loses peers](KNOWN_ISSUES.md#eth65-loses-peers)
- [Fast sync when running Besu on cloud providers](KNOWN_ISSUES.md#fast-sync-when-running-besu-on-cloud-providers)
- [Privacy users with private transactions created using v1.3.4 or earlier](KNOWN_ISSUES.md#privacy-users-with-private-transactions-created-using-v134-or-earlier)

### Download Link

https://hyperledger.jfrog.io/artifactory/besu-binaries/besu/20.10.1/besu-20.10.1.zip
sha256: `ac4fae310957c176564396f73c0f03c60c41129d43d078560d0dab533a69fd2a`

## 20.10.0

## Release format

Hyperledger Besu is moving its versioning scheme to [CalVer](https://calver.org/) starting with the 20.10.0 (formerly 1.6.0) release. More information about the specific version of CalVer Besu is using can be found on the [wiki](https://wiki.hyperledger.org/display/BESU/Using+CalVer+for+Besu+Releases).

## 20.10 Breaking Changes

When upgrading to 20.10, ensure you've taken into account the following breaking changes.

### JSON-RPC HTTP Error Codes For Valid Calls ([\#1426](https://github.com/hyperledger/besu/pull/1426))

Prior versions of Besu would set the HTTP Status 400 Bad Request for JSON-RPC requests that completed in an error, regardless of the kind of error.  These responses could include a complete JSON-RPC response with an error field.

In Besu version 20.10, properly formatted requests that have valid parameters (count and content) will return a HTTP Status 200 OK, with an error field if an error occurred. For example, requesting an account that does not exist in the chain, or a block by hash that Besu does not have, will now return HTTP 200 OK responses. Unparsable requests, improperly formatted requests, or requests with invalid parameters will continue to return HTTP 400 Bad Request.

Users of Web3J should note that many calls will now return a result with the error field containing the message whereas before a call would throw an exception with the error message as the exception message.

## 20.10.0 Additions and Improvements

* Added support for ECIP-1099 / Classic Thanos Fork: Calibrate Epoch Duration. [\#1421](https://github.com/hyperledger/besu/pull/1421) [\#1441](https://github.com/hyperledger/besu/pull/1441) [\#1462](https://github.com/hyperledger/besu/pull/1462)
* Added the Open Telemetry Java agent to report traces to a remote backend. Added an example to showcase the trace reporting capabilities.
* Added EvmTool binary to the distribution.  EvmTool is a CLI that can execute EVM bytecode and execute ethereum state tests. Documentation for it is available [here](https://besu.hyperledger.org/en/stable/HowTo/Troubleshoot/Use-EVM-Tool/). [\#1465](https://github.com/hyperledger/besu/pull/1465)
* Added support for the upcoming YOLOv2 ephemeral testnet and removed the flag for the deprecated YOLOv1 ephemeral testnet. [#1386](https://github.com/hyperledger/besu/pull/1386)
* Added `debug_standardTraceBlockToFile` JSON-RPC API. This API accepts a block hash and will replay the block. It returns a list of files containing the result of the trace (one file per transaction). [\#1392](https://github.com/hyperledger/besu/pull/1392)
* Added `debug_standardTraceBadBlockToFile` JSON-RPC API. This API is similar to `debug_standardTraceBlockToFile`, but can be used to obtain info about a block which has been rejected as invalid. [\#1403](https://github.com/hyperledger/besu/pull/1403)
* Added support for EIP-2929 to YOLOv2. [#1387](https://github.com/hyperledger/besu/pull/1387)
* Added `--start-block` and `--end-block` to the `blocks import` subcommand [\#1399](https://github.com/hyperledger/besu/pull/1399)
* Added support for multi-tenancy when using the early access feature of [onchain privacy group management](https://besu.hyperledger.org/en/stable/Concepts/Privacy/Onchain-PrivacyGroups/)
* \[Reverted\] Fixed memory leak in eth/65 subprotocol behavior. It is now enabled by default. [\#1420](https://github.com/hyperledger/besu/pull/1420), [#1348](https://github.com/hyperledger/besu/pull/1348), [#1321](https://github.com/hyperledger/besu/pull/1321)

### Bug Fixes

* Log block import rejection reasons at "INFO" level.  Bug [#1412](https://github.com/hyperledger/besu/issues/1412)
* Fixed NPE when executing `eth_estimateGas` with privacy enabled.  Bug [#1404](https://github.com/hyperledger/besu/issues/1404)

#### Previously identified known issues

- [Eth/65 loses peers](KNOWN_ISSUES.md#eth65-loses-peers)
- [Fast sync when running Besu on cloud providers](KNOWN_ISSUES.md#fast-sync-when-running-besu-on-cloud-providers)
- [Privacy users with private transactions created using v1.3.4 or earlier](KNOWN_ISSUES.md#privacy-users-with-private-transactions-created-using-v134-or-earlier)

## Deprecated and Scheduled for removal in _Next_ Release

### --privacy-precompiled-address
Deprecated in 1.5.1
- CLI option `--privacy-precompiled-address` option removed. This address is now derived, based
on `--privacy-onchain-groups-enabled`. [\#1222](https://github.com/hyperledger/besu/pull/1222)

### Download link
https://hyperledger.jfrog.io/artifactory/besu-binaries/besu/20.10.0/besu-20.10.0.zip

sha256sum: `2b50a375aae64b838a2cd9d43747006492cae573f1be11745b7f643646fd5a01`

## 1.5.5

### Additions and Improvements
* The new version of the [web3js-eea library (v0.10)](https://github.com/PegaSysEng/web3js-eea) supports the onchain privacy group management changes made in Besu v1.5.3.

### Bug Fixes
* Added `debug_getBadBlocks` JSON-RPC API to analyze and detect consensus flaws. Even if a block is rejected it will be returned by this method [\#1378](https://github.com/hyperledger/besu/pull/1378)
* Fix logs queries missing results against chain head [\#1351](https://github.com/hyperledger/besu/pull/1351) and [\#1381](https://github.com/hyperledger/besu/pull/1381)

#### Previously identified known issues

- [Eth/65 loses peers](KNOWN_ISSUES.md#eth65-loses-peers)
- [Fast sync when running Besu on cloud providers](KNOWN_ISSUES.md#fast-sync-when-running-besu-on-cloud-providers)
- [Privacy users with private transactions created using v1.3.4 or earlier](KNOWN_ISSUES.md#privacy-users-with-private-transactions-created-using-v134-or-earlier)
- [Changes not saved to database correctly causing inconsistent private states](KNOWN_ISSUES.md#Changes-not-saved-to-database-correctly-causing-inconsistent-private-states)

### Download link

https://hyperledger.jfrog.io/artifactory/besu-binaries/besu/1.5.5/besu-1.5.5.zip

sha256sum: `e67b0a899dc4421054eaa9a8112cb89e1e5f6a56f0d8aa1b0c5111c53dfad2ad`


## 1.5.4

### Additions and Improvements

* Added `priv_debugGetStateRoot` JSON-RPC API to retrieve the state root of a specified privacy group. [\#1326](https://github.com/hyperledger/besu/pull/1326)
* Added reorg logging and `--reorg-logging-threshold` to configure the same. Besu now logs any reorgs where the old or new chain head is more than the threshold away from their common ancestors. The default is 6.
* Added `debug_batchSendRawTransaction` JSON-RPC API to submit multiple signed transactions with a single call. [\#1350](https://github.com/hyperledger/besu/pull/1350)

### Bug Fixes

* The metrics HTTP server no longer rejects requests containing `Accept` header that doesn't precisely match the prometheus text format [\#1345](https://github.com/hyperledger/besu/pull/1345)
* JSON-RPC method `net_version` should return network ID instead of chain ID [\#1355](https://github.com/hyperledger/besu/pull/1355)

#### Previously identified known issues

- [Logs queries missing results against chain head](KNOWN_ISSUES.md#Logs-queries-missing-results-against-chain-head)
- [Eth/65 loses peers](KNOWN_ISSUES.md#eth65-loses-peers)
- [Fast sync when running Besu on cloud providers](KNOWN_ISSUES.md#fast-sync-when-running-besu-on-cloud-providers)
- [Privacy users with private transactions created using v1.3.4 or earlier](KNOWN_ISSUES.md#privacy-users-with-private-transactions-created-using-v134-or-earlier)
- [Changes not saved to database correctly causing inconsistent private states](KNOWN_ISSUES.md#Changes-not-saved-to-database-correctly-causing-inconsistent-private-states)

### Download link
https://hyperledger.jfrog.io/artifactory/besu-binaries/besu/1.5.4/besu-1.5.4.zip

sha256sum: `1f4df8e1c5e3b5b3abf6289ccfe70f302aa7c29a652b2eb713ffbdc507670420`

## 1.5.3

### Additions and Improvements

* The EvmTool now processes State Tests from the Ethereum Reference Tests. [\#1311](https://github.com/hyperledger/besu/pull/1311)
* Early access DNS support added via the `--Xdns-enabled` and `--Xdns-update-enabled` CLI options. [\#1247](https://github.com/hyperledger/besu/pull/1247)
* Add genesis config option `ecip1017EraRounds` for Ethereum Classic chains. [\#1329](https://github.com/hyperledger/besu/pull/1329)

### Bug Fixes

* K8S Permissioning to use of Service IP's rather than pod IP's which can fail [\#1190](https://github.com/hyperledger/besu/issues/1190)

#### Previously identified known issues

- [Logs queries missing results against chain head](KNOWN_ISSUES.md#Logs-queries-missing-results-against-chain-head)
- [Eth/65 loses peers](KNOWN_ISSUES.md#eth65-loses-peers)
- [Fast sync when running Besu on cloud providers](KNOWN_ISSUES.md#fast-sync-when-running-besu-on-cloud-providers)
- [Privacy users with private transactions created using v1.3.4 or earlier](KNOWN_ISSUES.md#privacy-users-with-private-transactions-created-using-v134-or-earlier)
- [Changes not saved to database correctly causing inconsistent private states](KNOWN_ISSUES.md#Changes-not-saved-to-database-correctly-causing-inconsistent-private-states)

### Breaking Change to Onchain Privacy Group Management

This [early access feature](https://besu.hyperledger.org/en/stable/Concepts/Privacy/Onchain-PrivacyGroups/) was changed in a way that makes onchain privacy groups created with previous versions no longer usable.

To enhance control over permissions on the privacy group management contract:

* The enclave key was removed as the first parameter for `addParticipant` and `removeParticipant`.
* The owner of the privacy group management contract is the signer of the private transaction that creates
  the privacy group. In the default onchain privacy group management contract implementation, only the
  owner can add and remove participants, and upgrade the management contract.

The onchain privacy support in the current version of the web3js-eea library (v0.9) will not be compatible with Besu v1.5.3.  We are actively working on an upgrade to webj3-eea that will support these changes.

### Download link
https://hyperledger.jfrog.io/artifactory/besu-binaries/besu/1.5.3/besu-1.5.3.zip

sha256sum: `735cd511e1dae1590f2829d9535cb383aa8c526f059b3451859e5fcfccc48985`

## 1.5.2

### Additions and Improvements

* Experimental offline backup and restore has been added via the `operator x-backup-state` and `operator x-restore-state` CLI commands.  Data formats will be fluid for as long as the `x-` prefix is present in the CLI so it is advised not to rely on these backups for disaster recovery. [\#1235](https://github.com/hyperledger/besu/pull/1235)
* Experimental ethstats support added via the `Xethstats` and `Xethstats-contact` CLI commands. [\#1239](https://github.com/hyperledger/besu/pull/1239)
* Peers added via the JSON-RPC `admin_addPeer` and `admin_removePeer` will be shared or no longer shared via discovery respectively.  Previously they were not shared. [\#1177](https://github.com/hyperledger/besu/pull/1177) contributed by [br0tchain](https://github.com/br0tchain).
* New Docker Images (see below). [\#1277](https://github.com/hyperledger/besu/pull/1277)
* Reworked static peer discovery handling. [\#1292](https://github.com/hyperledger/besu/pull/1292)

### New Java VMs in Docker Image

* New docker images are being generated to use the latest version of OpenJDK (currently 14.0.1) with the tag suffix of `-openjdk-latest`, for example `1.5.2-openjdk-latest`.
* New docker images are being generated to use [GraalVM](https://www.graalvm.org/) with the tag suffix of `-graalvm`, for example `1.5.2-graalvm`.
* The existing images based on Java 11 are also being tagged with the suffix `-openjdk-11`, for example `1.5.2-openjdk-11`, as well as `1.5.2`.

The intent is that the major Java VM version or Java VM type shipped with the default docker images (`latest`, `1.5.x`, etc.) may be changed during future quarterly releases but will remain consistent within quarterly releases.

### Bug Fixes
- Offchain permissioning - fixed bug where sync status check prevented peering if static nodes configured. [\#1252](https://github.com/hyperledger/besu/issues/1252)

- GraphQL queries of `miner` in IBFT networks will no longer return an error.  PR [\#1282](https://github.com/hyperledger/besu/pull/1282) issue [\#1272](https://github.com/hyperledger/besu/issues/1272).

#### Previously identified known issues

- [Logs queries missing results against chain head](KNOWN_ISSUES.md#Logs-queries-missing-results-against-chain-head)
- [Eth/65 loses peers](KNOWN_ISSUES.md#eth65-loses-peers)
- [Fast sync when running Besu on cloud providers](KNOWN_ISSUES.md#fast-sync-when-running-besu-on-cloud-providers)
- [Privacy users with private transactions created using v1.3.4 or earlier](KNOWN_ISSUES.md#privacy-users-with-private-transactions-created-using-v134-or-earlier)
- [Permissioning issues on Kubernetes](KNOWN_ISSUES.md#Kubernetes-permissioning-uses-Service-IPs-rather-than-pod-IPs-which-can-fail)
- [Restarts caused by insufficient memory can cause inconsistent private state](KNOWN_ISSUES.md#Restart-caused-by-insufficient-memory-can-cause-inconsistent-private-state)

### New and Old Maintainer

- [David Mechler](https://github.com/hyperledger/besu/commits?author=davemec) has been added as a [new maintainer](https://github.com/hyperledger/besu/pull/1267).
- [Edward Evans](https://github.com/hyperledger/besu/commits?author=EdJoJob) voluntarily moved to [emeritus status](https://github.com/hyperledger/besu/pull/1270).

### Download link
https://hyperledger.jfrog.io/artifactory/besu-binaries/besu/1.5.2/besu-1.5.2.zip

sha256sum: `629f44e230a635b09f8d82f2196d70d31193233718118a46412f11c50772dc85`

## 1.5.1

### Deprecated
- CLI option `--privacy-precompiled-address` option is deprecated. This address is now derived, based
on `--privacy-onchain-groups-enabled`. [\#1222](https://github.com/hyperledger/besu/pull/1222)

### Additions and Improvements

* In an IBFT2 network, a fixed block reward value and recipient address can be defined in genesis file [\#1132](https://github.com/hyperledger/besu/pull/1132)
* JSON-RPC HTTP API Authorization: exit early when checking user permissions. [\#1144](https://github.com/hyperledger/besu/pull/1144)
* HTTP/2 is enabled for JSON-RPC HTTP API over TLS. [\#1145](https://github.com/hyperledger/besu/pull/1145)
* Color output in consoles. It can be disabled with `--color-enabled=false` [\#1257](https://github.com/hyperledger/besu/pull/1257)
* Add compatibility with ClusterIP services for the Kubernetes Nat Manager  [\#1156](https://github.com/hyperledger/besu/pull/1156)
* In an IBFT2 network; a fixed block reward value and recipient address can be defined in genesis file [\#1132](https://github.com/hyperledger/besu/pull/1132)
* Add fee cap for transactions submitted via RPC. [\#1137](https://github.com/hyperledger/besu/pull/1137)

### Bug fixes

* When the default sync mode was changed to fast sync for named networks, there was one caveat we didn't address. The `dev` network should've been full sync by default. This has now been fixed. [\#1257](https://github.com/hyperledger/besu/pull/1257)
* Fix synchronization timeout issue when the blocks were too large [\#1149](https://github.com/hyperledger/besu/pull/1149)
* Fix missing results from eth_getLogs request. [\#1154](https://github.com/hyperledger/besu/pull/1154)
* Fix issue allowing Besu to be used for DDoS amplification. [\#1146](https://github.com/hyperledger/besu/pull/1146)

### Known Issues

Known issues are open issues categorized as [Very High or High impact](https://wiki.hyperledger.org/display/BESU/Defect+Prioritisation+Policy).

#### Previously identified known issues

- [Scope of logs query causing Besu to hang](KNOWN_ISSUES.md#scope-of-logs-query-causing-besu-to-hang)
- [Eth/65 loses peers](KNOWN_ISSUES.md#eth65-loses-peers)
- [Fast sync when running Besu on cloud providers](KNOWN_ISSUES.md#fast-sync-when-running-besu-on-cloud-providers)
- [Privacy users with private transactions created using v1.3.4 or earlier](KNOWN_ISSUES.md#privacy-users-with-private-transactions-created-using-v134-or-earlier)
- [Permissioning issues on Kubernetes](KNOWN_ISSUES.md#Kubernetes-permissioning-uses-Service-IPs-rather-than-pod-IPs-which-can-fail)
- [Restarts caused by insufficient memory can cause inconsistent private state](KNOWN_ISSUES.md#Restart-caused-by-insufficient-memory-can-cause-inconsistent-private-state)

### Download link
https://hyperledger.jfrog.io/artifactory/besu-binaries/besu/1.5.1/besu-1.5.1.zip

sha256sum: `c17f49b6b8686822417184952487fc135772f0be03514085926a6984fd955b88`

## 1.5 Breaking changes

When upgrading to 1.5, ensure you've taken into account the following breaking changes.

### Docker users with volume mounts

To maintain best security practices, we're changing the `user:group` on the Docker container to `besu`.

What this means for you:

* If you are running Besu as a binary, there is no impact.
* If you are running Besu as a Docker container *and* have a volume mount for data,  ensure that the
permissions on the directory allow other users and groups to r/w. Ideally this should be set to
`besu:besu` as the owner.

Note that the `besu` user only exists within the container not outside it. The same user ID may match
a different user outside the image.

If you’re mounting local folders, it is best to set the user via the Docker `—user` argument. Use the
UID because the username may not exist inside the docker container. Ensure the directory being mounted
is owned by that user.

### Remove Manual NAT method

The NAT manager `MANUAL` method has been removed.
If you have been using the `MANUAL` method, use the `NONE` method instead. The behavior of the
`NONE` method is the same as the previously supported `MANUAL` methods.

### Privacy users

Besu minor version upgrades require upgrading Orion to the latest minor version. That is, for
Besu <> Orion node pairs, when upgrading Besu to v1.5, it is required that Orion is upgraded to
v1.6. Older versions of Orion will no longer work with Besu v1.5.

## 1.5 Features

Features added between from 1.4 to 1.5 include:
* Mining Support
  Besu supports `eth_hashrate` and `eth_submitHashrate` to obtain the hashrate when we mine with a GPU mining worker.
* Tracing
  The [Tracing API](https://besu.hyperledger.org/en/latest/Reference/API-Methods/#trace-methods) is no longer an Early Access feature and now has full support for `trace_replayBlockTransactions`, `trace_Block` and `trace_transaction`.
* Plugin API Block Events
  `BlockAdded` and `BlockReorg` are now exposed via the [Plugin API](https://javadoc.io/doc/org.hyperledger.besu/plugin-api/latest/org/hyperledger/besu/plugin/services/BesuEvents.html).
* [Filters](https://besu.hyperledger.org/en/stable/HowTo/Interact/Filters/Accessing-Logs-Using-JSON-RPC/) and
  [subscriptions](https://besu.hyperledger.org/en/stable/HowTo/Interact/APIs/RPC-PubSub/) for private contracts.
* [SecurityModule Plugin API](https://javadoc.io/doc/org.hyperledger.besu/plugin-api/latest/org/hyperledger/besu/plugin/services/SecurityModuleService.html)
  This allows use of a different [security module](https://besu.hyperledger.org/en/stable/Reference/CLI/CLI-Syntax/#security-module)
  as a plugin to provide cryptographic function that can be used by NodeKey (such as sign, ECDHKeyAgreement etc.).
* [Onchain privacy groups](https://besu.hyperledger.org/en/latest/Concepts/Privacy/Onchain-PrivacyGroups/)
  with add and remove members. This is an early access feature. Early access features are not recommended
  for production networks and may have unstable interfaces.

## 1.5 Additions and Improvements

* Public Networks Default to Fast Sync: The default sync mode for named permissionless networks, such as the Ethereum mainnet and testnets, is now `FAST`.
  * The default is unchanged for private networks. That is, the sync mode defaults to `FULL` for private networks.
  * Use the [`--sync-mode` command line option](https://besu.hyperledger.org/Reference/CLI/CLI-Syntax/#sync-mode) to change the sync mode. [\#384](https://github.com/hyperledger/besu/pull/384)
* Proper Mining Support: Added full support for `eth_hashrate` and `eth_submitHashrate`. It is now possible to have the hashrate when we mine with a GPU mining worker [\#1063](https://github.com/hyperledger/besu/pull/1063)
* Performance Improvements: The addition of native libraries ([\#775](https://github.com/hyperledger/besu/pull/775)) and changes to data structures in the EVM ([\#1089](https://github.com/hyperledger/besu/pull/1089)) have improved Besu sync and EVM execution times.
* Tracing API Improvements: The [Tracing API](https://besu.hyperledger.org/en/latest/Reference/API-Methods/#trace-methods) is no longer an Early Access feature and now has full support for `trace_replayBlockTransactions`, `trace_Block` and `trace_transaction`.
* New Plugin API Block Events: `BlockAdded` and `BlockReorg` are now exposed via the Plugin API [\#637](https://github.com/hyperledger/besu/pull/637).
* Added experimental CLI option `--Xnat-kube-pod-name` to specify the name of the loadbalancer used by the Kubernetes nat manager [\#1078](https://github.com/hyperledger/besu/pull/1078)
- Local permissioning TOML config now supports additional keys (`nodes-allowlist` and `accounts-allowlist`).
Support for `nodes-whitelist` and `accounts-whitelist` will be removed in a future release.
- Add missing `mixHash` field for `eth_getBlockBy*` JSON RPC endpoints. [\#1098](https://github.com/hyperledger/besu/pull/1098)
* Besu now has a strict check on private transactions to ensure the privateFrom in the transaction
matches the sender Orion key that has distributed the payload. Besu 1.5+ requires Orion 1.6+ to work.
[#357](https://github.com/PegaSysEng/orion/issues/357)

### Bug fixes

No bug fixes with [user impact in this release](https://wiki.hyperledger.org/display/BESU/Changelog).

### Known Issues

Known issues are open issues categorized as [Very High or High impact](https://wiki.hyperledger.org/display/BESU/Defect+Prioritisation+Policy).

#### New known issues

- K8S permissioning uses of Service IPs rather than pod IPs which can fail. [\#1190](https://github.com/hyperledger/besu/pull/1190)
Workaround - Do not use permissioning on K8S.

- Restart caused by insufficient memory can cause inconsistent private state. [\#1110](https://github.com/hyperledger/besu/pull/1110)
Workaround - Ensure you allocate enough memory for the Java Runtime Environment that the node does not run out of memory.

#### Previously identified known issues

- [Scope of logs query causing Besu to hang](KNOWN_ISSUES.md#scope-of-logs-query-causing-besu-to-hang)
- [Eth/65 loses peers](KNOWN_ISSUES.md#eth65-loses-peers)
- [Fast sync when running Besu on cloud providers](KNOWN_ISSUES.md#fast-sync-when-running-besu-on-cloud-providers)
- [Privacy users with private transactions created using v1.3.4 or earlier](KNOWN_ISSUES.md#privacy-users-with-private-transactions-created-using-v134-or-earlier)

### Download link
https://hyperledger.jfrog.io/artifactory/besu-binaries/besu/1.5.0/besu-1.5.0.zip

sha256sum: `56929d6a71cc681688351041c919e9630ab6df7de37dd0c4ae9e19a4f44460b2`

**For download links of releases prior to 1.5.0, please visit https://hyperledger.jfrog.io/artifactory/besu-binaries/besu/**

## 1.4.6

### Additions and Improvements

- Print node address on startup. [\#938](https://github.com/hyperledger/besu/pull/938)
- Transaction pool: price bump replacement mechanism configurable through CLI. [\#928](https://github.com/hyperledger/besu/pull/928) [\#930](https://github.com/hyperledger/besu/pull/930)

### Bug Fixes

- Added timeout to queries. [\#986](https://github.com/hyperledger/besu/pull/986)
- Fixed issue where networks using onchain permissioning could stall when the bootnodes were not validators. [\#969](https://github.com/hyperledger/besu/pull/969)
- Update getForks method to ignore ClassicForkBlock chain parameter to fix issue with ETC syncing. [\#1014](https://github.com/hyperledger/besu/pull/1014)

### Known Issues

Known issues are open issues categorized as [Very High or High impact](https://wiki.hyperledger.org/display/BESU/Defect+Prioritisation+Policy).

#### Previously identified known issues

- [Scope of logs query causing Besu to hang](KNOWN_ISSUES.md#scope-of-logs-query-causing-besu-to-hang)
- [Eth/65 loses peers](KNOWN_ISSUES.md#eth65-loses-peers)
- [Fast sync when running Besu on cloud providers](KNOWN_ISSUES.md#fast-sync-when-running-besu-on-cloud-providers)
- [Privacy users with private transactions created using v1.3.4 or earlier](KNOWN_ISSUES.md#privacy-users-with-private-transactions-created-using-v134-or-earlier)

## 1.4.5

### Additions and Improvements

- Implemented WebSocket logs subscription for private contracts (`priv_subscribe`/`priv_unsubscribe`) [\#762](https://github.com/hyperledger/besu/pull/762)
- Introduced SecurityModule plugin API. This allows use of a different security module as a plugin to
  provide cryptographic function that can be used by NodeKey (such as sign, ECDHKeyAgreement etc.). KeyPairSecurityModule
  is registered and used by default. The CLI option `--security-module=<name> (defaults to localfile)` can be used
  to identify the security module plugin name to use instead. [\#713](https://github.com/hyperledger/besu/pull/713)
- Several testing related changes to improve compatibility with [Hive](https://hivetests.ethdevops.io/) and Retesteth.
  [\#806](https://github.com/hyperledger/besu/pull/806) and [#845](https://github.com/hyperledger/besu/pull/845)
- Native libraries for secp256k1 and Altbn128 encryption are enabled by default.  To disable these libraries use
  `--Xsecp256k1-native-enabled=false` and `--Xaltbn128-native-enabled=false`. [\#775](https://github.com/hyperledger/besu/pull/775)

### Bug Fixes

- Fixed `eth_estimateGas` JSON RPC so it no longer returns gas estimates that are too low. [\#842](https://github.com/hyperledger/besu/pull/842)
- Full help not displayed unless explicitly requested. [\#437](https://github.com/hyperledger/besu/pull/437)
- Compatibility with undocumented Geth `eth_subscribe` fields. [\#654](https://github.com/hyperledger/besu/pull/654)
- Current block number included as part of `eth_getWork` response. [\#849](https://github.com/hyperledger/besu/pull/849)

### Known Issues

Known issues are open issues categorized as [Very High or High impact](https://wiki.hyperledger.org/display/BESU/Defect+Prioritisation+Policy).

#### New known issues

* Scope of logs query causing Besu to crash. [\#944](https://github.com/hyperledger/besu/pull/944)

Workaround - Limit the number of blocks queried by each `eth_getLogs` call.

#### Previously identified known issues

- [`Intrinsic gas exceeds gas limit` returned when calling `delete mapping[addr]` or `mapping[addr] = 0`](KNOWN_ISSUES.md#intrinsic-gas-exceeds-gas-limit)
- [Eth/65 not backwards compatible](KNOWN_ISSUES.md#eth65-not-backwards-compatible)
- [Error full syncing with pruning](KNOWN_ISSUES.md#error-full-syncing-with-pruning)
- [Fast sync when running Besu on cloud providers](KNOWN_ISSUES.md#fast-sync-when-running-besu-on-cloud-providers)
- [Bootnodes must be validators when using onchain permissioning](KNOWN_ISSUES.md#bootnodes-must-be-validators-when-using-onchain-permissioning)
- [Privacy users with private transactions created using v1.3.4 or earlier](KNOWN_ISSUES.md#privacy-users-with-private-transactions-created-using-v134-or-earlier)

## 1.4.4

### Additions and Improvements

- Implemented [`priv_getLogs`](https://besu.hyperledger.org/en/latest/Reference/API-Methods/#priv_getlogs). [\#686](https://github.com/hyperledger/besu/pull/686)
- Implemented private contract log filters including JSON-RPC methods to interact with private filters. [\#735](https://github.com/hyperledger/besu/pull/735)
- Implemented EIP-2315: Simple Subroutines for the EVM [\#717](https://github.com/hyperledger/besu/pull/717)
- Implemented Splunk logging. [\#725](https://github.com/hyperledger/besu/pull/725)
- Implemented optional native library encryption. [\#675](https://github.com/hyperledger/besu/pull/675).  To enable add `--Xsecp256k1-native-enabled` (for transaction signatures) and/or `--Xaltbn128-native-enabled` (for altbn128 precomiled contracts) as command line options.

### Bug Fixes

- Flag added to toggle `eth/65` off by default. `eth/65` will remain toggled off by default until
a fix is completed for the [eth/65 known issue](KNOWN_ISSUES.md). [\#741](https://github.com/hyperledger/besu/pull/741)
- Resolve crashing NAT detectors on GKE. [\#731](https://github.com/hyperledger/besu/pull/731) fixes [\#507](https://github.com/hyperledger/besu/issues/507).
[Besu-Kubernetes Readme](https://github.com/PegaSysEng/besu-kubernetes/blob/master/README.md#network-topology-and-high-availability-requirements)
updated to reflect changes.
- Deal with quick service start failures [\#714](https://github.com/hyperledger/besu/pull/714) fixes [\#662](https://github.com/hyperledger/besu/issues/662)

### Known Issues

Known issues are open issues categorized as [Very High or High impact](https://wiki.hyperledger.org/display/BESU/Defect+Prioritisation+Policy).

#### New known issues

- `Intrinsic gas exceeds gas limit` returned when calling `delete mapping[addr]` or `mapping[addr] = 0` [\#696](https://github.com/hyperledger/besu/issues/696)

Calling delete and set to 0 Solidity mapping in Solidity fail.

#### Previously identified known issues

- [Eth/65 not backwards compatible](KNOWN_ISSUES.md#eth65-not-backwards-compatible)
- [Error full syncing with pruning](KNOWN_ISSUES.md#error-full-syncing-with-pruning)
- [Fast sync when running Besu on cloud providers](KNOWN_ISSUES.md#fast-sync-when-running-besu-on-cloud-providers)
- [Bootnodes must be validators when using onchain permissioning](KNOWN_ISSUES.md#bootnodes-must-be-validators-when-using-onchain-permissioning)
- [Privacy users with private transactions created using v1.3.4 or earlier](KNOWN_ISSUES.md#privacy-users-with-private-transactions-created-using-v134-or-earlier)

## 1.4.3

### Issues identified with 1.4.3 release

The `eth/65` change is not [backwards compatible](https://github.com/hyperledger/besu/issues/723).
This has the following impact:
* In a private network, nodes using the 1.4.3 client cannot interact with nodes using 1.4.2 or earlier
clients.
* On mainnet, synchronizing eventually stalls.

Workaround -> revert to v1.4.2.

A [fix](https://github.com/hyperledger/besu/pull/732) is currently [being tested](https://github.com/hyperledger/besu/pull/733).

### Critical Issue for Privacy Users

A critical issue for privacy users with private transactions created using Hyperledger Besu v1.3.4
or earlier has been identified. If you have a network with private transaction created using v1.3.4
or earlier, please read the following and take the appropriate steps:
https://wiki.hyperledger.org/display/BESU/Critical+Issue+for+Privacy+Users

### Additions and Improvements

- Added `eth/65` support. [\#608](https://github.com/hyperledger/besu/pull/608)
- Added block added and block reorg events. Added revert reason to block added transactions. [\#637](https://github.com/hyperledger/besu/pull/637)

### Deprecated

- Private Transaction `hash` field and `getHash()` method have been deprecated. They will be removed
in 1.5.0 release. [\#639](https://github.com/hyperledger/besu/pull/639)

### Known Issues

#### Fast sync when running Besu on cloud providers

A known [RocksDB issue](https://github.com/facebook/rocksdb/issues/6435) causes fast sync to fail
when running Besu on certain cloud providers. The following error is displayed repeatedly:

```
...
EthScheduler-Services-1 (importBlock) | ERROR | PipelineChainDownloader | Chain download failed. Restarting after short delay.
java.util.concurrent.CompletionException: org.hyperledger.besu.plugin.services.exception.StorageException: org.rocksdb.RocksDBException: block checksum mismatch:
....
```

This behaviour has been seen on AWS and Digital Ocean.

Workaround -> On AWS, a full restart of the AWS VM is required to restart the fast sync.

Fast sync is not currently supported on Digital Ocean. We are investigating options to
[add support for fast sync on Digital Ocean](https://github.com/hyperledger/besu/issues/591).

#### Error full syncing with pruning

- Error syncing with mainnet on Besu 1.3.7 node - MerkleTrieException [\#580](https://github.com/hyperledger/besu/issues/580)
The associated error is `Unable to load trie node value for hash` and is caused by the combination of
full sync and pruning.

Workarounds:
1. Explicitly disable pruning using `--pruning-enabled=false` when using fast sync.
2. If the `MerkleTrieException` occurs, delete the database and resync.

A fix for this issue is being actively worked on.

#### Fast sync reverting to full sync

In some cases of FastSyncException, fast sync reverts back to a full sync before having reached the
pivot block. [\#683](https://github.com/hyperledger/besu/issues/683)

Workaround -> To re-attempt fast syncing rather than continue full syncing, stop Besu, delete your
database, and start again.

#### Bootnodes must be validators when using onchain permissioning

- Onchain permissioning nodes can't peer when using a non-validator bootnode [\#528](https://github.com/hyperledger/besu/issues/528)

Workaround -> When using onchain permissioning, ensure bootnodes are also validators.


## 1.4.2

### Additions and Improvements

- Added `trace_block` JSON RPC API [\#449](https://github.com/hyperledger/besu/pull/449)
- Added `pulledStates` and `knownStates` to the EthQL `syncing` query and `eth_syncing` JSON-RPC api [\#565](https://github.com/hyperledger/besu/pull/565)

### Bug Fixes

- Fixed file parsing behaviour for privacy enclave keystore password file [\#554](https://github.com/hyperledger/besu/pull/554) (thanks to [magooster](https://github.com/magooster))
- Fixed known issue with being unable to re-add members to onchain privacy groups [\#471](https://github.com/hyperledger/besu/pull/471)

### Updated Early Access Features

* [Onchain privacy groups](https://besu.hyperledger.org/en/latest/Concepts/Privacy/Onchain-PrivacyGroups/) with add and remove members. Known issue resolved (see above).
* [TRACE API](https://besu.hyperledger.org/en/latest/Reference/API-Methods/#trace-methods) now includes `trace_block`, `trace_replayBlockTransactions`, and `trace_transaction`.
Fixed some issues on the trace replay block transactions API [\#522](https://github.com/hyperledger/besu/pull/522).

### Known Issues

#### Fast sync defaulting to full sync

-  When fast sync cannot find enough valid peers rapidly enough, Besu defaults to full sync.

Workarounds:
1. To re-attempt fast syncing rather than continue full syncing, stop Besu, delete your database,
and start again.
2. When fast syncing, explicitly disable pruning using `--pruning-enabled=false` to reduce the likelihood
of encountering the pruning bug.

A fix to remove the default to full sync is [in progress](https://github.com/hyperledger/besu/pull/427)
is being actively worked on.

#### Error full syncing with pruning

- Error syncing with mainnet on Besu 1.3.7 node - MerkleTrieException [\#BESU-160](https://jira.hyperledger.org/browse/BESU-160)
The associated error is `Unable to load trie node value for hash` and is caused by the combination of
full sync and pruning.

Workarounds:
1. Explicitly disable pruning using `--pruning-enabled=false` when using fast sync.
2. If the `MerkleTrieException` occurs, delete the database and resync.

A fix for this issue is being actively worked on.

#### Bootnodes must be validators when using onchain permissioning

- Onchain permissioning nodes can't peer when using a non-validator bootnode [\#BESU-181](https://jira.hyperledger.org/browse/BESU-181)

Workaround -> When using onchain permissioning, ensure bootnodes are also validators.

## 1.4.1

### Additions and Improvements

- Added priv_getCode [\#250](https://github.com/hyperledger/besu/pull/408). Gets the bytecode associated with a private address.
- Added `trace_transaction` JSON RPC API [\#441](https://github.com/hyperledger/besu/pull/441)
- Removed -X unstable prefix for pruning options (`--pruning-blocks-retained`, `--pruning-block-confirmations`) [\#440](https://github.com/hyperledger/besu/pull/440)
- Implemented [ECIP-1088](https://ecips.ethereumclassic.org/ECIPs/ecip-1088): Phoenix EVM and Protocol upgrades. [\#434](https://github.com/hyperledger/besu/pull/434)

### Bug Fixes

- [BESU-25](https://jira.hyperledger.org/browse/BESU-25) Use v5 Devp2p when pinging [\#392](https://github.com/hyperledger/besu/pull/392)
- Fixed a bug to manage concurrent access to cache files [\#438](https://github.com/hyperledger/besu/pull/438)
- Fixed configuration file bug: `pruning-blocks-retained` now accepts an integer in the config [\#440](https://github.com/hyperledger/besu/pull/440)
- Specifying RPC credentials file should not force RPC Authentication to be enabled [\#454](https://github.com/hyperledger/besu/pull/454)
- Enhanced estimateGas messages [\#436](https://github.com/hyperledger/besu/pull/436). When a estimateGas request fails a validation check, an improved error message is returned in the response.

### Early Access Features

Early access features are available features that are not recommended for production networks and may
have unstable interfaces.

* [Onchain privacy groups](https://besu.hyperledger.org/en/latest/Concepts/Privacy/Onchain-PrivacyGroups/) with add and remove members.
  Not being able to re-add a member to an onchain privacy group is a [known issue](https://github.com/hyperledger/besu/issues/455)
  with the add and remove functionality.

### Known Issues

#### Fast sync defaulting to full sync

-  When fast sync cannot find enough valid peers rapidly enough, Besu defaults to full sync.

Workarounds:
1. To re-attempt fast syncing rather than continue full syncing, stop Besu, delete your database,
and start again.
2. When fast syncing, explicitly disable pruning using `--pruning-enabled=false` to reduce the likelihood
of encountering the pruning bug.

A fix to remove the default to full sync is [in progress](https://github.com/hyperledger/besu/pull/427)
and is planned for inclusion in v1.4.1.

#### Error full syncing with pruning

- Error syncing with mainnet on Besu 1.3.7 node - MerkleTrieException [\#BESU-160](https://jira.hyperledger.org/browse/BESU-160)
The associated error is `Unable to load trie node value for hash` and is caused by the combination of
full sync and pruning.

Workarounds:
1. Explicitly disable pruning using `--pruning-enabled=false` when using fast sync.
2. If the `MerkleTrieException` occurs, delete the database and resync.

Investigation of this issue is in progress and a fix is targeted for v1.4.1.

#### Bootnodes must be validators when using onchain permissioning

- Onchain permissioning nodes can't peer when using a non-validator bootnode [\#BESU-181](https://jira.hyperledger.org/browse/BESU-181)

Workaround -> When using onchain permissioning, ensure bootnodes are also validators.

## 1.4.0

### Private State Migration

Hyperledger Besu v1.4 implements a new data structure for private state storage that is not backwards compatible.
A migration will be performed when starting v1.4 for the first time to reprocess existing private transactions
and re-create the private state data in the v1.4 format.

If you have existing private transactions, see [migration details](docs/Private-Txns-Migration.md).

### Additions and Improvements

* [TLS support](https://besu.hyperledger.org/en/latest/Concepts/TLS/) to secure client and server communication.

* [Multi-tenancy](https://besu.hyperledger.org/en/latest/Concepts/Privacy/Multi-Tenancy/) to enable multiple participants to use the same Besu and Orion node.

* [Plugin APIs](https://besu.hyperledger.org/en/latest/Concepts/Plugins/) to enable building of Java plugins to extend Hyperledger Besu.

* Support for additional [NAT methods](https://besu.hyperledger.org/en/latest/HowTo/Find-and-Connect/Specifying-NAT/).

* Added [`priv_call`](https://besu.hyperledger.org/en/latest/Reference/API-Methods/#priv_call) which invokes
a private contract function locally and does not change the private state.

* Besu has moved from an internal Bytes library to the [Apache Tuweni](https://tuweni.apache.org/) Bytes library.
This includes using the library in the Plugins API interfaces. [#295](https://github.com/hyperledger/besu/pull/295) and [#215](https://github.com/hyperledger/besu/pull/215)

### Early Access Features

Early access features are available features that are not recommended for production networks and may
have unstable interfaces.

* [Reorg compatible privacy](https://besu.hyperledger.org/en/latest/Concepts/Privacy/Privacy-Overview/#reorg-compatible-privacy)
to enable private transactions on networks using consensus mechanisms that fork.

* [Tracing API](https://besu.hyperledger.org/en/latest/Concepts/Transactions/Trace-Types) to obtain detailed information about transaction processing.

### Bug Fixes

See RC and Beta sections below.

### Known Issues

#### Fast sync defaulting to full sync

-  When fast sync cannot find enough valid peers rapidly enough, Besu defaults to full sync.

Workarounds:
1. To re-attempt fast syncing rather than continue full syncing, stop Besu, delete your database,
and start again.
2. When fast syncing, explicitly disable pruning using `--pruning-enabled=false` to reduce the likelihood
of encountering the pruning bug.

A fix to remove the default to full sync is [in progress](https://github.com/hyperledger/besu/pull/427)
and is planned for inclusion in v1.4.1.

#### Error full syncing with pruning

- Error syncing with mainnet on Besu 1.3.7 node - MerkleTrieException [\#BESU-160](https://jira.hyperledger.org/browse/BESU-160)
The associated error is `Unable to load trie node value for hash` and is caused by the combination of
full sync and pruning.

Workarounds:
1. Explicitly disable pruning using `--pruning-enabled=false` when using fast sync.
2. If the `MerkleTrieException` occurs, delete the database and resync.

Investigation of this issue is in progress and a fix is targeted for v1.4.1.

#### Bootnodes must be validators when using onchain permissioning

- Onchain permissioning nodes can't peer when using a non-validator bootnode [\#BESU-181](https://jira.hyperledger.org/browse/BESU-181)

Workaround -> When using onchain permissioning, ensure bootnodes are also validators.


## 1.4.0 RC-2

### Private State Migration
Hyperledger Besu v1.4 implements a new data structure for private state storage that is not backwards compatible.
A migration will be performed when starting v1.4 for the first time to reprocess existing private transactions
and re-create the private state data in the v1.4 format.
If you have existing private transactions, see [migration details](docs/Private-Txns-Migration.md).

## 1.4.0 RC-1

### Additions and Improvements

- New`trace_replayBlockTransactions` JSON-RPC API

This can be enabled using the `--rpc-http-api TRACE` CLI flag.  There are some philosophical differences between Besu and other implementations that are outlined in [trace_rpc_apis](docs/trace_rpc_apis.md).

- Ability to automatically detect Docker NAT settings from inside the container.

The default NAT method (AUTO) can detect this so no user intervention is required to enable this.

- Added [Multi-tenancy](https://besu.hyperledger.org/en/latest/Concepts/Privacy/Multi-Tenancy/) support which allows multiple participants to use the same Besu node for private transactions.

- Added TLS support for communication with privacy enclave

### Bug Fixes

- Private transactions are now validated before sent to the enclave [\#356](https://github.com/hyperledger/besu/pull/356)

### Known Bugs

- Error syncing with mainnet on Besu 1.3.7 node - MerkleTrieException [\#BESU-160](https://jira.hyperledger.org/browse/BESU-160)

Workaround -> Don't enable pruning when syncing to mainnet.

- Onchain permissioning nodes can't peer when using a non-validator bootnode [\#BESU-181](https://jira.hyperledger.org/browse/BESU-181)

Workaround -> When using onchain permissioning, ensure bootnodes are also validators.

## 1.4 Beta 3

### Additions and Improvements

- CLI option to enable TLS client auth for JSON-RPC HTTP [\#340](https://github.com/hyperledger/besu/pull/340)

Added CLI options to enable TLS client authentication and trusting client certificates:
~~~
--rpc-http-tls-client-auth-enabled - Enable TLS client authentication for the JSON-RPC HTTP service (default: false)
--rpc-http-tls-known-clients-file - Path to file containing client's certificate common name and fingerprint for client authentication.
--rpc-http-tls-ca-clients-enabled - Enable to accept clients certificate signed by a valid CA for client authentication (default: false)
~~~
If client-auth is enabled, user must either enable CA signed clients OR provide a known-clients file. An error is reported
if both CA signed clients is disabled and known-clients file is not specified.

- Stable Plugins APIs [\#346](https://github.com/hyperledger/besu/pull/346)

The `BesuEvents` service and related `data` package have been marked as a stable plugin API.

### Bug Fixes

- Return missing signers from getSignerMetrics [\#343](https://github.com/hyperledger/besu/pull/)

### Experimental Features

- Experimental support for `trace_replayBlockTransactions` - multiple PRs

Added support for the `trace_replayBlockTransactions` JSON-RPC call. To enable this API add
`TRACE` to the `rpc-http-api` options (for example,  `--rpc-http-api TRACE` on the command line).

This is not a production ready API.  There are known bugs relating to traced memory from calls and
returns, and the gas calculation reported in the flat traces does not always match up with the
correct gas calculated for consensus.

## 1.4 Beta 2

### Additions and Improvements

- Enable TLS for JSON-RPC HTTP Service [\#253](https://github.com/hyperledger/besu/pull/253)

Exposes new command line parameters to enable TLS on Ethereum JSON-RPC HTTP interface to allow clients like EthSigner to connect via TLS:
`--rpc-http-tls-enabled=true`
(Optional - Only required if `--rpc-http-enabled` is set to true) Set to `true` to enable TLS. False by default.
`--rpc-http-tls-keystore-file="/path/to/cert.pfx"`
(Must be specified if TLS is enabled) Path to PKCS12 format key store which contains server's certificate and it's private key
`--rpc-http-tls-keystore-password-file="/path/to/cert.passwd"`
(Must be specified if TLS is enabled) Path to the text file containing password for unlocking key store.
`--rpc-http-tls-known-clients-file="/path/to/rpc_tls_clients.txt"`
(Optional) Path to a plain text file containing space separated client’s certificate’s common name and its sha-256 fingerprints when
they are not signed by a known CA. The presence of this file (even empty) enables TLS client authentication. That is, the client
presents the certificate to server on TLS handshake and server establishes that the client certificate is either signed by a
proper/known CA. Otherwise, server trusts client certificate by reading the sha-256 fingerprint from known clients file specified above.

The format of the file is (as an example):
`localhost DF:65:B8:02:08:5E:91:82:0F:91:F5:1C:96:56:92:C4:1A:F6:C6:27:FD:6C:FC:31:F2:BB:90:17:22:59:5B:50`

### Bug Fixes

- TotalDifficulty is a BigInteger [\#253](https://github.com/hyperledger/besu/pull/253).
  Don't try and cast total difficulty down to a long because it will overflow long in a reasonable timeframe.

## 1.4 Beta 1

### Additions and Improvements

- Besu has moved from an internal Bytes library to the [Apache Tuweni](https://tuweni.apache.org/) Bytes library.  This includes using the library in the Plugins API interfaces. [#295](https://github.com/hyperledger/besu/pull/295) and [#215](https://github.com/hyperledger/besu/pull/215)
- Besu stops processing blocks if Orion is unavailable [\#253](https://github.com/hyperledger/besu/pull/253)
- Added priv_call [\#250](https://github.com/hyperledger/besu/pull/250).  Invokes a private contract function locally and does not change the private state.
- Support for [EIP-2124](https://github.com/ethereum/EIPs/blob/master/EIPS/eip-2124.md), which results in faster peer discovery [\#156](https://github.com/hyperledger/besu/pull/156)

## 1.3.8

### Additions and Improvements

- `admin_generateLogBloomCache` JSON-RPC API to generate a cache of the block bloombits that improves performance for log queries [\#262](https://github.com/hyperledger/besu/pull/262)

## Critical Fix in 1.3.7

1.3.7 includes a critical fix for Ethereum MainNet users and the Muir Glacier upgrade. We recommend users of Ethereum public networks
(MainNet, Ropsten, Rinkeby, and Goerli) upgrade immediately. This upgrade is also strongly recommended for users of private networks.

For more details, see [Hyperledger Besu Wiki](https://wiki.hyperledger.org/display/BESU/Mainnet+Consensus+Bug+Identified+and+Resolved+in+Hyperledger+Besu).

## Muir Glacier Compatibility

For compatibility with Ethereum Muir Glacier upgrade, use v1.3.7 or later.

## ETC Agharta Compatibility

For compatibility with ETC Agharta upgrade, use 1.3.7 or later.

### 1.3.7

### Additions and Improvements

- Hard Fork Support: Configures the Agharta activation block for the ETC MainNet configuration [\#251](https://github.com/hyperledger/besu/pull/251) (thanks to [soc1c](https://github.com/soc1c))
- `operator generate-log-bloom-cache` command line option to generate a cache of the block bloombits that improves performance for log queries  [\#245](https://github.com/hyperledger/besu/pull/245)

### Bug Fixes

- Resolves a Mainnet consensus issue [\#254](https://github.com/hyperledger/besu/pull/254)

### New Maintainer

[Edward Mack](https://github.com/hyperledger/besu/commits?author=edwardmack) added as a [new maintainer](https://github.com/hyperledger/besu/pull/219).

### 1.3.6

### Additions and Improvements

- Performance improvements:
  * Multithread Websockets to increase throughput [\#231](https://github.com/hyperledger/besu/pull/231)
  * NewBlockHeaders performance improvement [\#230](https://github.com/hyperledger/besu/pull/230)
- EIP2384 - Ice Age Adustment around Istanbul [\#211](https://github.com/hyperledger/besu/pull/211)
- Documentation updates include:
  * [Configuring mining using the Stratum protocol](https://besu.hyperledger.org/en/latest/HowTo/Configure/Configure-Mining/)
  * [ETC network command line options](https://besu.hyperledger.org/en/latest/Reference/CLI/CLI-Syntax/#network)
- Hard Fork Support:
   * MuirGlacier for Ethereum Mainnet and Ropsten Testnet
   * Agharta for Kotti and Mordor Testnets

### Bug Fixes

- [\#210](https://github.com/hyperledger/besu/pull/210) fixes WebSocket frames handling
  User impact: PING/PONG frames handling in Websocket services was not implemented

### 1.3.5

### Additions and Improvements

- Log Event Streaming for Plugin API [\#186](https://github.com/hyperledger/besu/pull/186)
- Allow use a external JWT public key in authenticated APIs [\#183](https://github.com/hyperledger/besu/pull/183)
- ETC Configuration, classic fork peer validator [\#176](https://github.com/hyperledger/besu/pull/176) (thanks to [edwardmack](https://github.com/edwardmack))
- Allow IBFT validators to be changed at a given block [\#173](https://github.com/hyperledger/besu/pull/173)
- Support external mining using Stratum [\#140](https://github.com/hyperledger/besu/pull/140) (thanks to [atoulme](https://github.com/atoulme))
- Add more fields to private transaction receipt [\#85](https://github.com/hyperledger/besu/pull/85) (thanks to [josh-richardson](https://github.com/josh-richardson))
- [Pruning documentation](https://besu.hyperledger.org/en/latest/Concepts/Pruning/)

### Technical Improvements

- ETC - Cleanup [\#201](https://github.com/hyperledger/besu/pull/201) (thanks to [GregTheGreek](https://github.com/GregTheGreek))
- User specific enclave public key configuration in auth file [\#196](https://github.com/hyperledger/besu/pull/196)
- Change CustomForks -\> Transitions [\#193](https://github.com/hyperledger/besu/pull/193)
- Pass identity information into RpcMethod from Http Service [\#189](https://github.com/hyperledger/besu/pull/189)
- Remove the use of JsonRpcParameters from RpcMethods [\#188](https://github.com/hyperledger/besu/pull/188)
- Repaired Metrics name collision between Privacy and RocksDB [\#187](https://github.com/hyperledger/besu/pull/187)
- Multi-Tenancy: Do not specify a public key anymore when requesting a … [\#185](https://github.com/hyperledger/besu/pull/185)
- Updates to circle building acceptance tests [\#184](https://github.com/hyperledger/besu/pull/184)
- Move Apache Tuweni dependency to official release [\#181](https://github.com/hyperledger/besu/pull/181) (thanks to [atoulme](https://github.com/atoulme))
- Update Gradle to 6.0, support Java 13 [\#180](https://github.com/hyperledger/besu/pull/180)
- ETC Atlantis fork [\#179](https://github.com/hyperledger/besu/pull/179) (thanks to [edwardmack](https://github.com/edwardmack))
- ETC Gotham Fork [\#178](https://github.com/hyperledger/besu/pull/178) (thanks to [edwardmack](https://github.com/edwardmack))
- ETC DieHard fork support [\#177](https://github.com/hyperledger/besu/pull/177) (thanks to [edwardmack](https://github.com/edwardmack))
- Remove 'parentHash', 'number' and 'gasUsed' fields from the genesis d… [\#175](https://github.com/hyperledger/besu/pull/175) (thanks to [SweeXordious](https://github.com/SweeXordious))
- Enable pruning by default for fast sync and validate conflicts with privacy [\#172](https://github.com/hyperledger/besu/pull/172)
- Update RocksDB [\#170](https://github.com/hyperledger/besu/pull/170)
- Vpdate ver to 1.3.5-snapshot [\#169](https://github.com/hyperledger/besu/pull/169)
- Added PoaQueryService method that returns local node signer… [\#163](https://github.com/hyperledger/besu/pull/163)
- Add versioning to privacy storage [\#149](https://github.com/hyperledger/besu/pull/149)
- Update reference tests [\#139](https://github.com/hyperledger/besu/pull/139)

### 1.3.4

- Reverted _Enable pruning by default for fast sync (#135)_ [\#164](https://github.com/hyperledger/besu/pull/164)

### 1.3.3

### Technical Improvements

- Add --identity flag for client identification in node browsers [\#150](https://github.com/hyperledger/besu/pull/150)
- Istanbul Mainnet Block [\#145](https://github.com/hyperledger/besu/pull/150)
- Add priv\_getEeaTransactionCount [\#110](https://github.com/hyperledger/besu/pull/110)

### Additions and Improvements

- Redesign of how JsonRpcMethods are created [\#159](https://github.com/hyperledger/besu/pull/159)
- Moving JsonRpcMethods classes into the same package, prior to refactor [\#154](https://github.com/hyperledger/besu/pull/154)
- Reflect default logging in CLI help [\#148](https://github.com/hyperledger/besu/pull/148)
- Handle zero port better in NAT [\#147](https://github.com/hyperledger/besu/pull/147)
- Rework how filter and log query parameters are created/used [\#146](https://github.com/hyperledger/besu/pull/146)
- Don't generate shutdown tasks in controller [\#141](https://github.com/hyperledger/besu/pull/141)
- Ibft queries [\#138](https://github.com/hyperledger/besu/pull/138)
- Enable pruning by default for fast sync [\#135](https://github.com/hyperledger/besu/pull/135)
- Ensure spotless runs in CI [\#132](https://github.com/hyperledger/besu/pull/132)
- Add more logging around peer disconnects [\#131](https://github.com/hyperledger/besu/pull/131)
- Repair EthGetLogs returning incorrect results [\#128](https://github.com/hyperledger/besu/pull/128)
- Use Bloombits for Logs queries [\#127](https://github.com/hyperledger/besu/pull/127)
- Improve message when extraData missing [\#121](https://github.com/hyperledger/besu/pull/121)
- Fix miner startup logic [\#104](https://github.com/hyperledger/besu/pull/104)
- Support log reordring from reorgs in `LogSubscriptionService` [\#86](https://github.com/hyperledger/besu/pull/86)

### 1.3.2

### Additions and Improvements

- besu -v to print plugin versions[\#123](https://github.com/hyperledger/besu/pull/123)

### Technical Improvements

- Update Governance and Code of Conduct verbiage [\#120](https://github.com/hyperledger/besu/pull/120)
- Fix private transaction root mismatch [\#118](https://github.com/hyperledger/besu/pull/118)
- Programmatically enforce plugin CLI variable names [\#117](https://github.com/hyperledger/besu/pull/117)
- Additional unit test for selecting replaced pending transactions [\#116](https://github.com/hyperledger/besu/pull/116)
- Only set sync targets that have an estimated height value [\#115](https://github.com/hyperledger/besu/pull/115)
- Fix rlpx startup [\#114](https://github.com/hyperledger/besu/pull/114)
- Expose getPayload in Transaction plugin-api interface. [\#113](https://github.com/hyperledger/besu/pull/113)
- Dependency Version Upgrades [\#112](https://github.com/hyperledger/besu/pull/112)
- Add hash field in Transaction plugin interface. [\#111](https://github.com/hyperledger/besu/pull/111)
- Rework sync status events [\#106](https://github.com/hyperledger/besu/pull/106)

### 1.3.1

### Additions and Improvements

- Added GraphQL query/logs support [\#94](https://github.com/hyperledger/besu/pull/94)

### Technical Improvements

- Add totalDiffculty to BlockPropagated events. [\#97](https://github.com/hyperledger/besu/pull/97)
- Merge BlockchainQueries classes [\#101](https://github.com/hyperledger/besu/pull/101)
- Fixed casing of dynamic MetricCategorys [\#99](https://github.com/hyperledger/besu/pull/99)
- Fix private transactions breaking evm [\#96](https://github.com/hyperledger/besu/pull/96)
- Make SyncState variables thread-safe [\#95](https://github.com/hyperledger/besu/pull/95)
- Fix transaction tracking by sender [\#93](https://github.com/hyperledger/besu/pull/93)
- Make logic in PersistBlockTask more explicit to fix a LGTM warning [\#92](https://github.com/hyperledger/besu/pull/92)
- Removed Unused methods in the transaction simulator. [\#91](https://github.com/hyperledger/besu/pull/91)
- Fix ThreadBesuNodeRunner BesuConfiguration setup [\#90](https://github.com/hyperledger/besu/pull/90)
- JsonRpc method disabled error condition rewrite and unit test [\#80](https://github.com/hyperledger/besu/pull/80)
- Round trip testing of state trie account values [\#31](https://github.com/hyperledger/besu/pull/31)

### 1.3

### Breaking Change

- Disallow comments in Genesis JSON file. [\#49](https://github.com/hyperledger/besu/pull/49)

### Additions and Improvements

- Add `--required-block` command line option to deal with chain splits [\#79](https://github.com/hyperledger/besu/pull/79)
- Store db metadata file in the root data directory. [\#46](https://github.com/hyperledger/besu/pull/46)
- Add `--target-gas-limit` command line option. [\#24](https://github.com/hyperledger/besu/pull/24)(thanks to new contributor [cfelde](https://github.com/cfelde))
- Allow private contracts to access public state. [\#9](https://github.com/hyperledger/besu/pull/9)
- Documentation updates include:
  - Added [sample load balancer configurations](https://besu.hyperledger.org/en/latest/HowTo/Configure/Configure-HA/Sample-Configuration/)
  - Added [`retesteth`](https://besu.hyperledger.org/en/latest/Reference/CLI/CLI-Subcommands/#retesteth) subcommand
  - Added [`debug_accountRange`](https://besu.hyperledger.org/en/latest/Reference/API-Methods/#debug_accountrange) JSON-RPC API method
  - Clarified purpose of [static nodes](https://besu.hyperledger.org/en/latest/HowTo/Find-and-Connect/Managing-Peers/#static-nodes)
  - Added links [Kubernetes reference implementations](https://besu.hyperledger.org/en/latest/HowTo/Deploy/Kubernetes/)
  - Added content about [access between private and public states](https://besu.hyperledger.org/en/latest/Concepts/Privacy/Privacy-Groups/#access-between-states)
  - Added restriction that [account permissioning cannot be used with random key signing](https://besu.hyperledger.org/en/latest/HowTo/Use-Privacy/Sign-Privacy-Marker-Transactions/).
  - Added high availability requirement for [private transaction manager](https://besu.hyperledger.org/en/latest/Concepts/Privacy/Privacy-Overview/#availability) (ie, Orion)
  - Added [genesis file reference](https://besu.hyperledger.org/en/latest/Reference/Config-Items/)

### Technical Improvements

- Less verbose syncing subscriptions [\#59](https://github.com/hyperledger/besu/pull/59)
- Return enclave key instead of private transaction hash [\#53](https://github.com/hyperledger/besu/pull/53)
- Fix mark sweep pruner bugs where nodes that should be kept were being swept  [\#50](https://github.com/hyperledger/besu/pull/50)
- Clean up BesuConfiguration construction [\#51](https://github.com/hyperledger/besu/pull/51)
- Private tx nonce errors return same msg as any tx [\#48](https://github.com/hyperledger/besu/pull/48)
- Fix default logging [\#47](https://github.com/hyperledger/besu/pull/47)
- Introduce virtual operation. [\#45](https://github.com/hyperledger/besu/pull/45)
- Downgrade RocksDBPlugin Logging Levels [\#44](https://github.com/hyperledger/besu/pull/44)
- Infrastructure for exposing PoA metrics for plugins. [\#37](https://github.com/hyperledger/besu/pull/37)
- Refactor privacy storage. [\#7](https://github.com/hyperledger/besu/pull/7)

## 1.2.4

### Additions and Improvements

- Add Istanbul block (5435345) for Rinkeby [\#35](https://github.com/hyperledger/besu/pull/35)
- Add Istanbul block (1561651) for Goerli [\#27](https://github.com/hyperledger/besu/pull/27)
- Add Istanbul block (6485846) for Ropsten [\#26](https://github.com/hyperledger/besu/pull/26)
- Add privDistributeRawTransaction endpoint [\#23](https://github.com/hyperledger/besu/pull/23) (thanks to [josh-richardson](https://github.com/josh-richardson))

### Technical Improvements

- Refactors pantheon private key to signing private key [\#34](https://github.com/hyperledger/besu/pull/34) (thanks to [josh-richardson](https://github.com/josh-richardson))
- Support both BESU\_ and PANTHEON\_ env var prefixes [\#32](https://github.com/hyperledger/besu/pull/32)
- Use only fully validated peers for fast sync pivot selection [\#21](https://github.com/hyperledger/besu/pull/21)
- Support Version Rollbacks for RocksDB \(\#6\) [\#19](https://github.com/hyperledger/besu/pull/19)
- Update Cava library to Tuweni Library [\#18](https://github.com/hyperledger/besu/pull/18)
- StateTrieAccountValue:Version should be written as an int, not a long [\#17](https://github.com/hyperledger/besu/pull/17)
- Handle discovery peers with updated endpoints [\#12](https://github.com/hyperledger/besu/pull/12)
- Change retesteth port [\#11](https://github.com/hyperledger/besu/pull/11)
- Renames eea\_getTransactionReceipt to priv\_getTransactionReceipt [\#10](https://github.com/hyperledger/besu/pull/10) (thanks to [josh-richardson](https://github.com/josh-richardson))
- Support Version Rollbacks for RocksDB [\#6](https://github.com/hyperledger/besu/pull/6)
- Moving AT DSL into its own module [\#3](https://github.com/hyperledger/besu/pull/3)

## 1.2.3

### Additions and Improvements
- Added an override facility for genesis configs [\#1915](https://github.com/PegaSysEng/pantheon/pull/1915)
- Finer grained logging configuration [\#1895](https://github.com/PegaSysEng/pantheon/pull/1895) (thanks to [matkt](https://github.com/matkt))

### Technical Improvements

- Add archiving of docker test reports [\#1921](https://github.com/PegaSysEng/pantheon/pull/1921)
- Events API: Transaction dropped, sync status, and renames [\#1919](https://github.com/PegaSysEng/pantheon/pull/1919)
- Remove metrics from plugin registration [\#1918](https://github.com/PegaSysEng/pantheon/pull/1918)
- Replace uses of Instant.now from within the IBFT module [\#1911](https://github.com/PegaSysEng/pantheon/pull/1911)
- Update plugins-api build script [\#1908](https://github.com/PegaSysEng/pantheon/pull/1908)
- Ignore flaky tracing tests [\#1907](https://github.com/PegaSysEng/pantheon/pull/1907)
- Ensure plugin-api module gets published at the correct maven path [\#1905](https://github.com/PegaSysEng/pantheon/pull/1905)
- Return the plugin-apis to this repo [\#1900](https://github.com/PegaSysEng/pantheon/pull/1900)
- Stop autogenerating BesuInfo.java [\#1899](https://github.com/PegaSysEng/pantheon/pull/1899)
- Extracted Metrics interfaces to plugins-api. [\#1898](https://github.com/PegaSysEng/pantheon/pull/1898)
- Fix key value storage clear so it removes all values [\#1894](https://github.com/PegaSysEng/pantheon/pull/1894)
- Ethsigner test [\#1892](https://github.com/PegaSysEng/pantheon/pull/1892) (thanks to [iikirilov](https://github.com/iikirilov))
- Return null private transaction receipt instead of error [\#1872](https://github.com/PegaSysEng/pantheon/pull/1872) (thanks to [iikirilov](https://github.com/iikirilov))
- Implement trace replay block transactions trace option [\#1886](https://github.com/PegaSysEng/pantheon/pull/1886)
- Use object parameter instead of list of parameters for priv\_createPrivacyGroup [\#1868](https://github.com/PegaSysEng/pantheon/pull/1868) (thanks to [iikirilov](https://github.com/iikirilov))
- Refactor privacy acceptance tests [\#1864](https://github.com/PegaSysEng/pantheon/pull/1864) (thanks to [iikirilov](https://github.com/iikirilov))

## 1.2.2

### Additions and Improvements
- Support large numbers for the `--network-id` option [\#1891](https://github.com/PegaSysEng/pantheon/pull/1891)
- Added eea\_getTransactionCount Json Rpc [\#1861](https://github.com/PegaSysEng/pantheon/pull/1861)
- PrivacyMarkerTransaction to be signed with a randomly generated key [\#1844](https://github.com/PegaSysEng/pantheon/pull/1844)
- Implement eth\_getproof JSON RPC API [\#1824](https://github.com/PegaSysEng/pantheon/pull/1824) (thanks to [matkt](https://github.com/matkt))
- Documentation updates include:
  - [Improved navigation](https://docs.pantheon.pegasys.tech/en/latest/)
  - [Added permissioning diagram](https://docs.pantheon.pegasys.tech/en/latest/Concepts/Permissioning/Permissioning-Overview/#onchain)
  - [Added Responsible Disclosure policy](https://docs.pantheon.pegasys.tech/en/latest/Reference/Responsible-Disclosure/)
  - [Added `blocks export` subcommand](https://besu.hyperledger.org/en/latest/Reference/CLI/CLI-Subcommands/#export)

### Technical Improvements
- Update the `pantheon blocks export` command usage [\#1887](https://github.com/PegaSysEng/pantheon/pull/1887) (thanks to [matkt](https://github.com/matkt))
- Stop Returning null for 'pending' RPC calls [\#1883](https://github.com/PegaSysEng/pantheon/pull/1883)
- Blake validation errors are hard errors [\#1882](https://github.com/PegaSysEng/pantheon/pull/1882)
- Add test cases for trace\_replayBlockTransactions [\#1881](https://github.com/PegaSysEng/pantheon/pull/1881)
- Simplify json rpc spec test setup [\#1880](https://github.com/PegaSysEng/pantheon/pull/1880)
- Tweak JSON import format [\#1878](https://github.com/PegaSysEng/pantheon/pull/1878)
- Transactions listeners should use the subscriber pattern [\#1877](https://github.com/PegaSysEng/pantheon/pull/1877)
- Maven spotless [\#1876](https://github.com/PegaSysEng/pantheon/pull/1876)
- Don't cache for localbalance [\#1875](https://github.com/PegaSysEng/pantheon/pull/1875)
- EIP-1108 - Reprice alt\_bn128  [\#1874](https://github.com/PegaSysEng/pantheon/pull/1874)
- Create stub trace\_replayBlockTransactions json-rpc method  [\#1873](https://github.com/PegaSysEng/pantheon/pull/1873)
- Improve trace log [\#1870](https://github.com/PegaSysEng/pantheon/pull/1870)
- Pruning Command Line Flags [\#1869](https://github.com/PegaSysEng/pantheon/pull/1869)
- Re-enable istanbul [\#1865](https://github.com/PegaSysEng/pantheon/pull/1865)
- Fix logic to disconnect from peers on fork [\#1863](https://github.com/PegaSysEng/pantheon/pull/1863)
- Blake 2b tweaks [\#1862](https://github.com/PegaSysEng/pantheon/pull/1862)
- Sweep state roots before child nodes [\#1854](https://github.com/PegaSysEng/pantheon/pull/1854)
- Update export subcommand to export blocks in rlp format [\#1852](https://github.com/PegaSysEng/pantheon/pull/1852)
- Updating docker tests to make it easier to follow & ensure it listens on the right interface on docker [\#1851](https://github.com/PegaSysEng/pantheon/pull/1851)
- Disable Istanbul block [\#1849](https://github.com/PegaSysEng/pantheon/pull/1849)
- Add read-only blockchain factory method [\#1845](https://github.com/PegaSysEng/pantheon/pull/1845)
- Removing the release plugin in favour of the new process with branches [\#1843](https://github.com/PegaSysEng/pantheon/pull/1843)
- Update Görli bootnodes [\#1842](https://github.com/PegaSysEng/pantheon/pull/1842)
- Upgrade graphql library to version 13.0 [\#1834](https://github.com/PegaSysEng/pantheon/pull/1834)
- Database versioning and enable multi-column database [\#1830](https://github.com/PegaSysEng/pantheon/pull/1830)
- Fixes invalid JsonGetter, comment [\#1811](https://github.com/PegaSysEng/pantheon/pull/1811) (thanks to [josh-richardson](https://github.com/josh-richardson))
- Add EthSigner acceptance test [\#1655](https://github.com/PegaSysEng/pantheon/pull/1655) (thanks to [iikirilov](https://github.com/iikirilov))
- Support plugin Richdata APIs via implementation [\#1581](https://github.com/PegaSysEng/pantheon/pull/1581)

## 1.2.1

### Additions and Improvements

- Removed the release plugin in favour of the new process with branches
[#1841](https://github.com/PegaSysEng/pantheon/pull/1841)
[#1843](https://github.com/PegaSysEng/pantheon/pull/1843)
[#1848](https://github.com/PegaSysEng/pantheon/pull/1848)
[#1855](https://github.com/PegaSysEng/pantheon/pull/1855)
- Updated Görli bootnodes [#1842](https://github.com/PegaSysEng/pantheon/pull/1842)
- Removed unnecessary test dependency [#1839](https://github.com/PegaSysEng/pantheon/pull/1839)
- Added warning when comments are used in genesis file [#1838](https://github.com/PegaSysEng/pantheon/pull/1838)
- Added an experimental flag for disabling timers [#1837](https://github.com/PegaSysEng/pantheon/pull/1837)
- Fixed FlatFileTaskCollection tests [#1833](https://github.com/PegaSysEng/pantheon/pull/1833)
- Added chain json import utility [#1832](https://github.com/PegaSysEng/pantheon/pull/1832)
- Added tests to AllNodesVisitor trie traversal [#1831](https://github.com/PegaSysEng/pantheon/pull/1831)
- Updated privateFrom to be required [#1829](https://github.com/PegaSysEng/pantheon/pull/1829) (thanks to [iikirilov](https://github.com/iikirilov))
- Made explicit that streamed accounts may be missing their address [#1828](https://github.com/PegaSysEng/pantheon/pull/1828)
- Refactored normalizeKeys method [#1826](https://github.com/PegaSysEng/pantheon/pull/1826)
- Removed dead parameters [#1825](https://github.com/PegaSysEng/pantheon/pull/1825)
- Added a nicer name for Corretto [#1819](https://github.com/PegaSysEng/pantheon/pull/1819)
- Changed core JSON-RPC method to support ReTestEth
[#1815](https://github.com/PegaSysEng/pantheon/pull/1815)
[#1818](https://github.com/PegaSysEng/pantheon/pull/1818)
- Added rewind to block functionality [#1814](https://github.com/PegaSysEng/pantheon/pull/1814)
- Added support for NoReward and NoProof seal engines [#1813](https://github.com/PegaSysEng/pantheon/pull/1813)
- Added strict short hex strings for retesteth [#1812](https://github.com/PegaSysEng/pantheon/pull/1812)
- Cleaned up genesis parsing [#1809](https://github.com/PegaSysEng/pantheon/pull/1809)
- Updating Orion to v1.3.2 [#1805](https://github.com/PegaSysEng/pantheon/pull/1805)
- Updaated newHeads subscription to emit events only for canonical blocks [#1798](https://github.com/PegaSysEng/pantheon/pull/1798)
- Repricing for trie-size-dependent opcodes [#1795](https://github.com/PegaSysEng/pantheon/pull/1795)
- Revised Istanbul Versioning assignments [#1794](https://github.com/PegaSysEng/pantheon/pull/1794)
- Updated RevertReason to return BytesValue [#1793](https://github.com/PegaSysEng/pantheon/pull/1793)
- Updated way priv_getPrivacyPrecompileAddress source [#1786](https://github.com/PegaSysEng/pantheon/pull/1786) (thanks to [iikirilov](https://github.com/iikirilov))
- Updated Chain ID opcode to return 0 as default [#1785](https://github.com/PegaSysEng/pantheon/pull/1785)
- Allowed fixedDifficulty=1 [#1784](https://github.com/PegaSysEng/pantheon/pull/1784)
- Updated Docker image defaults host interfaces [#1782](https://github.com/PegaSysEng/pantheon/pull/1782)
- Added tracking of world state account key preimages [#1780](https://github.com/PegaSysEng/pantheon/pull/1780)
- Modified PrivGetPrivateTransaction to take public tx hash [#1778](https://github.com/PegaSysEng/pantheon/pull/1778) (thanks to [josh-richardson](https://github.com/josh-richardson))
- Removed enclave public key from parameter
[#1789](https://github.com/PegaSysEng/pantheon/pull/1789)
[#1777](https://github.com/PegaSysEng/pantheon/pull/1777) (thanks to [iikirilov](https://github.com/iikirilov))
- Added storage key preimage tracking [#1772](https://github.com/PegaSysEng/pantheon/pull/1772)
- Updated priv_getPrivacyPrecompileAddress method return [#1766](https://github.com/PegaSysEng/pantheon/pull/1766) (thanks to [iikirilov](https://github.com/iikirilov))
- Added tests for permissioning with static nodes behaviour [#1764](https://github.com/PegaSysEng/pantheon/pull/1764)
- Added integration test for contract creation with privacyGroupId [#1762](https://github.com/PegaSysEng/pantheon/pull/1762) (thanks to [josh-richardson](https://github.com/josh-richardson))
- Added report node local address as the coinbase in Clique and IBFT
[#1758](https://github.com/PegaSysEng/pantheon/pull/1758)
[#1760](https://github.com/PegaSysEng/pantheon/pull/1760)
- Fixed private tx signature validation [#1753](https://github.com/PegaSysEng/pantheon/pull/1753)
- Updated CI configuration
[#1751](https://github.com/PegaSysEng/pantheon/pull/1751)
[#1835](https://github.com/PegaSysEng/pantheon/pull/1835)
- Added CLI flag for setting WorldStateDownloader task cache size [#1749](https://github.com/PegaSysEng/pantheon/pull/1749) (thanks to [matkt](https://github.com/matkt))
- Updated vertx to 2.8.0 [#1748](https://github.com/PegaSysEng/pantheon/pull/1748)
- changed RevertReason to BytesValue [#1746](https://github.com/PegaSysEng/pantheon/pull/1746)
- Added static nodes acceptance test [#1745](https://github.com/PegaSysEng/pantheon/pull/1745)
- Added report 0 hashrate when the mining coordinator doesn't support mining
[#1744](https://github.com/PegaSysEng/pantheon/pull/1744)
[#1757](https://github.com/PegaSysEng/pantheon/pull/1757)
- Implemented EIP-2200 - Net Gas Metering Revised [#1743](https://github.com/PegaSysEng/pantheon/pull/1743)
- Added chainId validation to PrivateTransactionValidator [#1741](https://github.com/PegaSysEng/pantheon/pull/1741)
- Reduced intrinsic gas cost [#1739](https://github.com/PegaSysEng/pantheon/pull/1739)
- De-duplicated test blocks data files [#1737](https://github.com/PegaSysEng/pantheon/pull/1737)
- Renamed various EEA methods to priv methods [#1736](https://github.com/PegaSysEng/pantheon/pull/1736) (thanks to [josh-richardson](https://github.com/josh-richardson))
- Permissioning Acceptance Test [#1735](https://github.com/PegaSysEng/pantheon/pull/1735)
 [#1759](https://github.com/PegaSysEng/pantheon/pull/1759)
- Add nonce handling to GenesisState [#1728](https://github.com/PegaSysEng/pantheon/pull/1728)
- Added 100-continue to HTTP [#1727](https://github.com/PegaSysEng/pantheon/pull/1727)
- Fixed get_signerMetrics [#1725](https://github.com/PegaSysEng/pantheon/pull/1725) (thanks to [matkt](https://github.com/matkt))
- Reworked "in-sync" checks [#1720](https://github.com/PegaSysEng/pantheon/pull/1720)
- Added Accounts Permissioning Acceptance Tests [#1719](https://github.com/PegaSysEng/pantheon/pull/1719)
- Added PrivateTransactionValidator to unify logic [#1713](https://github.com/PegaSysEng/pantheon/pull/1713)
- Added JSON-RPC API to report validator block production information [#1687](https://github.com/PegaSysEng/pantheon/pull/1687) (thanks to [matkt](https://github.com/matkt))
- Added Mark Sweep Pruner [#1638](https://github.com/PegaSysEng/pantheon/pull/1638)
- Added the Blake2b F compression function as a precompile in Besu [#1614](https://github.com/PegaSysEng/pantheon/pull/1614) (thanks to [iikirilov](https://github.com/iikirilov))
- Documentation updates include:
  - Added CPU requirements [#1734](https://github.com/PegaSysEng/pantheon/pull/1734)
  - Added reference to Ansible role [#1733](https://github.com/PegaSysEng/pantheon/pull/1733)
  - Updated revert reason example [#1754](https://github.com/PegaSysEng/pantheon/pull/1754)
  - Added content on deploying for production [#1774](https://github.com/PegaSysEng/pantheon/pull/1774)
  - Updated docker docs for location of data path [#1790](https://github.com/PegaSysEng/pantheon/pull/1790)
  - Updated permissiong documentation
  [#1792](https://github.com/PegaSysEng/pantheon/pull/1792)
  [#1652](https://github.com/PegaSysEng/pantheon/pull/1652)
  - Added permissioning webinar in the resources [#1717](https://github.com/PegaSysEng/pantheon/pull/1717)
  - Add web3.js-eea reference doc [#1617](https://github.com/PegaSysEng/pantheon/pull/1617)
  - Updated privacy documentation
  [#1650](https://github.com/PegaSysEng/pantheon/pull/1650)
  [#1721](https://github.com/PegaSysEng/pantheon/pull/1721)
  [#1722](https://github.com/PegaSysEng/pantheon/pull/1722)
  [#1724](https://github.com/PegaSysEng/pantheon/pull/1724)
  [#1729](https://github.com/PegaSysEng/pantheon/pull/1729)
  [#1730](https://github.com/PegaSysEng/pantheon/pull/1730)
  [#1731](https://github.com/PegaSysEng/pantheon/pull/1731)
  [#1732](https://github.com/PegaSysEng/pantheon/pull/1732)
  [#1740](https://github.com/PegaSysEng/pantheon/pull/1740)
  [#1750](https://github.com/PegaSysEng/pantheon/pull/1750)
  [#1761](https://github.com/PegaSysEng/pantheon/pull/1761)
  [#1765](https://github.com/PegaSysEng/pantheon/pull/1765)
  [#1769](https://github.com/PegaSysEng/pantheon/pull/1769)
  [#1770](https://github.com/PegaSysEng/pantheon/pull/1770)
  [#1771](https://github.com/PegaSysEng/pantheon/pull/1771)
  [#1773](https://github.com/PegaSysEng/pantheon/pull/1773)
  [#1787](https://github.com/PegaSysEng/pantheon/pull/1787)
  [#1788](https://github.com/PegaSysEng/pantheon/pull/1788)
  [#1796](https://github.com/PegaSysEng/pantheon/pull/1796)
  [#1803](https://github.com/PegaSysEng/pantheon/pull/1803)
  [#1810](https://github.com/PegaSysEng/pantheon/pull/1810)
  [#1817](https://github.com/PegaSysEng/pantheon/pull/1817)
  - Added documentation for getSignerMetrics [#1723](https://github.com/PegaSysEng/pantheon/pull/1723) (thanks to [matkt](https://github.com/matkt))
  - Added Java 11+ as a prerequisite for installing Besu using Homebrew. [#1755](https://github.com/PegaSysEng/pantheon/pull/1755)
  - Fixed documentation formatting and typos [#1718](https://github.com/PegaSysEng/pantheon/pull/1718)
  [#1742](https://github.com/PegaSysEng/pantheon/pull/1742)
  [#1763](https://github.com/PegaSysEng/pantheon/pull/1763)
  [#1779](https://github.com/PegaSysEng/pantheon/pull/1779)
  [#1781](https://github.com/PegaSysEng/pantheon/pull/1781)
  [#1827](https://github.com/PegaSysEng/pantheon/pull/1827)
  [#1767](https://github.com/PegaSysEng/pantheon/pull/1767) (thanks to [helderjnpinto](https://github.com/helderjnpinto))
  - Moved the docs to a [new doc repos](https://github.com/PegaSysEng/doc.pantheon) [#1822](https://github.com/PegaSysEng/pantheon/pull/1822)
- Explicitly configure some maven artifactIds [#1853](https://github.com/PegaSysEng/pantheon/pull/1853)
- Update export subcommand to export blocks in rlp format [#1852](https://github.com/PegaSysEng/pantheon/pull/1852)
- Implement `eth_getproof` JSON RPC API [#1824](https://github.com/PegaSysEng/pantheon/pull/1824)
- Database versioning and enable multi-column database [#1830](https://github.com/PegaSysEng/pantheon/pull/1830)
- Disable smoke tests on windows [#1847](https://github.com/PegaSysEng/pantheon/pull/1847)
- Add read-only blockchain factory method [#1845](https://github.com/PegaSysEng/pantheon/pull/1845)

## 1.2

### Additions and Improvements

- Add UPnP Support [\#1334](https://github.com/PegaSysEng/pantheon/pull/1334) (thanks to [notlesh](https://github.com/notlesh))
- Limit the fraction of wire connections initiated by peers [\#1665](https://github.com/PegaSysEng/pantheon/pull/1665)
- EIP-1706 - Disable SSTORE with gasleft lt call stipend  [\#1706](https://github.com/PegaSysEng/pantheon/pull/1706)
- EIP-1108 - Reprice alt\_bn128 [\#1704](https://github.com/PegaSysEng/pantheon/pull/1704)
- EIP-1344 ChainID Opcode [\#1690](https://github.com/PegaSysEng/pantheon/pull/1690)
- New release docker image [\#1664](https://github.com/PegaSysEng/pantheon/pull/1664)
- Support changing log level at runtime [\#1656](https://github.com/PegaSysEng/pantheon/pull/1656) (thanks to [matkt](https://github.com/matkt))
- Implement dump command to dump a specific block from storage [\#1641](https://github.com/PegaSysEng/pantheon/pull/1641) (thanks to [matkt](https://github.com/matkt))
- Add eea\_findPrivacyGroup endpoint to Besu [\#1635](https://github.com/PegaSysEng/pantheon/pull/1635) (thanks to [Puneetha17](https://github.com/Puneetha17))
- Updated eea send raw transaction with privacy group ID [\#1611](https://github.com/PegaSysEng/pantheon/pull/1611) (thanks to [iikirilov](https://github.com/iikirilov))
- Added Revert Reason [\#1603](https://github.com/PegaSysEng/pantheon/pull/1603)
- Documentation updates include:
  - Added [UPnP content](https://besu.hyperledger.org/en/latest/HowTo/Find-and-Connect/Using-UPnP/)
  - Added [load balancer image](https://besu.hyperledger.org/en/stable/)
  - Added [revert reason](https://besu.hyperledger.org/en/latest/HowTo/Send-Transactions/Revert-Reason/)
  - Added [admin\_changeLogLevel](https://besu.hyperledger.org/en/latest/Reference/API-Methods/#admin_changeloglevel) JSON RPC API (thanks to [matkt](https://github.com/matkt))
  - Updated for [new Docker image](https://besu.hyperledger.org/en/stable/)
  - Added [Docker image migration content](https://besu.hyperledger.org/en/latest/HowTo/Get-Started/Migration-Docker/)
  - Added [transaction validation content](https://besu.hyperledger.org/en/latest/Concepts/Transactions/Transaction-Validation/)
  - Updated [permissioning overview](https://besu.hyperledger.org/en/stable/) for onchain account permissioning
  - Updated [quickstart](https://besu.hyperledger.org/en/latest/HowTo/Deploy/Monitoring-Performance/#monitor-node-performance-using-prometheus) to include Prometheus and Grafana
  - Added [remote connections limits options](https://besu.hyperledger.org/en/latest/Reference/CLI/CLI-Syntax/#remote-connections-limit-enabled)
  - Updated [web3.js-eea reference](https://docs.pantheon.pegasys.tech/en/latest/Reference/web3js-eea-Methods/) to include privacy group methods
  - Updated [onchain permissioning to include account permissioning](hhttps://besu.hyperledger.org/en/latest/Concepts/Permissioning/Onchain-Permissioning/) and [Permissioning Management Dapp](https://besu.hyperledger.org/en/latest/Tutorials/Permissioning/Getting-Started-Onchain-Permissioning/#start-the-development-server-for-the-permissioning-management-dapp)
  - Added [deployment procedure for Permissioning Management Dapp](https://besu.hyperledger.org/en/stable/)
  - Added privacy content for [EEA-compliant and Besu-extended privacy](https://besu.hyperledger.org/en/latest/Concepts/Privacy/Privacy-Groups/)
  - Added content on [creating and managing privacy groups](https://besu.hyperledger.org/en/latest/Reference/web3js-eea-Methods/#createprivacygroup)
  - Added content on [accessing private and privacy marker transactions](https://besu.hyperledger.org/en/latest/HowTo/Use-Privacy/Access-Private-Transactions/)
  - Added content on [system requirements](https://besu.hyperledger.org/en/latest/HowTo/Get-Started/System-Requirements/)
  - Added reference to [Besu role on Galaxy to deploy using Ansible](https://besu.hyperledger.org/en/latest/HowTo/Deploy/Ansible/).

### Technical Improvements

- Remove enclave public key from parameter [\#1789](https://github.com/PegaSysEng/pantheon/pull/1789)
- Update defaults host interfaces [\#1782](https://github.com/PegaSysEng/pantheon/pull/1782)
- Modifies PrivGetPrivateTransaction to take public tx hash [\#1778](https://github.com/PegaSysEng/pantheon/pull/1778)
- Remove enclave public key from parameter [\#1777](https://github.com/PegaSysEng/pantheon/pull/1777)
- Return the ethereum address of the privacy precompile from priv_getPrivacyPrecompileAddress [\#1766](https://github.com/PegaSysEng/pantheon/pull/1766)
- Report node local address as the coinbase in Clique and IBFT [\#1760](https://github.com/PegaSysEng/pantheon/pull/1760)
- Additional integration test for contract creation with privacyGroupId [\#1762](https://github.com/PegaSysEng/pantheon/pull/1762)
- Report 0 hashrate when the mining coordinator doesn't support mining [\#1757](https://github.com/PegaSysEng/pantheon/pull/1757)
- Fix private tx signature validation [\#1753](https://github.com/PegaSysEng/pantheon/pull/1753)
- RevertReason changed to BytesValue [\#1746](https://github.com/PegaSysEng/pantheon/pull/1746)
- Renames various eea methods to priv methods [\#1736](https://github.com/PegaSysEng/pantheon/pull/1736)
- Update Orion version [\#1716](https://github.com/PegaSysEng/pantheon/pull/1716)
- Rename CLI flag for better ordering of options [\#1715](https://github.com/PegaSysEng/pantheon/pull/1715)
- Routine dependency updates [\#1712](https://github.com/PegaSysEng/pantheon/pull/1712)
- Fix spelling error in getApplicationPrefix method name [\#1711](https://github.com/PegaSysEng/pantheon/pull/1711)
- Wait and retry if best peer's chain is too short for fast sync [\#1708](https://github.com/PegaSysEng/pantheon/pull/1708)
- Eea get private transaction fix [\#1707](https://github.com/PegaSysEng/pantheon/pull/1707) (thanks to [iikirilov](https://github.com/iikirilov))
- Rework remote connection limit flag defaults [\#1705](https://github.com/PegaSysEng/pantheon/pull/1705)
- Report invalid options from config file [\#1703](https://github.com/PegaSysEng/pantheon/pull/1703)
- Add ERROR to list of CLI log level options [\#1699](https://github.com/PegaSysEng/pantheon/pull/1699)
- Enable onchain account permissioning CLI option [\#1686](https://github.com/PegaSysEng/pantheon/pull/1686)
- Exempt static nodes from all connection limits [\#1685](https://github.com/PegaSysEng/pantheon/pull/1685)
- Enclave refactoring [\#1684](https://github.com/PegaSysEng/pantheon/pull/1684)
- Add opcode and precompiled support for versioning  [\#1683](https://github.com/PegaSysEng/pantheon/pull/1683)
- Use a percentage instead of fraction for the remote connections percentage CLI option. [\#1682](https://github.com/PegaSysEng/pantheon/pull/1682)
- Added error msg for calling eth\_sendTransaction [\#1681](https://github.com/PegaSysEng/pantheon/pull/1681)
- Remove instructions for installing with Chocolatey [\#1680](https://github.com/PegaSysEng/pantheon/pull/1680)
- remove zulu-jdk8 from smoke tests [\#1679](https://github.com/PegaSysEng/pantheon/pull/1679)
- Add new MainNet bootnodes [\#1678](https://github.com/PegaSysEng/pantheon/pull/1678)
- updating smoke tests to use \>= jdk11 [\#1677](https://github.com/PegaSysEng/pantheon/pull/1677)
- Fix handling of remote connection limit [\#1676](https://github.com/PegaSysEng/pantheon/pull/1676)
- Add accountVersion to MessageFrame [\#1675](https://github.com/PegaSysEng/pantheon/pull/1675)
- Change getChildren return type [\#1674](https://github.com/PegaSysEng/pantheon/pull/1674)
- Use Log4J message template instead of String.format [\#1673](https://github.com/PegaSysEng/pantheon/pull/1673)
- Return hashrate of 0 when not mining. [\#1672](https://github.com/PegaSysEng/pantheon/pull/1672)
- Add hooks for validation  [\#1671](https://github.com/PegaSysEng/pantheon/pull/1671)
- Upgrade to pantheon-build:0.0.6-jdk11 which really does include jdk11 [\#1670](https://github.com/PegaSysEng/pantheon/pull/1670)
- Onchain permissioning startup check [\#1669](https://github.com/PegaSysEng/pantheon/pull/1669)
- Update BesuCommand to accept minTransactionGasPriceWei as an integer [\#1668](https://github.com/PegaSysEng/pantheon/pull/1668) (thanks to [matkt](https://github.com/matkt))
- Privacy group id consistent [\#1667](https://github.com/PegaSysEng/pantheon/pull/1667) (thanks to [iikirilov](https://github.com/iikirilov))
- Change eea\_getPrivateTransaction endpoint to accept hex [\#1666](https://github.com/PegaSysEng/pantheon/pull/1666) (thanks to [Puneetha17](https://github.com/Puneetha17))
- Factorise metrics code for KeyValueStorage database [\#1663](https://github.com/PegaSysEng/pantheon/pull/1663))
- Create a metric tracking DB size [\#1662](https://github.com/PegaSysEng/pantheon/pull/1662)
- AT- Removing unused methods on KeyValueStorage [\#1661](https://github.com/PegaSysEng/pantheon/pull/1661)
- Add Prerequisites and Quick-Start [\#1660](https://github.com/PegaSysEng/pantheon/pull/1660) (thanks to [lazaridiscom](https://github.com/lazaridiscom))
- Java 11 updates [\#1658](https://github.com/PegaSysEng/pantheon/pull/1658)
- Make test generated keys deterministic w/in block generator [\#1657](https://github.com/PegaSysEng/pantheon/pull/1657)
- Rename privacyGroupId to createPrivacyGroupId [\#1654](https://github.com/PegaSysEng/pantheon/pull/1654) (thanks to [Puneetha17](https://github.com/Puneetha17))
- Intermittent Test Failures in TransactionsMessageSenderTest [\#1653](https://github.com/PegaSysEng/pantheon/pull/1653)
- Sanity check the generated distribution files before upload [\#1648](https://github.com/PegaSysEng/pantheon/pull/1648)
- Use JDK 11 for release builds [\#1647](https://github.com/PegaSysEng/pantheon/pull/1647)
- Support multiple private marker transactions in a block  [\#1646](https://github.com/PegaSysEng/pantheon/pull/1646)
- Display World State Sync Progress in Logs [\#1645](https://github.com/PegaSysEng/pantheon/pull/1645)
- Remove the docker gradle plugin, handle building docker with shell now [\#1644](https://github.com/PegaSysEng/pantheon/pull/1644)
- Switch to using metric names from EIP-2159 [\#1634](https://github.com/PegaSysEng/pantheon/pull/1634)
- Account versioning [\#1612](https://github.com/PegaSysEng/pantheon/pull/1612)

## 1.1.4

### Additions and Improvements

- \[PAN-2832\] Support setting config options via environment variables [\#1597](https://github.com/PegaSysEng/pantheon/pull/1597)
- Print Besu version when starting [\#1593](https://github.com/PegaSysEng/pantheon/pull/1593)
- \[PAN-2746\] Add eea\_createPrivacyGroup & eea\_deletePrivacyGroup endpoint [\#1560](https://github.com/PegaSysEng/pantheon/pull/1560) (thanks to [Puneetha17](https://github.com/Puneetha17))

Documentation updates include:
- Added [readiness and liveness endpoints](https://besu.hyperledger.org/en/latest/HowTo/Interact/APIs/Using-JSON-RPC-API/#readiness-and-liveness-endpoints)
- Added [high availability content](https://besu.hyperledger.org/en/latest/HowTo/Configure/Configure-HA/High-Availability/)
- Added [web3js-eea client library](https://besu.hyperledger.org/en/latest/Tutorials/Quickstarts/Privacy-Quickstart/#clone-eeajs-libraries)
- Added content on [setting CLI options using environment variables](https://besu.hyperledger.org/en/latest/Reference/CLI/CLI-Syntax/#specifying-options)

### Technical Improvements

- Read config from env vars when no config file specified [\#1639](https://github.com/PegaSysEng/pantheon/pull/1639)
- Upgrade jackson-databind to 2.9.9.1 [\#1636](https://github.com/PegaSysEng/pantheon/pull/1636)
- Update Reference Tests [\#1633](https://github.com/PegaSysEng/pantheon/pull/1633)
- Ignore discport during static node permissioning check [\#1631](https://github.com/PegaSysEng/pantheon/pull/1631)
- Check connections more frequently during acceptance tests [\#1630](https://github.com/PegaSysEng/pantheon/pull/1630)
- Refactor experimental CLI options [\#1629](https://github.com/PegaSysEng/pantheon/pull/1629)
- JSON-RPC api net_services should display the actual ports [\#1628](https://github.com/PegaSysEng/pantheon/pull/1628)
- Refactor CLI [\#1627](https://github.com/PegaSysEng/pantheon/pull/1627)
- Simplify BesuCommand `run` and `parse` methods. [\#1626](https://github.com/PegaSysEng/pantheon/pull/1626)
- PAN-2860: Ignore discport during startup whitelist validation [\#1625](https://github.com/PegaSysEng/pantheon/pull/1625)
- Freeze plugin api version [\#1624](https://github.com/PegaSysEng/pantheon/pull/1624)
- Implement incoming transaction messages CLI option as an unstable command. [\#1622](https://github.com/PegaSysEng/pantheon/pull/1622)
- Update smoke tests docker images for zulu and openjdk to private ones [\#1620](https://github.com/PegaSysEng/pantheon/pull/1620)
- Remove duplication between EeaTransactionCountRpc & PrivateTransactionHandler [\#1619](https://github.com/PegaSysEng/pantheon/pull/1619)
- \[PAN-2709\] - nonce too low error [\#1618](https://github.com/PegaSysEng/pantheon/pull/1618)
- Cache TransactionValidationParams instead of creating new object for each call [\#1616](https://github.com/PegaSysEng/pantheon/pull/1616)
- \[PAN-2850\] Create a transaction pool configuration object [\#1615](https://github.com/PegaSysEng/pantheon/pull/1615)
- Add TransactionValidationParam to TxProcessor [\#1613](https://github.com/PegaSysEng/pantheon/pull/1613)
- Expose a CLI option to configure the life time of transaction messages. [\#1610](https://github.com/PegaSysEng/pantheon/pull/1610)
- Implement Prometheus metric counter for skipped expired transaction messages. [\#1609](https://github.com/PegaSysEng/pantheon/pull/1609)
- Upload jars to bintray as part of releases [\#1608](https://github.com/PegaSysEng/pantheon/pull/1608)
- Avoid publishing docker-pantheon directory to bintray during a release [\#1606](https://github.com/PegaSysEng/pantheon/pull/1606)
- \[PAN-2756\] Istanbul scaffolding [\#1605](https://github.com/PegaSysEng/pantheon/pull/1605)
- Implement a timeout in TransactionMessageProcessor [\#1604](https://github.com/PegaSysEng/pantheon/pull/1604)
- Reject transactions with gas price below the configured minimum [\#1602](https://github.com/PegaSysEng/pantheon/pull/1602)
- Always build the k8s image, only push to dockerhub for master branch [\#1601](https://github.com/PegaSysEng/pantheon/pull/1601)
- Properly validate AltBN128 pairing precompile input [\#1600](https://github.com/PegaSysEng/pantheon/pull/1600)
- \[PAN-2871\] Columnar rocksdb [\#1599](https://github.com/PegaSysEng/pantheon/pull/1599)
- Reverting change to dockerfile [\#1594](https://github.com/PegaSysEng/pantheon/pull/1594)
- Update dependency versions [\#1592](https://github.com/PegaSysEng/pantheon/pull/1592)
- \[PAN-2797\] Clean up failed connections [\#1591](https://github.com/PegaSysEng/pantheon/pull/1591)
- Cleaning up the build process for docker [\#1590](https://github.com/PegaSysEng/pantheon/pull/1590)
- \[PAN-2786\] Stop Transaction Pool Queue from Growing Unbounded [\#1586](https://github.com/PegaSysEng/pantheon/pull/1586)

## 1.1.3

### Additions and Improvements

- \[PAN-2811\] Be more lenient with discovery message deserialization. Completes our support for EIP-8 and enables Besu to work on Rinkeby again. [\#1580](https://github.com/PegaSysEng/pantheon/pull/1580)
- Added liveness and readiness probe stub endpoints [\#1553](https://github.com/PegaSysEng/pantheon/pull/1553)
- Implemented operator tool. \(blockchain network configuration for permissioned networks\) [\#1511](https://github.com/PegaSysEng/pantheon/pull/1511)
- \[PAN-2754\] Added eea\_getPrivacyPrecompileAddress [\#1579](https://github.com/PegaSysEng/pantheon/pull/1579) (thanks to [Puneetha17](https://github.com/Puneetha17))
- Publish the chain head gas used, gas limit, transaction count and ommer metrics [\#1551](https://github.com/PegaSysEng/pantheon/pull/1551)
- Add subscribe and unsubscribe count metrics [\#1541](https://github.com/PegaSysEng/pantheon/pull/1541)
- Add pivot block metrics [\#1537](https://github.com/PegaSysEng/pantheon/pull/1537)

Documentation updates include:

- Updated [IBFT 2.0 tutorial](https://besu.hyperledger.org/en/latest/Tutorials/Private-Network/Create-IBFT-Network/) to use network configuration tool
- Added [debug\_traceBlock\* methods](https://besu.hyperledger.org/en/latest/Reference/API-Methods/#debug_traceblock)
- Reorganised [monitoring documentation](https://besu.hyperledger.org/en/latest/HowTo/Deploy/Monitoring-Performance/)
- Added [link to sample Grafana dashboard](https://besu.hyperledger.org/en/latest/HowTo/Deploy/Monitoring-Performance/#monitor-node-performance-using-prometheus)
- Added [note about replacing transactions in transaction pool](https://besu.hyperledger.org/en/latest/Concepts/Transactions/Transaction-Pool/#replacing-transactions-with-same-nonce)
- Updated [example transaction scripts](https://besu.hyperledger.org/en/latest/HowTo/Send-Transactions/Transactions/#example-javascript-scripts)
- Updated [Alethio Ethstats and Explorer documentation](https://besu.hyperledger.org/en/latest/Concepts/AlethioOverview/)

### Technical Improvements

- PAN-2816: Hiding experimental account permissioning cli options [\#1584](https://github.com/PegaSysEng/pantheon/pull/1584)
- \[PAN-2630\] Synchronizer should disconnect the sync target peer on invalid block data [\#1578](https://github.com/PegaSysEng/pantheon/pull/1578)
- Rename MetricCategory to BesuMetricCategory [\#1574](https://github.com/PegaSysEng/pantheon/pull/1574)
- Convert MetricsConfigiguration to use a builder [\#1572](https://github.com/PegaSysEng/pantheon/pull/1572)
- PAN-2794: Including flag for onchain permissioning check on tx processor [\#1571](https://github.com/PegaSysEng/pantheon/pull/1571)
- Fix behaviour for absent account permissiong smart contract [\#1569](https://github.com/PegaSysEng/pantheon/pull/1569)
- Expand readiness check to check peer count and sync state [\#1568](https://github.com/PegaSysEng/pantheon/pull/1568)
- \[PAN-2798\] Reorganize p2p classes [\#1567](https://github.com/PegaSysEng/pantheon/pull/1567)
- PAN-2729: Account Smart Contract Permissioning ATs [\#1565](https://github.com/PegaSysEng/pantheon/pull/1565)
- Timeout build after 1 hour to prevent it hanging forever. [\#1564](https://github.com/PegaSysEng/pantheon/pull/1564)
- \[PAN-2791\] Make permissions checks for ongoing connections more granular [\#1563](https://github.com/PegaSysEng/pantheon/pull/1563)
- \[PAN-2721\] Fix TopicParameter deserialization [\#1562](https://github.com/PegaSysEng/pantheon/pull/1562)
- \[PAN-2779\] Allow signing private transaction with any key [\#1561](https://github.com/PegaSysEng/pantheon/pull/1561) (thanks to [iikirilov](https://github.com/iikirilov))
- \[PAN-2783\] Invert dependency between permissioning and p2p [\#1557](https://github.com/PegaSysEng/pantheon/pull/1557)
- Removing account filter from TransactionPool [\#1556](https://github.com/PegaSysEng/pantheon/pull/1556)
- \[PAN-1952\] - Remove ignored pending transaction event publish acceptance test [\#1552](https://github.com/PegaSysEng/pantheon/pull/1552)
- Make MetricCategories more flexible [\#1550](https://github.com/PegaSysEng/pantheon/pull/1550)
- Fix encoding for account permissioning check call [\#1549](https://github.com/PegaSysEng/pantheon/pull/1549)
- Discard known remote transactions prior to validation [\#1548](https://github.com/PegaSysEng/pantheon/pull/1548)
- \[PAN-2009\] - Fix cluster clean start after stop in Acceptance tests [\#1546](https://github.com/PegaSysEng/pantheon/pull/1546)
- FilterIdGenerator fixes [\#1544](https://github.com/PegaSysEng/pantheon/pull/1544)
- Only increment the added transaction counter if we actually added the transaction [\#1543](https://github.com/PegaSysEng/pantheon/pull/1543)
- When retrieving transactions by hash, check the pending transactions first [\#1542](https://github.com/PegaSysEng/pantheon/pull/1542)
- Fix thread safety in SubscriptionManager [\#1540](https://github.com/PegaSysEng/pantheon/pull/1540)
- \[PAN-2731\] Extract connection management from P2PNetwork [\#1538](https://github.com/PegaSysEng/pantheon/pull/1538)
- \[PAN-2010\] format filter id as quantity [\#1534](https://github.com/PegaSysEng/pantheon/pull/1534)
- PAN-2445: Onchain account permissioning [\#1507](https://github.com/PegaSysEng/pantheon/pull/1507)
- \[PAN-2672\] Return specific and useful error for enclave issues [\#1455](https://github.com/PegaSysEng/pantheon/pull/1455) (thanks to [Puneetha17](https://github.com/Puneetha17))

## 1.1.2

### Additions and Improvements

Documentation updates include:

- Added [GraphQL options](https://besu.hyperledger.org/en/latest/Reference/CLI/CLI-Syntax/#graphql-http-cors-origins)
- Added [troubleshooting point about illegal reflective access error](https://besu.hyperledger.org/en/latest/HowTo/Troubleshoot/Troubleshooting/#illegal-reflective-access-error-on-startup)
- Added [trusted bootnode behaviour for permissioning](https://besu.hyperledger.org/en/latest/Concepts/Permissioning/Onchain-Permissioning/#bootnodes)
- Added [how to obtain a WS authentication token](https://besu.hyperledger.org/en/latest/HowTo/Interact/APIs/Authentication/#obtaining-an-authentication-token)
- Updated [example scripts and added package.json file for creating signed transactions](https://besu.hyperledger.org/en/latest/HowTo/Send-Transactions/Transactions/)

### Technical Improvements

- Replaced Void datatype with void [\#1530](https://github.com/PegaSysEng/pantheon/pull/1530)
- Fix estimate gas RPC failing for clique when no blocks have been created [\#1528](https://github.com/PegaSysEng/pantheon/pull/1528)
- Avoid auto-boxing for gauge metrics [\#1526](https://github.com/PegaSysEng/pantheon/pull/1526)
- Add AT to ensure 0-miner Clique/IBFT are valid [\#1525](https://github.com/PegaSysEng/pantheon/pull/1525)
- AT DSL - renaming to suffix of Conditions and co-locating with Conditions [\#1524](https://github.com/PegaSysEng/pantheon/pull/1524)
- Set disconnect flag immediately when disconnecting a peer [\#1521](https://github.com/PegaSysEng/pantheon/pull/1521)
- \[PAN-2547\] Modified JSON-RPC subscription processing to avoid blocking [\#1519](https://github.com/PegaSysEng/pantheon/pull/1519)
- Dependency Version Updates [\#1517](https://github.com/PegaSysEng/pantheon/pull/1517)
- AT DSL - renaming ibft to ibft2 [\#1516](https://github.com/PegaSysEng/pantheon/pull/1516)
- \[PIE-1578\] Added local transaction permissioning metrics [\#1515](https://github.com/PegaSysEng/pantheon/pull/1515)
- \[PIE-1577\] Added node local metrics [\#1514](https://github.com/PegaSysEng/pantheon/pull/1514)
- AT DSL - Removing WaitCondition, consistently applying Condition instead [\#1513](https://github.com/PegaSysEng/pantheon/pull/1513)
- Remove usage of deprecated ConcurrentSet [\#1512](https://github.com/PegaSysEng/pantheon/pull/1512)
- Log error if clique or ibft have 0 validators in genesis [\#1509](https://github.com/PegaSysEng/pantheon/pull/1509)
- GraphQL library upgrade changes. [\#1508](https://github.com/PegaSysEng/pantheon/pull/1508)
- Add metrics to assist monitoring and alerting [\#1506](https://github.com/PegaSysEng/pantheon/pull/1506)
- Use external pantheon-plugin-api library [\#1505](https://github.com/PegaSysEng/pantheon/pull/1505)
- Tilde [\#1504](https://github.com/PegaSysEng/pantheon/pull/1504)
- Dependency version updates [\#1503](https://github.com/PegaSysEng/pantheon/pull/1503)
- Simplify text [\#1501](https://github.com/PegaSysEng/pantheon/pull/1501) (thanks to [bgravenorst](https://github.com/bgravenorst))
- \[PAN-1625\] Clique AT mining continues if validator offline [\#1500](https://github.com/PegaSysEng/pantheon/pull/1500)
- Acceptance Test DSL Node refactoring [\#1498](https://github.com/PegaSysEng/pantheon/pull/1498)
- Updated an incorrect command [\#1497](https://github.com/PegaSysEng/pantheon/pull/1497) (thanks to [bgravenorst](https://github.com/bgravenorst))
- Acceptance Test and DSL rename for IBFT2 [\#1493](https://github.com/PegaSysEng/pantheon/pull/1493)
- \[PIE-1580\] Metrics for smart contract permissioning actions [\#1492](https://github.com/PegaSysEng/pantheon/pull/1492)
- Handle RLPException when processing incoming DevP2P messages [\#1491](https://github.com/PegaSysEng/pantheon/pull/1491)
- Limit spotless checks to java classes in expected java  dirs [\#1490](https://github.com/PegaSysEng/pantheon/pull/1490)
- \[PAN-2560\] Add LocalNode class [\#1489](https://github.com/PegaSysEng/pantheon/pull/1489)
- Changed Enode length error String implementation. [\#1486](https://github.com/PegaSysEng/pantheon/pull/1486)
- PAN-2715 - return block not found reasons in error [\#1485](https://github.com/PegaSysEng/pantheon/pull/1485)
- \[PAN-2652\] Refactor Privacy acceptance test and add Privacy Ibft test [\#1483](https://github.com/PegaSysEng/pantheon/pull/1483) (thanks to [iikirilov](https://github.com/iikirilov))
- \[PAN-2603\] Onchain account permissioning support [\#1475](https://github.com/PegaSysEng/pantheon/pull/1475)
- Make CLI options names with hyphen-minus searchable and reduce index size [\#1476](https://github.com/PegaSysEng/pantheon/pull/1476)
- Added warning banner when using latest version [\#1454](https://github.com/PegaSysEng/pantheon/pull/1454)
- Add RTD config file to fix Python version issue [\#1453](https://github.com/PegaSysEng/pantheon/pull/1453)
- \[PAN-2647\] Validate Private Transaction nonce before submitting to Transaction Pool [\#1449](https://github.com/PegaSysEng/pantheon/pull/1449) (thanks to [iikirilov](https://github.com/iikirilov))
- Add placeholders system to have global variables in markdown [\#1425](https://github.com/PegaSysEng/pantheon/pull/1425)

## 1.1.1

### Additions and Improvements

- [GraphQL](https://besu.hyperledger.org/en/latest/HowTo/Interact/APIs/GraphQL/) [\#1311](https://github.com/PegaSysEng/pantheon/pull/1311) (thanks to [zyfrank](https://github.com/zyfrank))
- Added [`--tx-pool-retention-hours`](https://besu.hyperledger.org/en/latest/Reference/CLI/CLI-Syntax/#tx-pool-retention-hours) [\#1333](https://github.com/PegaSysEng/pantheon/pull/1333)
- Added Genesis file support for specifying the maximum stack size. [\#1431](https://github.com/PegaSysEng/pantheon/pull/1431)
- Included transaction details when subscribed to Pending transactions [\#1410](https://github.com/PegaSysEng/pantheon/pull/1410)
- Documentation updates include:
  - [Added configuration items specified in the genesis file](https://besu.hyperledger.org/en/latest/Reference/Config-Items/#configuration-items)
  - [Added pending transaction details subscription](https://besu.hyperledger.org/en/latest/HowTo/Interact/APIs/RPC-PubSub/#pending-transactionss)
  - [Added Troubleshooting content](https://besu.hyperledger.org/en/latest/HowTo/Troubleshoot/Troubleshooting/)
  - [Added Privacy Quickstart](https://besu.hyperledger.org/en/latest/Tutorials/Quickstarts/Privacy-Quickstart/)
  - [Added privacy roadmap](https://github.com/hyperledger/besu/blob/master/ROADMAP.md)


### Technical Improvements

- Create MaintainedPeers class [\#1484](https://github.com/PegaSysEng/pantheon/pull/1484)
- Fix for permissioned network with single bootnode [\#1479](https://github.com/PegaSysEng/pantheon/pull/1479)
- Have ThreadBesuNodeRunner support plugin tests [\#1477](https://github.com/PegaSysEng/pantheon/pull/1477)
- Less pointless plugins errors [\#1473](https://github.com/PegaSysEng/pantheon/pull/1473)
- Rename GraphQLRPC to just GraphQL [\#1472](https://github.com/PegaSysEng/pantheon/pull/1472)
- eth\_protocolVersion is a Quantity, not an Integer [\#1470](https://github.com/PegaSysEng/pantheon/pull/1470)
- Don't require 'to' in 'blocks' queries [\#1464](https://github.com/PegaSysEng/pantheon/pull/1464)
- Events Plugin - Add initial "NewBlock" event message [\#1463](https://github.com/PegaSysEng/pantheon/pull/1463)
- Make restriction field in Private Transaction an enum [\#1462](https://github.com/PegaSysEng/pantheon/pull/1462) (thanks to [iikirilov](https://github.com/iikirilov))
- Helpful graphql error when an account doesn't exist [\#1460](https://github.com/PegaSysEng/pantheon/pull/1460)
- Acceptance Test Cleanup [\#1458](https://github.com/PegaSysEng/pantheon/pull/1458)
- Large chain id support for private transactions [\#1452](https://github.com/PegaSysEng/pantheon/pull/1452)
- Optimise TransactionPool.addRemoteTransaction [\#1448](https://github.com/PegaSysEng/pantheon/pull/1448)
- Reduce synchronization in PendingTransactions [\#1447](https://github.com/PegaSysEng/pantheon/pull/1447)
- Add simple PeerPermissions interface [\#1446](https://github.com/PegaSysEng/pantheon/pull/1446)
- Make sure ThreadBesuNodeRunner is exercised by automation [\#1442](https://github.com/PegaSysEng/pantheon/pull/1442)
- Decode devp2p packets off the event thread [\#1439](https://github.com/PegaSysEng/pantheon/pull/1439)
- Allow config files to specify no bootnodes [\#1438](https://github.com/PegaSysEng/pantheon/pull/1438)
- Capture all logs and errors in the Besu log output [\#1437](https://github.com/PegaSysEng/pantheon/pull/1437)
- Ensure failed Txns are deleted when detected during mining [\#1436](https://github.com/PegaSysEng/pantheon/pull/1436)
- Plugin Framework [\#1435](https://github.com/PegaSysEng/pantheon/pull/1435)
- Equals cleanup [\#1434](https://github.com/PegaSysEng/pantheon/pull/1434)
- Transaction smart contract permissioning controller [\#1433](https://github.com/PegaSysEng/pantheon/pull/1433)
- Renamed AccountPermissioningProver to TransactionPermissio… [\#1432](https://github.com/PegaSysEng/pantheon/pull/1432)
- Refactorings and additions to add Account based Smart Contract permissioning [\#1430](https://github.com/PegaSysEng/pantheon/pull/1430)
- Fix p2p PeerInfo handling [\#1428](https://github.com/PegaSysEng/pantheon/pull/1428)
- IbftProcessor logs when a throwable terminates mining [\#1427](https://github.com/PegaSysEng/pantheon/pull/1427)
- Renamed AccountWhitelistController [\#1424](https://github.com/PegaSysEng/pantheon/pull/1424)
- Unwrap DelegatingBytes32 and prevent Hash from wrapping other Hash instances [\#1423](https://github.com/PegaSysEng/pantheon/pull/1423)
- If nonce is invalid, do not delete during mining [\#1422](https://github.com/PegaSysEng/pantheon/pull/1422)
- Deleting unused windows jenkinsfile [\#1421](https://github.com/PegaSysEng/pantheon/pull/1421)
- Get all our smoke tests for all platforms in 1 jenkins job [\#1420](https://github.com/PegaSysEng/pantheon/pull/1420)
- Add pending object to GraphQL queries [\#1419](https://github.com/PegaSysEng/pantheon/pull/1419)
- Start listening for p2p connections after start\(\) is invoked [\#1418](https://github.com/PegaSysEng/pantheon/pull/1418)
- Improved JSON-RPC responses when EnodeURI parameter has invalid EnodeId [\#1417](https://github.com/PegaSysEng/pantheon/pull/1417)
- Use port 0 when starting a websocket server in tests [\#1416](https://github.com/PegaSysEng/pantheon/pull/1416)
- Windows jdk smoke tests [\#1413](https://github.com/PegaSysEng/pantheon/pull/1413)
- Change AT discard RPC tests to be more reliable by checking discard using proposals [\#1411](https://github.com/PegaSysEng/pantheon/pull/1411)
- Simple account permissioning [\#1409](https://github.com/PegaSysEng/pantheon/pull/1409)
- Fix clique miner to respect changes to vanity data made via JSON-RPC [\#1408](https://github.com/PegaSysEng/pantheon/pull/1408)
- Avoid recomputing the logs bloom filter when reading receipts [\#1407](https://github.com/PegaSysEng/pantheon/pull/1407)
- Remove NodePermissioningLocalConfig external references [\#1406](https://github.com/PegaSysEng/pantheon/pull/1406)
- Add constantinople fix block for Rinkeby [\#1404](https://github.com/PegaSysEng/pantheon/pull/1404)
- Update EnodeURL to support enodes with listening disabled [\#1403](https://github.com/PegaSysEng/pantheon/pull/1403)
- Integration Integration test\(s\) on p2p of 'net\_services'  [\#1402](https://github.com/PegaSysEng/pantheon/pull/1402)
- Reference tests fail on Windows [\#1401](https://github.com/PegaSysEng/pantheon/pull/1401)
- Fix non-deterministic test caused by variable size of generated transactions [\#1399](https://github.com/PegaSysEng/pantheon/pull/1399)
- Start BlockPropagationManager immediately - don't wait for full sync [\#1398](https://github.com/PegaSysEng/pantheon/pull/1398)
- Added error message for RPC method disabled [\#1396](https://github.com/PegaSysEng/pantheon/pull/1396)
- Fix intermittency in FullSyncChainDownloaderTest [\#1394](https://github.com/PegaSysEng/pantheon/pull/1394)
- Add explanatory comment about default port [\#1392](https://github.com/PegaSysEng/pantheon/pull/1392)
- Handle case where peers advertise a listening port of 0 [\#1391](https://github.com/PegaSysEng/pantheon/pull/1391)
- Cache extra data [\#1389](https://github.com/PegaSysEng/pantheon/pull/1389)
- Update Log message in IBFT Controller [\#1387](https://github.com/PegaSysEng/pantheon/pull/1387)
- Remove unnecessary field [\#1384](https://github.com/PegaSysEng/pantheon/pull/1384)
- Add getPeer method to PeerConnection [\#1383](https://github.com/PegaSysEng/pantheon/pull/1383)
- Removing smart quotes [\#1381](https://github.com/PegaSysEng/pantheon/pull/1381) (thanks to [jmcnevin](https://github.com/jmcnevin))
- Use streams and avoid iterating child nodes multiple times [\#1380](https://github.com/PegaSysEng/pantheon/pull/1380)
- Use execute instead of submit so unhandled exceptions get logged [\#1379](https://github.com/PegaSysEng/pantheon/pull/1379)
- Prefer EnodeURL over Endpoint [\#1378](https://github.com/PegaSysEng/pantheon/pull/1378)
- Add flat file based task collection [\#1377](https://github.com/PegaSysEng/pantheon/pull/1377)
- Consolidate local enode representation [\#1376](https://github.com/PegaSysEng/pantheon/pull/1376)
- Rename rocksdDbConfiguration to rocksDbConfiguration [\#1375](https://github.com/PegaSysEng/pantheon/pull/1375)
- Remove EthTaskChainDownloader and supporting code [\#1373](https://github.com/PegaSysEng/pantheon/pull/1373)
- Handle the pipeline being aborted while finalizing an async operation [\#1372](https://github.com/PegaSysEng/pantheon/pull/1372)
- Rename methods that create and return streams away from getX\(\) [\#1368](https://github.com/PegaSysEng/pantheon/pull/1368)
- eea\_getTransactionCount fails if account has not interacted with private state [\#1367](https://github.com/PegaSysEng/pantheon/pull/1367) (thanks to [iikirilov](https://github.com/iikirilov))
- Increase RocksDB settings [\#1364](https://github.com/PegaSysEng/pantheon/pull/1364) ([ajsutton](https://github.com/ajsutton))
- Don't abort in-progress master builds when a new commit is added. [\#1358](https://github.com/PegaSysEng/pantheon/pull/1358)
- Request open ended headers from sync target [\#1355](https://github.com/PegaSysEng/pantheon/pull/1355)
- Enable the pipeline chain downloader by default [\#1344](https://github.com/PegaSysEng/pantheon/pull/1344)
- Create P2PNetwork Builder [\#1343](https://github.com/PegaSysEng/pantheon/pull/1343)
- Include static nodes in permissioning logic [\#1339](https://github.com/PegaSysEng/pantheon/pull/1339)
- JsonRpcError decoding to include message [\#1336](https://github.com/PegaSysEng/pantheon/pull/1336)
- Cache current chain head info [\#1335](https://github.com/PegaSysEng/pantheon/pull/1335)
- Queue pending requests when all peers are busy [\#1331](https://github.com/PegaSysEng/pantheon/pull/1331)
- Fix failed tests on Windows [\#1332](https://github.com/PegaSysEng/pantheon/pull/1332)
- Provide error message when invalid key specified in key file [\#1328](https://github.com/PegaSysEng/pantheon/pull/1328)
- Allow whitespace in file paths loaded from resources directory [\#1329](https://github.com/PegaSysEng/pantheon/pull/1329)
- Allow whitespace in path [\#1327](https://github.com/PegaSysEng/pantheon/pull/1327)
- Require block numbers for debug\_traceBlockByNumber to be in hex [\#1326](https://github.com/PegaSysEng/pantheon/pull/1326)
- Improve logging of chain download errors in the pipeline chain downloader [\#1325](https://github.com/PegaSysEng/pantheon/pull/1325)
- Ensure eth scheduler is stopped in tests [\#1324](https://github.com/PegaSysEng/pantheon/pull/1324)
- Normalize account permissioning addresses in whitelist [\#1321](https://github.com/PegaSysEng/pantheon/pull/1321)
- Allow private contract invocations in multiple privacy groups [\#1318](https://github.com/PegaSysEng/pantheon/pull/1318) (thanks to [iikirilov](https://github.com/iikirilov))
- Fix account permissioning check case matching [\#1315](https://github.com/PegaSysEng/pantheon/pull/1315)
- Use header validation mode for ommers [\#1313](https://github.com/PegaSysEng/pantheon/pull/1313)
- Configure RocksDb max background compaction and thread count [\#1312](https://github.com/PegaSysEng/pantheon/pull/1312)
- Missing p2p info when queried live [\#1310](https://github.com/PegaSysEng/pantheon/pull/1310)
- Tx limit size send peers follow up [\#1308](https://github.com/PegaSysEng/pantheon/pull/1308)
- Remove remnants of the old dev mode [\#1307](https://github.com/PegaSysEng/pantheon/pull/1307)
- Remove duplicate init code from BesuController instances [\#1305](https://github.com/PegaSysEng/pantheon/pull/1305)
- Stop synchronizer prior to stopping the network [\#1302](https://github.com/PegaSysEng/pantheon/pull/1302)
- Evict old transactions [\#1299](https://github.com/PegaSysEng/pantheon/pull/1299)
- Send local transactions to new peers [\#1253](https://github.com/PegaSysEng/pantheon/pull/1253)

## 1.1

### Additions and Improvements

- [Privacy](https://besu.hyperledger.org/en/latest/Concepts/Privacy/Privacy-Overview/)
- [Onchain Permissioning](https://besu.hyperledger.org/en/latest/Concepts/Permissioning/Permissioning-Overview/#onchain)
- [Fastsync](https://besu.hyperledger.org/en/latest/Reference/CLI/CLI-Syntax/#fast-sync-min-peers)
- Documentation updates include:
    - Added JSON-RPC methods:
      - [`txpool_pantheonStatistics`](https://besu.hyperledger.org/en/latest/Reference/API-Methods/#txpool_besustatistics)
      - [`net_services`](https://besu.hyperledger.org/en/latest/Reference/API-Methods/#net_services)
    - [Updated to indicate Docker image doesn't run on Windows](https://besu.hyperledger.org/en/latest/HowTo/Get-Started/Run-Docker-Image/)
    - [Added how to configure a free gas network](https://besu.hyperledger.org/en/latest/HowTo/Configure/FreeGas/)

### Technical Improvements

- priv_getTransactionCount fails if account has not interacted with private state [\#1369](https://github.com/PegaSysEng/pantheon/pull/1369)
- Updating Orion to 0.9.0 [\#1360](https://github.com/PegaSysEng/pantheon/pull/1360)
- Allow use of large chain IDs [\#1357](https://github.com/PegaSysEng/pantheon/pull/1357)
- Allow private contract invocations in multiple privacy groups [\#1340](https://github.com/PegaSysEng/pantheon/pull/1340)
- Missing p2p info when queried live [\#1338](https://github.com/PegaSysEng/pantheon/pull/1338)
- Fix expose transaction statistics [\#1337](https://github.com/PegaSysEng/pantheon/pull/1337)
- Normalize account permissioning addresses in whitelist [\#1321](https://github.com/PegaSysEng/pantheon/pull/1321)
- Update Enclave executePost method [\#1319](https://github.com/PegaSysEng/pantheon/pull/1319)
- Fix account permissioning check case matching [\#1315](https://github.com/PegaSysEng/pantheon/pull/1315)
- Removing 'all' from the help wording for host-whitelist [\#1304](https://github.com/PegaSysEng/pantheon/pull/1304)

## 1.1 RC

### Technical Improvements

- Better errors for when permissioning contract is set up wrong [\#1296](https://github.com/PegaSysEng/pantheon/pull/1296)
- Consolidate p2p node info methods [\#1288](https://github.com/PegaSysEng/pantheon/pull/1288)
- Update permissioning smart contract interface to match updated EEA proposal [\#1287](https://github.com/PegaSysEng/pantheon/pull/1287)
- Switch to new sync target if it exceeds the td threshold [\#1286](https://github.com/PegaSysEng/pantheon/pull/1286)
- Fix running ATs with in-process node runner [\#1285](https://github.com/PegaSysEng/pantheon/pull/1285)
- Simplify enode construction [\#1283](https://github.com/PegaSysEng/pantheon/pull/1283)
- Cleanup PeerConnection interface [\#1282](https://github.com/PegaSysEng/pantheon/pull/1282)
- Undo changes to PendingTransactions method visibility [\#1281](https://github.com/PegaSysEng/pantheon/pull/1281)
- Use default enclave public key to generate eea_getTransactionReceipt [\#1280](https://github.com/PegaSysEng/pantheon/pull/1280) (thanks to [Puneetha17](https://github.com/Puneetha17))
- Rollback to rocksdb 5.15.10 [\#1279](https://github.com/PegaSysEng/pantheon/pull/1279)
- Log error when a JSON decode problem is encountered [\#1278](https://github.com/PegaSysEng/pantheon/pull/1278)
- Create EnodeURL builder [\#1275](https://github.com/PegaSysEng/pantheon/pull/1275)
- Keep enode nodeId stored as a BytesValue [\#1274](https://github.com/PegaSysEng/pantheon/pull/1274)
- Feature/move subclass in pantheon command [\#1272](https://github.com/PegaSysEng/pantheon/pull/1272)
- Expose sync mode option [\#1270](https://github.com/PegaSysEng/pantheon/pull/1270)
- Refactor RocksDBStats [\#1266](https://github.com/PegaSysEng/pantheon/pull/1266)
- Normalize EnodeURLs [\#1264](https://github.com/PegaSysEng/pantheon/pull/1264)
- Build broken in Java 12 [\#1263](https://github.com/PegaSysEng/pantheon/pull/1263)
- Make PeerDiscovertAgentTest less flakey [\#1262](https://github.com/PegaSysEng/pantheon/pull/1262)
- Ignore extra json rpc params [\#1261](https://github.com/PegaSysEng/pantheon/pull/1261)
- Fetch local transactions in isolation [\#1259](https://github.com/PegaSysEng/pantheon/pull/1259)
- Update to debug trace transaction [\#1258](https://github.com/PegaSysEng/pantheon/pull/1258)
- Use labelled timer to differentiate between rocks db metrics [\#1254](https://github.com/PegaSysEng/pantheon/pull/1254) (thanks to [Puneetha17](https://github.com/Puneetha17))
- Migrate TransactionPool (& affiliated test) from 'core' to 'eth' [\#1251](https://github.com/PegaSysEng/pantheon/pull/1251)
- Use single instance of Rocksdb for privacy [\#1247](https://github.com/PegaSysEng/pantheon/pull/1247) (thanks to [Puneetha17](https://github.com/Puneetha17))
- Subscribing to sync events should receive false when in sync [\#1240](https://github.com/PegaSysEng/pantheon/pull/1240)
- Ignore transactions from the network while behind chain head [\#1228](https://github.com/PegaSysEng/pantheon/pull/1228)
- RocksDB Statistics in Metrics [\#1169](https://github.com/PegaSysEng/pantheon/pull/1169)
- Add block trace RPC methods [\#1088](https://github.com/PegaSysEng/pantheon/pull/1088) (thanks to [kziemianek](https://github.com/kziemianek))

## 1.0.3

### Additions and Improvements

- Notify of dropped messages [\#1156](https://github.com/PegaSysEng/pantheon/pull/1156)
- Documentation updates include:
    - Added [Permissioning Overview](https://besu.hyperledger.org/en/latest/Concepts/Permissioning/Permissioning-Overview/)
    - Added content on [Network vs Node Configuration](https://besu.hyperledger.org/en/latest/HowTo/Configure/Using-Configuration-File/)
    - Updated [RAM requirements](https://besu.hyperledger.org/en/latest/HowTo/Get-Started/System-Requirements/#ram)
    - Added [Privacy Overview](https://besu.hyperledger.org/en/latest/Concepts/Privacy/Privacy-Overview/) and [Processing Private Transactions](https://besu.hyperledger.org/en/latest/Concepts/Privacy/Private-Transaction-Processing/)
    - Renaming of Ethstats Lite Explorer to [Ethereum Lite Explorer](https://besu.hyperledger.org/en/latest/HowTo/Deploy/Lite-Block-Explorer/#lite-block-explorer-documentation) (thanks to [tzapu](https://github.com/tzapu))
    - Added content on using [Truffle with Besu](https://besu.hyperledger.org/en/latest/HowTo/Develop-Dapps/Truffle/)
    - Added [`droppedPendingTransactions` RPC Pub/Sub subscription](https://besu.hyperledger.org/en/latest/HowTo/Interact/APIs/RPC-PubSub/#dropped-transactions)
    - Added [`eea_*` JSON-RPC API methods](https://besu.hyperledger.org/en/latest/Reference/API-Methods/#eea-methods)
    - Added [architecture diagram](https://besu.hyperledger.org/en/latest/Concepts/ArchitectureOverview/)
    - Updated [permissioning CLI options](https://besu.hyperledger.org/en/latest/Reference/CLI/CLI-Syntax/#permissions-accounts-config-file-enabled) and [permissioned network tutorial](https://besu.hyperledger.org/en/stable/)

### Technical Improvements

- Choose sync target based on td rather than height [\#1256](https://github.com/PegaSysEng/pantheon/pull/1256)
- CLI ewp options [\#1246](https://github.com/PegaSysEng/pantheon/pull/1246)
- Update BesuCommand.java [\#1245](https://github.com/PegaSysEng/pantheon/pull/1245)
- Reduce memory usage in import [\#1239](https://github.com/PegaSysEng/pantheon/pull/1239)
- Improve eea_sendRawTransaction error messages [\#1238](https://github.com/PegaSysEng/pantheon/pull/1238) (thanks to [Puneetha17](https://github.com/Puneetha17))
- Single topic filter [\#1235](https://github.com/PegaSysEng/pantheon/pull/1235)
- Enable pipeline chain downloader for fast sync [\#1232](https://github.com/PegaSysEng/pantheon/pull/1232)
- Make contract size limit configurable [\#1227](https://github.com/PegaSysEng/pantheon/pull/1227)
- Refactor PrivacyParameters config to use builder pattern [\#1226](https://github.com/PegaSysEng/pantheon/pull/1226) (thanks to [antonydenyer](https://github.com/antonydenyer))
- Different request limits for different request types [\#1224](https://github.com/PegaSysEng/pantheon/pull/1224)
- Finish off fast sync pipeline download [\#1222](https://github.com/PegaSysEng/pantheon/pull/1222)
- Enable fast-sync options on command line [\#1218](https://github.com/PegaSysEng/pantheon/pull/1218)
- Replace filtering headers after the fact with calculating number to request up-front [\#1216](https://github.com/PegaSysEng/pantheon/pull/1216)
- Support async processing while maintaining output order [\#1215](https://github.com/PegaSysEng/pantheon/pull/1215)
- Add Unstable Options to the CLI [\#1213](https://github.com/PegaSysEng/pantheon/pull/1213)
- Add private cluster acceptance tests [\#1211](https://github.com/PegaSysEng/pantheon/pull/1211) (thanks to [Puneetha17](https://github.com/Puneetha17))
- Re-aligned smart contract interface to EEA client spec 477 [\#1209](https://github.com/PegaSysEng/pantheon/pull/1209)
- Count the number of items discarded when a pipe is aborted [\#1208](https://github.com/PegaSysEng/pantheon/pull/1208)
- Pipeline chain download - fetch and import data [\#1207](https://github.com/PegaSysEng/pantheon/pull/1207)
- Permission provider that allows bootnodes if you have no other connections [\#1206](https://github.com/PegaSysEng/pantheon/pull/1206)
- Cancel in-progress async operations when the pipeline is aborted [\#1205](https://github.com/PegaSysEng/pantheon/pull/1205)
- Pipeline chain download - Checkpoints [\#1203](https://github.com/PegaSysEng/pantheon/pull/1203)
- Push development images to public dockerhub [\#1202](https://github.com/PegaSysEng/pantheon/pull/1202)
- Push builds of master as docker development images [\#1200](https://github.com/PegaSysEng/pantheon/pull/1200)
- Doc CI pipeline for build and tests [\#1199](https://github.com/PegaSysEng/pantheon/pull/1199)
- Replace the use of a disconnect listener with EthPeer.isDisconnected [\#1197](https://github.com/PegaSysEng/pantheon/pull/1197)
- Prep chain downloader for branch by abstraction [\#1194](https://github.com/PegaSysEng/pantheon/pull/1194)
- Maintain the state of MessageFrame in private Tx [\#1193](https://github.com/PegaSysEng/pantheon/pull/1193) (thanks to [Puneetha17](https://github.com/Puneetha17))
- Persist private world state only if we are mining [\#1191](https://github.com/PegaSysEng/pantheon/pull/1191) (thanks to [Puneetha17](https://github.com/Puneetha17))
- Remove SyncState from SyncTargetManager [\#1188](https://github.com/PegaSysEng/pantheon/pull/1188)
- Acceptance tests base for smart contract node permissioning [\#1186](https://github.com/PegaSysEng/pantheon/pull/1186)
- Fix metrics breakages [\#1185](https://github.com/PegaSysEng/pantheon/pull/1185)
- Typo [\#1184](https://github.com/PegaSysEng/pantheon/pull/1184) (thanks to [araskachoi](https://github.com/araskachoi))
- StaticNodesParserTest to pass on Windows [\#1183](https://github.com/PegaSysEng/pantheon/pull/1183)
- Don't mark world state as stalled until a minimum time without progress is reached [\#1179](https://github.com/PegaSysEng/pantheon/pull/1179)
- Use header validation policy in DownloadHeaderSequenceTask [\#1172](https://github.com/PegaSysEng/pantheon/pull/1172)
- Bond with bootnodes [\#1160](https://github.com/PegaSysEng/pantheon/pull/1160)

## 1.0.2

### Additions and Improvements

- Removed DB init when using `public-key` subcommand [\#1049](https://github.com/PegaSysEng/pantheon/pull/1049)
- Output enode URL on startup [\#1137](https://github.com/PegaSysEng/pantheon/pull/1137)
- Added Remove Peer JSON-RPC [\#1129](https://github.com/PegaSysEng/pantheon/pull/1129)
- Added `net_enode` JSON-RPC [\#1119](https://github.com/PegaSysEng/pantheon/pull/1119) (thanks to [mbergstrand](https://github.com/mbergstrand))
- Maintain a `staticnodes.json` [\#1106](https://github.com/PegaSysEng/pantheon/pull/1106)
- Added `tx-pool-max-size` command line parameter [\#1078](https://github.com/PegaSysEng/pantheon/pull/1078)
- Added PendingTransactions JSON-RPC [\#1043](https://github.com/PegaSysEng/pantheon/pull/1043) (thanks to [EdwinLeeGreene](https://github.com/EdwinLeeGreene))
- Added `admin_nodeInfo` JSON-RPC [\#1012](https://github.com/PegaSysEng/pantheon/pull/1012)
- Added `--metrics-category` CLI to only enable select metrics [\#969](https://github.com/PegaSysEng/pantheon/pull/969)
- Documentation updates include:
   - Updated endpoints in [Private Network Quickstart](https://besu.hyperledger.org/en/latest/Tutorials/Quickstarts/Private-Network-Quickstart/) (thanks to [laubai](https://github.com/laubai))
   - Updated [documentation contribution guidelines](https://besu.hyperledger.org/en/stable/)
   - Added [`admin_removePeer`](https://besu.hyperledger.org/en/latest/Reference/API-Methods/#admin_removepeer)
   - Updated [tutorials](https://besu.hyperledger.org/en/latest/Tutorials/Private-Network/Create-Private-Clique-Network/) for printing of enode on startup
   - Added [`txpool_pantheonTransactions`](https://besu.hyperledger.org/en/stable/Reference/API-Methods/#txpool_besutransactions)
   - Added [Transaction Pool content](https://besu.hyperledger.org/en/latest/Concepts/Transactions/Transaction-Pool/)
   - Added [`tx-pool-max-size` CLI option](https://besu.hyperledger.org/en/latest/Reference/CLI/CLI-Syntax/#tx-pool-max-size)
   - Updated [developer build instructions to use installDist](https://besu.hyperledger.org/en/stable/)
   - Added [Azure quickstart tutorial](https://besu.hyperledger.org/en/latest/Tutorials/Quickstarts/Azure-Private-Network-Quickstart/)
   - Enabled copy button in code blocks
   - Added [IBFT 1.0](https://besu.hyperledger.org/en/latest/HowTo/Configure/Consensus-Protocols/QuorumIBFT/)
   - Added section on using [Geth attach with Besu](https://besu.hyperledger.org/en/latest/HowTo/Interact/APIs/Using-JSON-RPC-API/#geth-console)
   - Enabled the edit link doc site to ease external doc contributions
   - Added [EthStats docs](https://besu.hyperledger.org/HowTo/Deploy/Lite-Network-Monitor/) (thanks to [baxy](https://github.com/baxy))
   - Updated [Postman collection](https://besu.hyperledger.org/en/latest/HowTo/Interact/APIs/Authentication/#postman)
   - Added [`metrics-category` CLI option](https://besu.hyperledger.org/en/latest/Reference/CLI/CLI-Syntax/#metrics-category)
   - Added information on [block time and timeout settings](https://besu.hyperledger.org/en/latest/HowTo/Configure/Consensus-Protocols/IBFT/#block-time) for IBFT 2.0
   - Added [`admin_nodeInfo`](https://besu.hyperledger.org/en/latest/Reference/API-Methods/#admin_nodeinfo)
   - Added [permissions images](https://besu.hyperledger.org/en/latest/Concepts/Permissioning/Permissioning-Overview/)
   - Added permissioning blog to [Resources](https://besu.hyperledger.org/en/latest/Reference/Resources/)
   - Updated [Create Permissioned Network](https://besu.hyperledger.org/en/latest/Tutorials/Permissioning/Create-Permissioned-Network/) tutorial to use `export-address`
   - Updated [Clique](https://besu.hyperledger.org/en/latest/HowTo/Configure/Consensus-Protocols/Clique/) and [IBFT 2.0](https://besu.hyperledger.org/en/latest/HowTo/Configure/Consensus-Protocols/IBFT/) docs to include complete genesis file
   - Updated [Clique tutorial](https://besu.hyperledger.org/en/latest/Tutorials/Private-Network/Create-Private-Clique-Network/) to use `export-address` subcommand
   - Added IBFT 2.0 [future message configuration options](https://besu.hyperledger.org/en/latest/HowTo/Configure/Consensus-Protocols/IBFT/#optional-configuration-options)

### Technical Improvements
- Fixed so self persists to the whitelist [\#1176](https://github.com/PegaSysEng/pantheon/pull/1176)
- Fixed to add self to permissioning whitelist [\#1175](https://github.com/PegaSysEng/pantheon/pull/1175)
- Fixed permissioning issues [\#1174](https://github.com/PegaSysEng/pantheon/pull/1174)
- AdminAddPeer returns custom Json RPC error code [\#1171](https://github.com/PegaSysEng/pantheon/pull/1171)
- Periodically connect to peers from table [\#1170](https://github.com/PegaSysEng/pantheon/pull/1170)
- Improved bootnodes option error message [\#1092](https://github.com/PegaSysEng/pantheon/pull/1092)
- Automatically restrict trailing peers while syncing [\#1167](https://github.com/PegaSysEng/pantheon/pull/1167)
- Avoid bonding to ourselves [\#1166](https://github.com/PegaSysEng/pantheon/pull/1166)
- Fix Push Metrics [\#1164](https://github.com/PegaSysEng/pantheon/pull/1164)
- Synchroniser waits for new peer if best is up to date [\#1161](https://github.com/PegaSysEng/pantheon/pull/1161)
- Don't attempt to download checkpoint headers if the number of headers is negative [\#1158](https://github.com/PegaSysEng/pantheon/pull/1158)
- Capture metrics on Vertx event loop and worker thread queues [\#1155](https://github.com/PegaSysEng/pantheon/pull/1155)
- Simplify node permissioning ATs [\#1153](https://github.com/PegaSysEng/pantheon/pull/1153)
- Add metrics around discovery process [\#1152](https://github.com/PegaSysEng/pantheon/pull/1152)
- Prevent connecting to self [\#1150](https://github.com/PegaSysEng/pantheon/pull/1150)
- Refactoring permissioning ATs [\#1148](https://github.com/PegaSysEng/pantheon/pull/1148)
- Added two extra Ropsten bootnodes [\#1147](https://github.com/PegaSysEng/pantheon/pull/1147)
- Fixed TCP port handling [\#1144](https://github.com/PegaSysEng/pantheon/pull/1144)
- Better error on bad header [\#1143](https://github.com/PegaSysEng/pantheon/pull/1143)
- Refresh peer table while we have fewer than maxPeers connected [\#1142](https://github.com/PegaSysEng/pantheon/pull/1142)
- Refactor jsonrpc consumption of local node permissioning controller [\#1140](https://github.com/PegaSysEng/pantheon/pull/1140)
- Disconnect peers before the pivot block while fast syncing [\#1139](https://github.com/PegaSysEng/pantheon/pull/1139)
- Reduce the default transaction pool size from 30,000 to 4096 [\#1136](https://github.com/PegaSysEng/pantheon/pull/1136)
- Fail at load if static nodes not whitelisted [\#1135](https://github.com/PegaSysEng/pantheon/pull/1135)
- Fix private transaction acceptance test [\#1134](https://github.com/PegaSysEng/pantheon/pull/1134) (thanks to [Puneetha17](https://github.com/Puneetha17))
- Quieter exceptions when network is unreachable [\#1133](https://github.com/PegaSysEng/pantheon/pull/1133)
- nodepermissioningcontroller used for devp2p connection filtering [\#1132](https://github.com/PegaSysEng/pantheon/pull/1132)
- Remove duplicates from apis specified via CLI [\#1131](https://github.com/PegaSysEng/pantheon/pull/1131)
- Synchronizer returns false if it is in sync [\#1130](https://github.com/PegaSysEng/pantheon/pull/1130)
- Added fromHexStringStrict to check for exactly 20 byte addresses [\#1128](https://github.com/PegaSysEng/pantheon/pull/1128)
- Fix deadlock scenario in AsyncOperationProcessor and re-enable WorldStateDownloaderTest [\#1126](https://github.com/PegaSysEng/pantheon/pull/1126)
- Ignore WorldStateDownloaderTest [\#1125](https://github.com/PegaSysEng/pantheon/pull/1125)
- Updated local config permissioning flags [\#1118](https://github.com/PegaSysEng/pantheon/pull/1118)
- Pipeline Improvements [\#1117](https://github.com/PegaSysEng/pantheon/pull/1117)
- Permissioning cli smart contract [\#1116](https://github.com/PegaSysEng/pantheon/pull/1116)
- Adding default pending transactions value in BesuControllerBuilder [\#1114](https://github.com/PegaSysEng/pantheon/pull/1114)
- Fix intermittency in WorldStateDownloaderTest [\#1113](https://github.com/PegaSysEng/pantheon/pull/1113)
- Reduce number of seen blocks and transactions Besu tracks [\#1112](https://github.com/PegaSysEng/pantheon/pull/1112)
- Timeout long test [\#1111](https://github.com/PegaSysEng/pantheon/pull/1111)
- Errorprone 2.3.3 upgrades [\#1110](https://github.com/PegaSysEng/pantheon/pull/1110)
- Add metric to capture memory used by RocksDB table readers [\#1108](https://github.com/PegaSysEng/pantheon/pull/1108)
- Don't allow creation of multiple gauges with the same name [\#1107](https://github.com/PegaSysEng/pantheon/pull/1107)
- Update Peer Discovery to use NodePermissioningController [\#1105](https://github.com/PegaSysEng/pantheon/pull/1105)
- Move starting world state download process inside WorldDownloadState [\#1104](https://github.com/PegaSysEng/pantheon/pull/1104)
- Enable private Tx capability to Clique [\#1102](https://github.com/PegaSysEng/pantheon/pull/1102) (thanks to [Puneetha17](https://github.com/Puneetha17))
- Enable private Tx capability to IBFT [\#1101](https://github.com/PegaSysEng/pantheon/pull/1101) (thanks to [Puneetha17](https://github.com/Puneetha17))
- Version Upgrades [\#1100](https://github.com/PegaSysEng/pantheon/pull/1100)
- Don't delete completed tasks from RocksDbTaskQueue [\#1099](https://github.com/PegaSysEng/pantheon/pull/1099)
- Support flat mapping with multiple threads [\#1098](https://github.com/PegaSysEng/pantheon/pull/1098)
- Add pipe stage name to thread while executing [\#1097](https://github.com/PegaSysEng/pantheon/pull/1097)
- Use pipeline for world state download [\#1096](https://github.com/PegaSysEng/pantheon/pull/1096)
- TXPool JSON RPC tweaks [\#1095](https://github.com/PegaSysEng/pantheon/pull/1095)
- Add in-memory cache over world state download queue [\#1087](https://github.com/PegaSysEng/pantheon/pull/1087)
- Trim default metrics [\#1086](https://github.com/PegaSysEng/pantheon/pull/1086)
- Improve imported block log line [\#1085](https://github.com/PegaSysEng/pantheon/pull/1085)
- Smart contract permission controller [\#1083](https://github.com/PegaSysEng/pantheon/pull/1083)
- Add timeout when waiting for JSON-RPC, WebSocket RPC and Metrics services to stop [\#1082](https://github.com/PegaSysEng/pantheon/pull/1082)
- Add pipeline framework to make parallel processing simpler [\#1077](https://github.com/PegaSysEng/pantheon/pull/1077)
- Node permissioning controller [\#1075](https://github.com/PegaSysEng/pantheon/pull/1075)
- Smart contract permission controller stub [\#1074](https://github.com/PegaSysEng/pantheon/pull/1074)
- Expose a synchronous start method in Runner [\#1072](https://github.com/PegaSysEng/pantheon/pull/1072)
- Changes in chain head should trigger new permissioning check for active peers [\#1071](https://github.com/PegaSysEng/pantheon/pull/1071)
- Fix exceptions fetching metrics after world state download completes [\#1066](https://github.com/PegaSysEng/pantheon/pull/1066)
- Accept transactions in the pool with nonce above account sender nonce [\#1065](https://github.com/PegaSysEng/pantheon/pull/1065)
- Repair Istanbul to handle Eth/62 & Eth/63 [\#1063](https://github.com/PegaSysEng/pantheon/pull/1063)
- Close Private Storage Provider [\#1059](https://github.com/PegaSysEng/pantheon/pull/1059) (thanks to [Puneetha17](https://github.com/Puneetha17))
- Add labels to Pipelined tasks metrics [\#1057](https://github.com/PegaSysEng/pantheon/pull/1057)
- Re-enable Quorum Synchronisation [\#1056](https://github.com/PegaSysEng/pantheon/pull/1056)
- Don't log expected failures as errors [\#1054](https://github.com/PegaSysEng/pantheon/pull/1054)
- Make findSuitablePeer abstract [\#1053](https://github.com/PegaSysEng/pantheon/pull/1053)
- Track added at in txpool [\#1048](https://github.com/PegaSysEng/pantheon/pull/1048)
- Fix ImportBlocksTask to only request from peers that claim to have the blocks [\#1047](https://github.com/PegaSysEng/pantheon/pull/1047)
- Don't run the dao block validator if dao block is 0 [\#1044](https://github.com/PegaSysEng/pantheon/pull/1044)
- Don't make unnecessary copies of data in RocksDbKeyValueStorage [\#1040](https://github.com/PegaSysEng/pantheon/pull/1040)
- Update discovery logic to trust bootnodes only when out of sync [\#1039](https://github.com/PegaSysEng/pantheon/pull/1039)
- Fix IndexOutOfBoundsException in DetermineCommonAncestorTask [\#1038](https://github.com/PegaSysEng/pantheon/pull/1038)
- Add `rpc_modules` JSON-RPC [\#1036](https://github.com/PegaSysEng/pantheon/pull/1036)
- Simple permissioning smart contract [\#1035](https://github.com/PegaSysEng/pantheon/pull/1035)
- Refactor enodeurl to use inetaddr [\#1032](https://github.com/PegaSysEng/pantheon/pull/1032)
- Update CLI options in mismatched genesis file message [\#1031](https://github.com/PegaSysEng/pantheon/pull/1031)
- Remove dependence of eth.core on eth.permissioning [\#1030](https://github.com/PegaSysEng/pantheon/pull/1030)
- Make alloc optional and provide nicer error messages when genesis config is invalid [\#1029](https://github.com/PegaSysEng/pantheon/pull/1029)
- Handle metrics request closing before response is generated [\#1028](https://github.com/PegaSysEng/pantheon/pull/1028)
- Change EthNetworkConfig bootnodes to always be URIs [\#1027](https://github.com/PegaSysEng/pantheon/pull/1027)
- Avoid port conflicts in acceptance tests [\#1025](https://github.com/PegaSysEng/pantheon/pull/1025)
- Include reference tests in jacoco [\#1024](https://github.com/PegaSysEng/pantheon/pull/1024)
- Acceptance test - configurable gas price [\#1023](https://github.com/PegaSysEng/pantheon/pull/1023)
- Get Internal logs and output [\#1022](https://github.com/PegaSysEng/pantheon/pull/1022) (thanks to [Puneetha17](https://github.com/Puneetha17))
- Fix race condition in WebSocketService [\#1021](https://github.com/PegaSysEng/pantheon/pull/1021)
- Ensure devp2p ports are written to ports file correctly [\#1020](https://github.com/PegaSysEng/pantheon/pull/1020)
- Report the correct tcp port in PING packets when it differs from the UDP port [\#1019](https://github.com/PegaSysEng/pantheon/pull/1019)
- Refactor transient transaction processor [\#1017](https://github.com/PegaSysEng/pantheon/pull/1017)
- Resume world state download from existing queue [\#1016](https://github.com/PegaSysEng/pantheon/pull/1016)
- IBFT Acceptance tests updated with longer timeout on first block [\#1015](https://github.com/PegaSysEng/pantheon/pull/1015)
- Update IBFT acceptances tests to await first block [\#1013](https://github.com/PegaSysEng/pantheon/pull/1013)
- Remove full hashimoto implementation as its never used [\#1011](https://github.com/PegaSysEng/pantheon/pull/1011)
- Created SyncStatus notifications [\#1010](https://github.com/PegaSysEng/pantheon/pull/1010)
- Address acceptance test intermittency [\#1008](https://github.com/PegaSysEng/pantheon/pull/1008)
- Consider a world state download stalled after 100 requests with no progress [\#1007](https://github.com/PegaSysEng/pantheon/pull/1007)
- Reduce log level when block miner is interrupted [\#1006](https://github.com/PegaSysEng/pantheon/pull/1006)
- RunnerTest fail on Windows due to network startup timing issue [\#1005](https://github.com/PegaSysEng/pantheon/pull/1005)
- Generate Private Contract Address [\#1004](https://github.com/PegaSysEng/pantheon/pull/1004) (thanks to [vinistevam](https://github.com/vinistevam))
- Delete the legacy pipelined import code [\#1003](https://github.com/PegaSysEng/pantheon/pull/1003)
- Fix race condition in WebSocket AT [\#1002](https://github.com/PegaSysEng/pantheon/pull/1002)
- Cleanup IBFT logging levels [\#995](https://github.com/PegaSysEng/pantheon/pull/995)
- Integration Test implementation dependency for non-IntelliJ IDE [\#992](https://github.com/PegaSysEng/pantheon/pull/992)
- Ignore fast sync and full sync tests to avoid race condition [\#991](https://github.com/PegaSysEng/pantheon/pull/991)
- Make acceptance tests use the process based runner again [\#990](https://github.com/PegaSysEng/pantheon/pull/990)
- RoundChangeCertificateValidator requires unique authors [\#989](https://github.com/PegaSysEng/pantheon/pull/989)
- Make Rinkeby the benchmark chain.  [\#986](https://github.com/PegaSysEng/pantheon/pull/986)
- Add metrics to Parallel Download pipeline [\#985](https://github.com/PegaSysEng/pantheon/pull/985)
- Change ExpectBlockNumber to require at least the specified block number [\#981](https://github.com/PegaSysEng/pantheon/pull/981)
- Fix benchmark compilation [\#980](https://github.com/PegaSysEng/pantheon/pull/980)
- RPC tests can use 127.0.0.1 loopback rather than localhost [\#974](https://github.com/PegaSysEng/pantheon/pull/974) thanks to [glethuillier](https://github.com/glethuillier) for raising)
- Disable picocli ansi when testing [\#973](https://github.com/PegaSysEng/pantheon/pull/973)
- Add a jmh benchmark for WorldStateDownloader [\#972](https://github.com/PegaSysEng/pantheon/pull/972)
- Gradle dependency for JMH annotation, for IDEs that aren't IntelliJ \(… [\#971](https://github.com/PegaSysEng/pantheon/pull/971)
- Separate download state tracking from WorldStateDownloader [\#967](https://github.com/PegaSysEng/pantheon/pull/967)
- Gradle dependency for JMH annotation, for IDEs that aren't IntelliJ [\#966](https://github.com/PegaSysEng/pantheon/pull/966)
- Truffle HDwallet Web3 1.0 [\#964](https://github.com/PegaSysEng/pantheon/pull/964)
- Add missing JavaDoc tags in JSONToRLP [\#963](https://github.com/PegaSysEng/pantheon/pull/963)
- Only import block if it isn't already on the block chain [\#962](https://github.com/PegaSysEng/pantheon/pull/962)
- CLI stack traces when debugging [\#960](https://github.com/PegaSysEng/pantheon/pull/960)
- Create peer discovery packets on a worker thread [\#955](https://github.com/PegaSysEng/pantheon/pull/955)
- Remove start functionality from IbftController and IbftBlockHeightMan… [\#952](https://github.com/PegaSysEng/pantheon/pull/952)
- Cleanup IBFT executors [\#951](https://github.com/PegaSysEng/pantheon/pull/951)
- Single threaded world state persistence [\#950](https://github.com/PegaSysEng/pantheon/pull/950)
- Fix version number on master [\#946](https://github.com/PegaSysEng/pantheon/pull/946)
- Change automatic benchmark  [\#945](https://github.com/PegaSysEng/pantheon/pull/945)
- Eliminate redundant header validation [\#943](https://github.com/PegaSysEng/pantheon/pull/943)
- RocksDbQueue Threading Tweaks [\#940](https://github.com/PegaSysEng/pantheon/pull/940)
- Validate DAO block [\#939](https://github.com/PegaSysEng/pantheon/pull/939)
- Complete Private Transaction Processor [\#938](https://github.com/PegaSysEng/pantheon/pull/938) (thanks to [iikirilov](https://github.com/iikirilov))
- Add metrics for netty queue length [\#932](https://github.com/PegaSysEng/pantheon/pull/932)
- Update GetNodeDataFromPeerTask to return a map [\#931](https://github.com/PegaSysEng/pantheon/pull/931)

## 1.0.1

Public key address export subcommand was missing in 1.0 release.

### Additions and Improvements
- Added `public-key export-address` subcommand [\#888](https://github.com/PegaSysEng/pantheon/pull/888)
- Documentation update for the [`public-key export-address`](https://besu.hyperledger.org/en/stable/) subcommand.
- Updated [IBFT 2.0 overview](https://besu.hyperledger.org/en/stable/) to include use of `rlp encode` command and information on setting IBFT 2.0 properties to achieve your desired block time.

## 1.0

### Additions and Improvements
- [IBFT 2.0](https://besu.hyperledger.org/en/latest/Tutorials/Private-Network/Create-IBFT-Network/)
- [Permissioning](https://besu.hyperledger.org/en/latest/Concepts/Permissioning/Permissioning-Overview/)
- [JSON-RPC Authentication](https://besu.hyperledger.org/en/latest/HowTo/Interact/APIs/Authentication/)
- Added `rlp encode` subcommand [\#965](https://github.com/PegaSysEng/pantheon/pull/965)
- Method to reload permissions file [\#834](https://github.com/PegaSysEng/pantheon/pull/834)
- Added rebind mitigation for Websockets. [\#905](https://github.com/PegaSysEng/pantheon/pull/905)
- Support genesis contract code [\#749](https://github.com/PegaSysEng/pantheon/pull/749) (thanks to [kziemianek](https://github.com/kziemianek)).
- Documentation updates include:
  - Added details on [port configuration](https://besu.hyperledger.org/en/latest/HowTo/Find-and-Connect/Configuring-Ports/)
  - Added [Resources page](https://besu.hyperledger.org/en/latest/Reference/Resources/) linking to Besu blog posts and webinars
  - Added [JSON-RPC Authentication](https://besu.hyperledger.org/en/latest/HowTo/Interact/APIs/Authentication/)
  - Added [tutorial to create permissioned network](https://besu.hyperledger.org/en/latest/Tutorials/Permissioning/Create-Permissioned-Network/)
  - Added [Permissioning](https://besu.hyperledger.org/en/latest/Concepts/Permissioning/Permissioning-Overview/) content
  - Added [Permissioning API methods](https://besu.hyperledger.org/en/latest/Reference/API-Methods/#permissioning-methods)
  - Added [tutorial to create Clique private network](https://besu.hyperledger.org/en/latest/Tutorials/Private-Network/Create-Private-Clique-Network/)
  - Added [tutorial to create IBFT 2.0 private network](https://besu.hyperledger.org/en/latest/Tutorials/Private-Network/Create-IBFT-Network/)

### Technical Improvements
- RoundChangeCertificateValidator requires unique authors [\#997](https://github.com/PegaSysEng/pantheon/pull/997)
- RPC tests can use 127.0.0.1 loopback rather than localhost [\#979](https://github.com/PegaSysEng/pantheon/pull/979)
- Integration Test implementation dependency for non-IntelliJ IDE [\#978](https://github.com/PegaSysEng/pantheon/pull/978)
- Only import block if it isn't already on the block chain [\#977](https://github.com/PegaSysEng/pantheon/pull/977)
- Disable picocli ansi when testing [\#975](https://github.com/PegaSysEng/pantheon/pull/975)
- Create peer discovery packets on a worker thread [\#961](https://github.com/PegaSysEng/pantheon/pull/961)
- Removed Orion snapshot dependency [\#933](https://github.com/PegaSysEng/pantheon/pull/933)
- Use network ID instead of chain ID in MainnetBesuController. [\#929](https://github.com/PegaSysEng/pantheon/pull/929)
- Propagate new block messages to other clients in a worker thread [\#928](https://github.com/PegaSysEng/pantheon/pull/928)
- Parallel downloader should stop on puts if requested. [\#927](https://github.com/PegaSysEng/pantheon/pull/927)
- Permission config file location and option under docker [\#925](https://github.com/PegaSysEng/pantheon/pull/925)
- Fixed potential stall in world state download [\#922](https://github.com/PegaSysEng/pantheon/pull/922)
- Refactoring to introduce deleteOnExit\(\) for temp files [\#920](https://github.com/PegaSysEng/pantheon/pull/920)
- Reduce "Received transactions message" log from debug to trace [\#919](https://github.com/PegaSysEng/pantheon/pull/919)
- Handle PeerNotConnected exceptions when sending wire keep alives [\#918](https://github.com/PegaSysEng/pantheon/pull/918)
- admin_addpeers: error if node not whitelisted [\#917](https://github.com/PegaSysEng/pantheon/pull/917)
- Expose the Ibft MiningCoordinator [\#916](https://github.com/PegaSysEng/pantheon/pull/916)
- Check perm api against perm cli [\#915](https://github.com/PegaSysEng/pantheon/pull/915)
- Update metrics when completing a world state request with existing data [\#914](https://github.com/PegaSysEng/pantheon/pull/914)
- Improve RocksDBQueue dequeue performance [\#913](https://github.com/PegaSysEng/pantheon/pull/913)
- Error when removing bootnodes from nodes whitelist [\#912](https://github.com/PegaSysEng/pantheon/pull/912)
- Incremental Optimization\(s\) on BlockBroadcaster [\#911](https://github.com/PegaSysEng/pantheon/pull/911)
- Check permissions CLI dependencies [\#909](https://github.com/PegaSysEng/pantheon/pull/909)
- Limit the number of times we retry peer discovery interactions [\#908](https://github.com/PegaSysEng/pantheon/pull/908)
- IBFT to use VoteTallyCache [\#907](https://github.com/PegaSysEng/pantheon/pull/907)
- Add metric to expose number of inflight world state requests [\#906](https://github.com/PegaSysEng/pantheon/pull/906)
- Bootnodes not on whitelist - improve errors [\#904](https://github.com/PegaSysEng/pantheon/pull/904)
- Make chain download cancellable [\#901](https://github.com/PegaSysEng/pantheon/pull/901)
- Enforce accounts must start with 0x [\#900](https://github.com/PegaSysEng/pantheon/pull/900)
- When picking fast sync pivot block, use the peer with the best total difficulty [\#899](https://github.com/PegaSysEng/pantheon/pull/899)
- Process world state download data on a worker thread [\#898](https://github.com/PegaSysEng/pantheon/pull/898)
- CLI mixin help [\#895](https://github.com/PegaSysEng/pantheon/pull/895) ([macfarla](https://github.com/macfarla))
- Use absolute datapath instead of relative. [\#894](https://github.com/PegaSysEng/pantheon/pull/894).
- Fix task queue so that the updated failure count for requests is stored [\#893](https://github.com/PegaSysEng/pantheon/pull/893)
- Fix authentication header [\#891](https://github.com/PegaSysEng/pantheon/pull/891)
- Reorganize eth tasks [\#890](https://github.com/PegaSysEng/pantheon/pull/890)
- Unit tests of BlockBroadcaster [\#887](https://github.com/PegaSysEng/pantheon/pull/887)
- Fix authentication file validation errors [\#886](https://github.com/PegaSysEng/pantheon/pull/886)
- Fixing file locations under docker [\#885](https://github.com/PegaSysEng/pantheon/pull/885)
- Handle exceptions properly in EthScheduler [\#884](https://github.com/PegaSysEng/pantheon/pull/884)
- More bootnodes for goerli [\#880](https://github.com/PegaSysEng/pantheon/pull/880)
- Rename password hash command [\#879](https://github.com/PegaSysEng/pantheon/pull/879)
- Add metrics for EthScheduler executors [\#878](https://github.com/PegaSysEng/pantheon/pull/878)
- Disconnect peer removed from node whitelist [\#877](https://github.com/PegaSysEng/pantheon/pull/877)
- Reduce logging noise from invalid peer discovery packets and handshaking [\#876](https://github.com/PegaSysEng/pantheon/pull/876)
- Detect stalled world state downloads [\#875](https://github.com/PegaSysEng/pantheon/pull/875)
- Limit size of Ibft future message buffer [\#873](https://github.com/PegaSysEng/pantheon/pull/873)
- Ibft2: Replace NewRound with extended Proposal [\#872](https://github.com/PegaSysEng/pantheon/pull/872)
- Fixed admin_addPeer to periodically check maintained connections [\#871](https://github.com/PegaSysEng/pantheon/pull/871)
- WebSocket method permissions [\#870](https://github.com/PegaSysEng/pantheon/pull/870)
- Select new pivot block when world state becomes unavailable [\#869](https://github.com/PegaSysEng/pantheon/pull/869)
- Introduce FutureUtils to reduce duplicated code around CompletableFuture [\#868](https://github.com/PegaSysEng/pantheon/pull/868)
- Implement world state cancel [\#867](https://github.com/PegaSysEng/pantheon/pull/867)
- Renaming authentication configuration file CLI command [\#865](https://github.com/PegaSysEng/pantheon/pull/865)
- Break out RoundChangeCertificate validation [\#864](https://github.com/PegaSysEng/pantheon/pull/864)
- Disconnect peers where the common ancestor is before our fast sync pivot [\#862](https://github.com/PegaSysEng/pantheon/pull/862)
- Initial scaffolding for block propagation [\#860](https://github.com/PegaSysEng/pantheon/pull/860)
- Fix NullPointerException when determining fast sync pivot [\#859](https://github.com/PegaSysEng/pantheon/pull/859)
- Check for invalid token [\#856](https://github.com/PegaSysEng/pantheon/pull/856)
- Moving NodeWhitelistController to permissioning package [\#855](https://github.com/PegaSysEng/pantheon/pull/855)
- Fix state download race condition by creating a TaskQueue API [\#853](https://github.com/PegaSysEng/pantheon/pull/853)
- Changed separator in JSON RPC permissions [\#852](https://github.com/PegaSysEng/pantheon/pull/852)
- WebSocket acceptance tests now can use WebSockets [\#851](https://github.com/PegaSysEng/pantheon/pull/851)
- IBFT notifies EthPeer when remote node has a better block [\#849](https://github.com/PegaSysEng/pantheon/pull/849)
- Support resuming fast-sync downloads [\#848](https://github.com/PegaSysEng/pantheon/pull/848)
- Tweak Fast Sync Config [\#847](https://github.com/PegaSysEng/pantheon/pull/847)
- RPC authentication configuration validation + tests. [\#846](https://github.com/PegaSysEng/pantheon/pull/846)
- Tidy-up FastSyncState persistence [\#845](https://github.com/PegaSysEng/pantheon/pull/845)
- Do parallel extract signatures in the parallel block importer. [\#844](https://github.com/PegaSysEng/pantheon/pull/844)
- Fix 'the Input Is Too Long' Error on Windows [\#843](https://github.com/PegaSysEng/pantheon/pull/843) (thanks to [glethuillier](https://github.com/glethuillier)).
- Remove unnecessary sleep [\#842](https://github.com/PegaSysEng/pantheon/pull/842)
- Shutdown improvements [\#841](https://github.com/PegaSysEng/pantheon/pull/841)
- Speed up shutdown time [\#838](https://github.com/PegaSysEng/pantheon/pull/838)
- Add metrics to world state downloader [\#837](https://github.com/PegaSysEng/pantheon/pull/837)
- Store pivot block header [\#836](https://github.com/PegaSysEng/pantheon/pull/836)
- Clique should use beneficiary of zero on epoch blocks [\#833](https://github.com/PegaSysEng/pantheon/pull/833)
- Clique should ignore proposals for address 0 [\#831](https://github.com/PegaSysEng/pantheon/pull/831)
- Fix intermittency in FullSyncDownloaderTest [\#830](https://github.com/PegaSysEng/pantheon/pull/830)
- Added the authentication service to the WebSocket service [\#829](https://github.com/PegaSysEng/pantheon/pull/829)
- Extract creation and init of ProtocolContext into a re-usable class [\#828](https://github.com/PegaSysEng/pantheon/pull/828)
- Prevent duplicate commit seals in ibft header [\#827](https://github.com/PegaSysEng/pantheon/pull/827)
- Validate Ibft vanity data length [\#826](https://github.com/PegaSysEng/pantheon/pull/826)
- Refactored json rpc authentication to be provided as a service [\#825](https://github.com/PegaSysEng/pantheon/pull/825)
- Handle unavailable world states [\#824](https://github.com/PegaSysEng/pantheon/pull/824)
- Password in JWT payload [\#823](https://github.com/PegaSysEng/pantheon/pull/823)
- Homogenize error messages when required parameters are set [\#822](https://github.com/PegaSysEng/pantheon/pull/822) ([glethuillier](https://github.com/glethuillier)).
- Set remote peer chain head to parent of block received in NEW\_BLOCK\_MESSAGE [\#819](https://github.com/PegaSysEng/pantheon/pull/819)
- Peer disconnects should not result in stack traces [\#818](https://github.com/PegaSysEng/pantheon/pull/818)
- Abort previous builds [\#817](https://github.com/PegaSysEng/pantheon/pull/817)
- Parallel build stages [\#816](https://github.com/PegaSysEng/pantheon/pull/816)
- JWT authentication for JSON-RPC [\#815](https://github.com/PegaSysEng/pantheon/pull/815)
- Log errors that occur while finding a common ancestor [\#814](https://github.com/PegaSysEng/pantheon/pull/814)
- Shuffled log levels [\#813](https://github.com/PegaSysEng/pantheon/pull/813)
- Prevent duplicate IBFT messages being processed by state machine [\#811](https://github.com/PegaSysEng/pantheon/pull/811)
- Fix Orion startup ports [\#810](https://github.com/PegaSysEng/pantheon/pull/810)
- Commit world state continuously [\#809](https://github.com/PegaSysEng/pantheon/pull/809)
- Improve block propagation time [\#808](https://github.com/PegaSysEng/pantheon/pull/808)
- JSON-RPC authentication cli options & acceptance tests [\#807](https://github.com/PegaSysEng/pantheon/pull/807)
- Remove privacy not supported warning [\#806](https://github.com/PegaSysEng/pantheon/pull/806) (thanks to [vinistevam](https://github.com/vinistevam))
- Wire up Private Transaction Processor [\#805](https://github.com/PegaSysEng/pantheon/pull/805) (thanks to [Puneetha17](https://github.com/Puneetha17))
- Apply a limit to the number of responses in RespondingEthPeer.respondWhile [\#803](https://github.com/PegaSysEng/pantheon/pull/803)
- Avoid requesting empty block bodies from the network. [\#802](https://github.com/PegaSysEng/pantheon/pull/802)
- Handle partial responses to get receipts requests [\#801](https://github.com/PegaSysEng/pantheon/pull/801)
- Rename functions in Ibft MessageValidator [\#800](https://github.com/PegaSysEng/pantheon/pull/800)
- Upgrade GoogleJavaFormat to 1.7 [\#795](https://github.com/PegaSysEng/pantheon/pull/795)
- Minor refactorings of IntegrationTest infrastructure [\#786](https://github.com/PegaSysEng/pantheon/pull/786)
- Rework Ibft MessageValidatorFactory [\#785](https://github.com/PegaSysEng/pantheon/pull/785)
- Rework IbftRoundFactory [\#784](https://github.com/PegaSysEng/pantheon/pull/784)
- Rename artefacts to artifacts within IBFT [\#782](https://github.com/PegaSysEng/pantheon/pull/782)
- Rename TerminatedRoundArtefacts to PreparedRoundArtefacts [\#781](https://github.com/PegaSysEng/pantheon/pull/781)
- Rename Ibft MessageFactory methods [\#779](https://github.com/PegaSysEng/pantheon/pull/779)
- Update WorldStateDownloader to only filter out known code requests [\#777](https://github.com/PegaSysEng/pantheon/pull/777)
- Multiple name options only search for the longest one [\#776](https://github.com/PegaSysEng/pantheon/pull/776)
- Move ethTaskTimer to abstract root [\#775](https://github.com/PegaSysEng/pantheon/pull/775)
- Parallel Block importer [\#774](https://github.com/PegaSysEng/pantheon/pull/774)
- Wait for a peer with an estimated chain height before selecting a pivot block [\#772](https://github.com/PegaSysEng/pantheon/pull/772)
- Randomly perform full validation when fast syncing blocks [\#770](https://github.com/PegaSysEng/pantheon/pull/770)
- IBFT Message rework, piggybacking blocks on msgs. [\#769](https://github.com/PegaSysEng/pantheon/pull/769)
- EthScheduler additions [\#767](https://github.com/PegaSysEng/pantheon/pull/767)
- Fixing node whitelist isPermitted check [\#766](https://github.com/PegaSysEng/pantheon/pull/766)
- Eth/63 labels [\#764](https://github.com/PegaSysEng/pantheon/pull/764)
- Permissioning whitelist persistence. [\#763](https://github.com/PegaSysEng/pantheon/pull/763)
- Created message validators for NewRound and RoundChange [\#760](https://github.com/PegaSysEng/pantheon/pull/760)
- Add tests for FastSyncChainDownloader as a whole [\#758](https://github.com/PegaSysEng/pantheon/pull/758)
- Flatten IBFT Message API [\#757](https://github.com/PegaSysEng/pantheon/pull/757)
- Added TerminatedRoundArtefacts [\#756](https://github.com/PegaSysEng/pantheon/pull/756)
- Fix thread names in EthScheduler to include the thread number [\#755](https://github.com/PegaSysEng/pantheon/pull/755)
- Separate round change reception from RoundChangeCertificate [\#754](https://github.com/PegaSysEng/pantheon/pull/754)
- JSON-RPC authentication login [\#753](https://github.com/PegaSysEng/pantheon/pull/753)
- Spilt Ibft MessageValidator into components [\#752](https://github.com/PegaSysEng/pantheon/pull/752)
- Ensure first checkpoint headers is always in local blockchain for FastSyncCheckpointHeaderManager [\#750](https://github.com/PegaSysEng/pantheon/pull/750)
- Refactored permissioning components to be Optional. [\#747](https://github.com/PegaSysEng/pantheon/pull/747)
- Integrate rocksdb-based queue into WorldStateDownloader [\#746](https://github.com/PegaSysEng/pantheon/pull/746)
- Generify orion to enclave [\#745](https://github.com/PegaSysEng/pantheon/pull/745) (thanks to [vinistevam](https://github.com/vinistevam))
- Moved IBFT Message factory to use wrapped message types [\#744](https://github.com/PegaSysEng/pantheon/pull/744)
- Handle timeouts when requesting checkpoint headers correctly [\#743](https://github.com/PegaSysEng/pantheon/pull/743)
- Update RoundChangeManager to use flattened message [\#742](https://github.com/PegaSysEng/pantheon/pull/742)
- Handle validation failures when fast importing blocks [\#741](https://github.com/PegaSysEng/pantheon/pull/741)
- Updated IbftRound and RoundState APIs to use wrapped messages [\#740](https://github.com/PegaSysEng/pantheon/pull/740)
- Exception handling [\#739](https://github.com/PegaSysEng/pantheon/pull/739)
- Upgrade dependency versions and build cleanup [\#738](https://github.com/PegaSysEng/pantheon/pull/738)
- Update IbftBlockHeigntManager to accept new message types. [\#737](https://github.com/PegaSysEng/pantheon/pull/737)
- Error response handling for permissions APIs [\#736](https://github.com/PegaSysEng/pantheon/pull/736)
- IPV6 bootnodes don't work [\#735](https://github.com/PegaSysEng/pantheon/pull/735)
- Updated to use tags of pantheon build rather than another repo [\#734](https://github.com/PegaSysEng/pantheon/pull/734)
- Log milestones at startup and other minor logging improvements [\#733](https://github.com/PegaSysEng/pantheon/pull/733)
- Create wrapper types for Ibft Signed messages [\#731](https://github.com/PegaSysEng/pantheon/pull/731)
- Ibft to uniquely ID messages by their hash [\#730](https://github.com/PegaSysEng/pantheon/pull/730)
- Rename ibftrevised to ibft2 [\#722](https://github.com/PegaSysEng/pantheon/pull/722)
- Limit ibft msg queues [\#704](https://github.com/PegaSysEng/pantheon/pull/704)
- Implement privacy precompiled contract [\#696](https://github.com/PegaSysEng/pantheon/pull/696) (thanks to [Puneetha17](https://github.com/Puneetha17))
- Integration of RecursivePeerRefreshState and PeerDiscoveryController [\#420](https://github.com/PegaSysEng/pantheon/pull/420)

## 0.9.1

Built and compatible with with JDK8.

## 0.9

### Breaking Changes to Command Line

Breaking changes have been made to the command line options in v0.9 to improve usability. Many v0.8 command line options no longer work.

The [documentation](https://docs.pantheon.pegasys.tech/en/latest/) has been updated throughout to use the changed command line options and the [command line reference](https://besu.hyperledger.org/en/stable/) documents the changed options.

| Previous Option                     | New Option                                                                                                                                                                                                                                  | Change                            |
|-------------------------------------|------------------------------------------------------------------------------------------------------------------------------------------------------------------------------------------------------------------------------------------|----------------------------------|
| `--config`                          | [`--config-file`](https://besu.hyperledger.org/en/latest/Reference/CLI/CLI-Syntax/#config-file)                                                                                                                                  | Renamed                          |
| `--datadir`                         | [`--data-path`](https://besu.hyperledger.org/en/latest/Reference/CLI/CLI-Syntax/#data-path)                                                                                                                                      | Renamed                          |
| `--dev-mode`                        | [`--network=dev`](https://besu.hyperledger.org/en/latest/Reference/CLI/CLI-Syntax/#network)                                                                                                                                     | Replaced by `--network` option   |
| `--genesis`                         | [`--genesis-file`](https://besu.hyperledger.org/en/latest/Reference/CLI/CLI-Syntax/#genesis-file)                                                                                                                                | Renamed                          |
| `--goerli`                          | [`--network=goerli`](https://besu.hyperledger.org/en/latest/Reference/CLI/CLI-Syntax/#network)                                                                                                                                  | Replaced by `--network` option   |
| `--metrics-listen=<HOST:PORT>`      | [`--metrics-host=<HOST>`](https://besu.hyperledger.org/en/latest/Reference/CLI/CLI-Syntax/#metrics-host) and [`--metrics-port=<PORT>`](https://besu.hyperledger.org/en/latest/Reference/CLI/CLI-Syntax/#metrics-port) | Split into host and port options |
| `--miner-extraData`                 | [`--miner-extra-data`](https://besu.hyperledger.org/en/latest/Reference/CLI/CLI-Syntax/#miner-extra-data)                                                                                                                       | Renamed                          |
| `--miner-minTransactionGasPriceWei` | [`--min-gas-price`](https://besu.hyperledger.org/en/latest/Reference/CLI/CLI-Syntax/#min-gas-price)                                                                                                                              | Renamed                          |
| `--no-discovery`                    | [`--discovery-enabled`](https://besu.hyperledger.org/en/latest/Reference/CLI/CLI-Syntax/#discovery-enabled)                                                                                                                      | Replaced                         |
| `--node-private-key`                | [`--node-private-key-file`](https://besu.hyperledger.org/en/latest/Reference/CLI/CLI-Syntax/#node-private-key-file)                                                                                                              | Renamed                          |
| `--ottoman`                         | N/A                                                                                                                                                                                                                                         | Removed                          |
| `--p2p-listen=<HOST:PORT>`          | [`--p2p-host=<HOST>`](https://besu.hyperledger.org/en/latest/Reference/CLI/CLI-Syntax/#p2p-hostt) and [`--p2p-port=<PORT>`](https://besu.hyperledger.org/en/latest/Reference/CLI/CLI-Syntax/#p2p-port) | Split into host and port options |
| `--rinkeby`                         | [`--network=rinkeby`](https://besu.hyperledger.org/en/latest/Reference/CLI/CLI-Syntax/#network)                                                                                                                                     | Replaced by `--network` option   |
| `--ropsten`                         | [`--network=ropsten`](https://besu.hyperledger.org/en/latest/Reference/CLI/CLI-Syntax/#network)                                                                                                                                     | Replaced by `--network` option   |
| `--rpc-enabled`                     | [` --rpc-http-enabled`](https://besu.hyperledger.org/en/latest/Reference/CLI/CLI-Syntax/#rpc-http-enabled)| Renamed|
| `--rpc-listen=<HOST:PORT>`          | [`--rpc-http-host=<HOST>`](https://besu.hyperledger.org/en/latest/Reference/CLI/CLI-Syntax/#rpc-http-host) and [`--rpc-http-port=<PORT>`](https://besu.hyperledger.org/en/latest/Reference/CLI/CLI-Syntax/#rpc-http-port) | Split into host and port options |
| `--rpc-api`                         | [`--rpc-http-api`](https://besu.hyperledger.org/en/latest/Reference/CLI/CLI-Syntax/#rpc-http-api)| Renamed |
| `--rpc-cors-origins`                | [`--rpc-http-cors-origins`](https://besu.hyperledger.org/en/latest/Reference/CLI/CLI-Syntax/#rpc-http-cors-origins) | Renamed |
| `--ws-enabled`                      | [`--rpc-ws-enabled`](https://besu.hyperledger.org/en/latest/Reference/CLI/CLI-Syntax/#rpc-ws-enabled)  | Renamed |
| `--ws-api`                          | [`--rpc-ws-api`](https://besu.hyperledger.org/en/latest/Reference/CLI/CLI-Syntax/#rpc-ws-api) | Renamed|
| `--ws-listen=<HOST:PORT>`           | [`--rpc-ws-host=<HOST>`](https://besu.hyperledger.org/en/latest/Reference/CLI/CLI-Syntax/#rpc-ws-host) and [`--rpc-ws-port=<PORT>`](https://besu.hyperledger.org/en/latest/Reference/CLI/CLI-Syntax/#rpc-ws-port) | Split into host and port options |
| `--ws-refresh-delay`                | [`--rpc-ws-refresh-delay`](https://besu.hyperledger.org/en/latest/Reference/CLI/CLI-Syntax/#rpc-ws-refresh-delay)|Renamed|

| Previous Subcommand                 | New Subcommand                                                                                                                                                                                                                  | Change                            |
|-------------------------------------|------------------------------------------------------------------------------------------------------------------------------------------------------------------------------------------------------------------------------------------|----------------------------------|
| `pantheon import <block-file>`      | [`pantheon blocks import --from=<block-file>`](https://besu.hyperledger.org/en/latest/Reference/CLI/CLI-Subcommands/#blocks)                                                                                            | Renamed                          |
| `pantheon export-pub-key <key-file>`| [`pantheon public-key export --to=<key-file>`](https://besu.hyperledger.org/en/latest/Reference/CLI/CLI-Subcommands/#public-key)                                                                                                      | Renamed                          |


### Private Network Quickstart

The Private Network Quickstart has been moved from the `pantheon` repository to the `pantheon-quickstart`
repository. The [Private Network Quickstart tutorial](https://besu.hyperledger.org/en/latest/Tutorials/Quickstarts/Private-Network-Quickstart/)
has been updated to use the moved quickstart.

### Additions and Improvements

- `--network=goerli` supports relaunch of Görli testnet [\#717](https://github.com/PegaSysEng/pantheon/pull/717)
- TOML authentication provider [\#689](https://github.com/PegaSysEng/pantheon/pull/689)
- Metrics Push Gateway Options [\#678](https://github.com/PegaSysEng/pantheon/pull/678)
- Additional logging details for IBFT 2.0 [\#650](https://github.com/PegaSysEng/pantheon/pull/650)
- Permissioning config TOML file [\#643](https://github.com/PegaSysEng/pantheon/pull/643)
- Added metrics Prometheus Push Gateway Support [\#638](https://github.com/PegaSysEng/pantheon/pull/638)
- Clique and IBFT not enabled by default in RPC APIs [\#635](https://github.com/PegaSysEng/pantheon/pull/635)
- Added `admin_addPeer` JSON-RPC API method [\#622](https://github.com/PegaSysEng/pantheon/pull/622)
- Implemented `--p2p-enabled` configuration item [\#619](https://github.com/PegaSysEng/pantheon/pull/619)
- Command options and commands renaming [\#618](https://github.com/PegaSysEng/pantheon/pull/618)
- Added IBFT get pending votes [\#603](https://github.com/PegaSysEng/pantheon/pull/603)
- Implement Petersburg hardfork [\#601](https://github.com/PegaSysEng/pantheon/pull/601)
- Added private transaction abstraction [\#592](https://github.com/PegaSysEng/pantheon/pull/592) (thanks to [iikirilov](https://github.com/iikirilov))
- Added privacy command line commands [\#584](https://github.com/PegaSysEng/pantheon/pull/584) (thanks to [Puneetha17](https://github.com/Puneetha17))
- Documentation updates include:
  - Updated [Private Network Quickstart tutorial](https://besu.hyperledger.org/en/latest/Tutorials/Quickstarts/Private-Network-Quickstart/)
    to use quickstart in `pantheon-quickstart` repository and indicate that the quickstart is not supported on Windows.
  - Added IBFT 2.0 [content](https://besu.hyperledger.org/en/latest/HowTo/Configure/Consensus-Protocols/IBFT/) and [JSON RPC API methods](https://besu.hyperledger.org/en/latest/Reference/API-Methods/#ibft-20-methods).
  - Added [consensus protocols content](https://besu.hyperledger.org/en/latest/Concepts/Consensus-Protocols/Comparing-PoA/).
  - Added content on [events and logs](https://besu.hyperledger.org/en/latest/Concepts/Events-and-Logs/), and [using filters](https://besu.hyperledger.org/en/latest/HowTo/Interact/Filters/Accessing-Logs-Using-JSON-RPC/).
  - Added content on integrating with [Prometheus Push Gateway](https://besu.hyperledger.org/en/latest/HowTo/Deploy/Monitoring-Performance/#running-prometheus-with-besu-in-push-mode)

### Technical Improvements

- Download receipts during fast sync and import without processing transactions [\#701](https://github.com/PegaSysEng/pantheon/pull/701)
- Removed CLI options for `--nodes-whitelist` and `--accounts-whitelist` [\#694](https://github.com/PegaSysEng/pantheon/pull/694)
- Delegate `getRootCause` through to Guava's implementation [\#692](https://github.com/PegaSysEng/pantheon/pull/692)
- Benchmark update [\#691](https://github.com/PegaSysEng/pantheon/pull/691)
- Implement chain download for fast sync [\#690](https://github.com/PegaSysEng/pantheon/pull/690)
- Allow missing accounts to create zero-cost transactions [\#685](https://github.com/PegaSysEng/pantheon/pull/685)
- Node private key location should be fixed under docker [\#684](https://github.com/PegaSysEng/pantheon/pull/684)
- Parallel Processing File Import Performance [\#683](https://github.com/PegaSysEng/pantheon/pull/683)
- Integrate actual `WorldStateDownloader` with the fast sync work flow [\#682](https://github.com/PegaSysEng/pantheon/pull/682)
- Removed `--max-trailing-peers` option [\#680](https://github.com/PegaSysEng/pantheon/pull/680)
- Enabled warning on CLI dependent options [\#679](https://github.com/PegaSysEng/pantheon/pull/679)
- Update WorldStateDownloader run\(\) interface to accept header [\#677](https://github.com/PegaSysEng/pantheon/pull/677)
- Fixed Difficulty calculator [\#663](https://github.com/PegaSysEng/pantheon/pull/663)
- `discovery-enabled` option refactoring [\#661](https://github.com/PegaSysEng/pantheon/pull/661)
- Update orion default port approach [\#660](https://github.com/PegaSysEng/pantheon/pull/660)
- Extract out generic parts of Downloader [\#659](https://github.com/PegaSysEng/pantheon/pull/659)
- Start world downloader [\#658](https://github.com/PegaSysEng/pantheon/pull/658)
- Create a simple `WorldStateDownloader` [\#657](https://github.com/PegaSysEng/pantheon/pull/657)
- Added handling for when p2p is disabled [\#655](https://github.com/PegaSysEng/pantheon/pull/655)
- Enabled command line configuration for privacy precompiled contract address [\#653](https://github.com/PegaSysEng/pantheon/pull/653) (thanks to [Puneetha17](https://github.com/Puneetha17))
- IBFT transmitted packets are logged by gossiper [\#652](https://github.com/PegaSysEng/pantheon/pull/652)
- `admin_addPeer` acceptance test [\#651](https://github.com/PegaSysEng/pantheon/pull/651)
- Added `p2pEnabled` configuration to `ProcessBesuNodeRunner` [\#649](https://github.com/PegaSysEng/pantheon/pull/649)
- Added description to automatic benchmarks [\#646](https://github.com/PegaSysEng/pantheon/pull/646)
- Added `network` option [\#645](https://github.com/PegaSysEng/pantheon/pull/645)
- Remove OrionConfiguration [\#644](https://github.com/PegaSysEng/pantheon/pull/644) (thanks to [Puneetha17](https://github.com/Puneetha17))
- IBFT Json Acceptance tests [\#634](https://github.com/PegaSysEng/pantheon/pull/634)
- Upgraded build image to one that contains libsodium [\#632](https://github.com/PegaSysEng/pantheon/pull/632)
- Command line fixes [\#630](https://github.com/PegaSysEng/pantheon/pull/630)
- Consider peer count insufficient until minimum peers for fast sync are connected [\#629](https://github.com/PegaSysEng/pantheon/pull/629)
- Build tweaks [\#628](https://github.com/PegaSysEng/pantheon/pull/628)
- IBFT ensure non-validator does not partake in consensus [\#627](https://github.com/PegaSysEng/pantheon/pull/627)
- Added ability in acceptance tests to set up a node with `--no-discovery` [\#624](https://github.com/PegaSysEng/pantheon/pull/624)
- Gossip integration test [\#623](https://github.com/PegaSysEng/pantheon/pull/623)
- Removed quickstart code and CI pipeline [\#616](https://github.com/PegaSysEng/pantheon/pull/616)
- IBFT Integration Tests - Spurious Behaviour [\#615](https://github.com/PegaSysEng/pantheon/pull/615)
- Refactoring for more readable IBFT IT [\#614](https://github.com/PegaSysEng/pantheon/pull/614)
- Start of fast sync downloader [\#613](https://github.com/PegaSysEng/pantheon/pull/613)
- Split `IbftProcessor` into looping and event processing [\#612](https://github.com/PegaSysEng/pantheon/pull/612)
- IBFT Int Test - changed `TestContextFactory` to a builder [\#611](https://github.com/PegaSysEng/pantheon/pull/611)
- Discard prior round change msgs [\#610](https://github.com/PegaSysEng/pantheon/pull/610)
- `IbftGetValidatorsByBlockHash` added to json factory [\#607](https://github.com/PegaSysEng/pantheon/pull/607)
- IBFT Validator RPCs to return list of strings [\#606](https://github.com/PegaSysEng/pantheon/pull/606)
- Update Benchmark [\#605](https://github.com/PegaSysEng/pantheon/pull/605)
- Remove db package and move classes to more appropriate locations [\#599](https://github.com/PegaSysEng/pantheon/pull/599)
- Added `GetReceiptsFromPeerTask` [\#598](https://github.com/PegaSysEng/pantheon/pull/598)
- Added `GetNodeDataFromPeerTask` [\#597](https://github.com/PegaSysEng/pantheon/pull/597)
- Fixed deprecation warnings [\#596](https://github.com/PegaSysEng/pantheon/pull/596)
- IBFT Integration Tests - Future Height [\#591](https://github.com/PegaSysEng/pantheon/pull/591)
- Added `getNodeData` to `EthPeer` to enable requesting node data [\#589](https://github.com/PegaSysEng/pantheon/pull/589)
- `Blockcreator` to use `parentblock` specified at construction [\#588](https://github.com/PegaSysEng/pantheon/pull/588)
- Support responding to `GetNodeData` requests [\#587](https://github.com/PegaSysEng/pantheon/pull/587)
- IBFT validates block on proposal reception [\#583](https://github.com/PegaSysEng/pantheon/pull/583)
- Rework `NewRoundValidator` tests [\#582](https://github.com/PegaSysEng/pantheon/pull/582)
- IBFT split extra data validation rule into components [\#581](https://github.com/PegaSysEng/pantheon/pull/581)
- Allow attached rules to be flagged `light` [\#580](https://github.com/PegaSysEng/pantheon/pull/580)
- Split Block Validation from Importing [\#579](https://github.com/PegaSysEng/pantheon/pull/579)
- Refactor `RoundChangeManager` creation [\#578](https://github.com/PegaSysEng/pantheon/pull/578)
- Add `-SNAPSHOT` postfix to version [\#577](https://github.com/PegaSysEng/pantheon/pull/577)
- IBFT - prevent proposed block being imported twice [\#576](https://github.com/PegaSysEng/pantheon/pull/576)
- Version upgrades [\#571](https://github.com/PegaSysEng/pantheon/pull/571)
- Tests that CLI options are disabled under docker [\#566](https://github.com/PegaSysEng/pantheon/pull/566)
- Renamed IBFT networking classes [\#555](https://github.com/PegaSysEng/pantheon/pull/555)
- Removed dead code from the consensus package [\#554](https://github.com/PegaSysEng/pantheon/pull/554)
- Prepared private transaction support [\#538](https://github.com/PegaSysEng/pantheon/pull/538) (thanks to [iikirilov](https://github.com/iikirilov))

## 0.8.5

Indefinitely delays the roll-out of Constantinople on Ethereum Mainnet due to a [potential security issue](https://blog.ethereum.org/2019/01/15/security-alert-ethereum-constantinople-postponement/) detected.

## Additions and Improvements
- Remove Constantinople fork block [\#574](https://github.com/PegaSysEng/pantheon/pull/574)

## Technical Improvements
- Rename IBFT message packages [\#568](https://github.com/PegaSysEng/pantheon/pull/568)


## 0.8.4

### Docker Image

If you have been running a node using the v0.8.3 Docker image, the node was not saving data to the
specified [data directory](https://besu.hyperledger.org/en/stable/),
or referring to the custom [configuration file](https://besu.hyperledger.org/en/stable/)
or [genesis file](https://besu.hyperledger.org/en/stable/).

To recover the node key and data directory from the Docker container:
`docker cp <container>:/opt/pantheon/key <destination_file>`
`docker cp <container>:/opt/pantheon/database <destination_directory>`

Where `container` is the name or ID of the Docker container containing the Besu node.

The container can be running or stopped when you copy the key and data directory. If your node was
fully synchronized to MainNet, the data directory will be ~2TB.

When restarting your node with the v0.8.4 Docker image:

* Save the node key in the [`key` file](https://besu.hyperledger.org/en/latest/Concepts/Node-Keys/#node-private-key) in the data
    directory or specify the location using the [`--node-private-key` option](https://besu.hyperledger.org/en/stable/).
* Specify the `<destination_directory` as a [volume for the data directory](https://besu.hyperledger.org/en/stable/).

### Bug Fixes
- Fixing default resource locations inside docker [\#529](https://github.com/PegaSysEng/pantheon/pull/529)
- NewRoundMessageValidator ignores Round Number when comparing blocks [\#523](https://github.com/PegaSysEng/pantheon/pull/523)
- Fix Array Configurable command line options [\#514](https://github.com/PegaSysEng/pantheon/pull/514)

## Additions and Improvements
- RocksDB Metrics [\#531](https://github.com/PegaSysEng/pantheon/pull/531)
- Added `ibft_getValidatorsByBlockHash` JSON RPC [\#519](https://github.com/PegaSysEng/pantheon/pull/519)
- Expose metrics to Prometheus [\#506](https://github.com/PegaSysEng/pantheon/pull/506)
- Added `ibft_getValidatorsByBlockNumber` [\#499](https://github.com/PegaSysEng/pantheon/pull/499)
- Added `Roadmap.md` file. [\#494](https://github.com/PegaSysEng/pantheon/pull/494)
- Added JSON RPC `eth hashrate` method. [\#488](https://github.com/PegaSysEng/pantheon/pull/488)
- Account whitelist API [\#487](https://github.com/PegaSysEng/pantheon/pull/487)
- Added nodes whitelist JSON-RPC APIs [\#476](https://github.com/PegaSysEng/pantheon/pull/476)
- Added account whitelisting [\#460](https://github.com/PegaSysEng/pantheon/pull/460)
- Added configurable refresh delay for SyncingSubscriptionService on start up [\#383](https://github.com/PegaSysEng/pantheon/pull/383)
- Added the Command Line Style Guide  [\#530](https://github.com/PegaSysEng/pantheon/pull/530)
- Documentation updates include:
  * Migrated to new [documentation site](https://docs.pantheon.pegasys.tech/en/latest/)
  * Added [configuration file content](https://besu.hyperledger.org/en/stable/)
  * Added [tutorial to create private network](https://besu.hyperledger.org/en/latest/Tutorials/Private-Network/Create-Private-Network/)
  * Added content on [enabling non-default APIs](https://besu.hyperledger.org/en/latest/Reference/API-Methods/)

## Technical Improvements

-  Updated `--bootnodes` command option to take zero arguments [\#548](https://github.com/PegaSysEng/pantheon/pull/548)
- IBFT Integration Testing - Local Node is proposer [\#527](https://github.com/PegaSysEng/pantheon/pull/527)
- Remove vertx from discovery tests [\#539](https://github.com/PegaSysEng/pantheon/pull/539)
- IBFT Integration testing - Round Change [\#537](https://github.com/PegaSysEng/pantheon/pull/537)
- NewRoundMessageValidator creates RoundChangeValidator with correct value [\#518](https://github.com/PegaSysEng/pantheon/pull/518)
- Remove time dependency from BlockTimer tests [\#513](https://github.com/PegaSysEng/pantheon/pull/513)
- Gradle 5.1 [\#512](https://github.com/PegaSysEng/pantheon/pull/512)
- Metrics measurement adjustment [\#511](https://github.com/PegaSysEng/pantheon/pull/511)
- Metrics export for import command. [\#509](https://github.com/PegaSysEng/pantheon/pull/509)
- IBFT Integration test framework [\#502](https://github.com/PegaSysEng/pantheon/pull/502)
- IBFT message gossiping [\#501](https://github.com/PegaSysEng/pantheon/pull/501)
- Remove non-transactional mutation from KeyValueStore [\#500](https://github.com/PegaSysEng/pantheon/pull/500)
- Ensured that the blockchain queries class handles optionals better. [\#486](https://github.com/PegaSysEng/pantheon/pull/486)
- IBFT mining acceptance test [\#483](https://github.com/PegaSysEng/pantheon/pull/483)
- Set base directory name to be lowercase in building.md [\#474](https://github.com/PegaSysEng/pantheon/pull/474) (Thanks to [Matthalp](https://github.com/Matthalp))
- Moved admin\_peers to Admin API group [\#473](https://github.com/PegaSysEng/pantheon/pull/473)
- Nodes whitelist acceptance test [\#472](https://github.com/PegaSysEng/pantheon/pull/472)
- Rework RoundChangeManagerTest to not reuse validators [\#469](https://github.com/PegaSysEng/pantheon/pull/469)
- Ignore node files to support truffle. [\#467](https://github.com/PegaSysEng/pantheon/pull/467)
- IBFT pantheon controller [\#461](https://github.com/PegaSysEng/pantheon/pull/461)
- IBFT Round to update internal state on reception of NewRound Message [\#451](https://github.com/PegaSysEng/pantheon/pull/451)
- Update RoundChangeManager correctly create its message validator [\#450](https://github.com/PegaSysEng/pantheon/pull/450)
- Use seconds for block timer time unit [\#445](https://github.com/PegaSysEng/pantheon/pull/445)
- IBFT controller and future msgs handling [\#431](https://github.com/PegaSysEng/pantheon/pull/431)
- Allow IBFT Round to be created using PreparedCert [\#429](https://github.com/PegaSysEng/pantheon/pull/429)
- Added MessageValidatorFactory [\#425](https://github.com/PegaSysEng/pantheon/pull/425)
- Inround payload [\#423](https://github.com/PegaSysEng/pantheon/pull/423)
- Updated IbftConfig Fields [\#422](https://github.com/PegaSysEng/pantheon/pull/422)
- Repair IbftBlockCreator and add tests [\#421](https://github.com/PegaSysEng/pantheon/pull/421)
- Make Besu behave as a submodule [\#419](https://github.com/PegaSysEng/pantheon/pull/419)
- Ibft Height Manager [\#418](https://github.com/PegaSysEng/pantheon/pull/418)
- Ensure bootnodes are a subset of node whitelist [\#414](https://github.com/PegaSysEng/pantheon/pull/414)
- IBFT Consensus Round Classes [\#405](https://github.com/PegaSysEng/pantheon/pull/405)
- IBFT message payload tests [\#404](https://github.com/PegaSysEng/pantheon/pull/404)
- Validate enodeurl syntax from command line [\#403](https://github.com/PegaSysEng/pantheon/pull/403)
- Update errorprone [\#401](https://github.com/PegaSysEng/pantheon/pull/401)
- IBFT round change manager [\#393](https://github.com/PegaSysEng/pantheon/pull/393)
- IBFT RoundState [\#392](https://github.com/PegaSysEng/pantheon/pull/392)
- Move Block data generator test helper to test support package [\#391](https://github.com/PegaSysEng/pantheon/pull/391)
- IBFT message tests [\#367](https://github.com/PegaSysEng/pantheon/pull/367)

## 0.8.3

### Breaking Change to JSON RPC-API

From v0.8.3, incoming HTTP requests are only accepted from hostnames specified using the `--host-whitelist` command-line option. If not specified, the default value for `--host-whitelist` is `localhost`.

If using the URL `http://127.0.0.1` to make JSON-RPC calls, use `--host-whitelist` to specify the hostname `127.0.0.1` or update the hostname to `localhost`.

If your application publishes RPC ports, specify the hostnames when starting Besu. For example:

```bash
pantheon --host-whitelist=example.com
```

Specify `*` or `all` for `--host-whitelist` to effectively disable host protection and replicate pre-v0.8.3 behavior. This is not recommended for production code.

### Bug Fixes

- Repair Clique Proposer Selection [\#339](https://github.com/PegaSysEng/pantheon/pull/339)
- High TX volume swamps block processing [\#337](https://github.com/PegaSysEng/pantheon/pull/337)
- Check if the connectFuture has completed successfully [\#293](https://github.com/PegaSysEng/pantheon/pull/293)
- Switch back to Xerial Snappy Library [\#284](https://github.com/PegaSysEng/pantheon/pull/284)
- ShortHex of 0 should be '0x0', not '0x' [\#272](https://github.com/PegaSysEng/pantheon/pull/272)
- Fix pantheon CLI default values infinite loop [\#266](https://github.com/PegaSysEng/pantheon/pull/266)

### Additions and Improvements

- Added `--nodes-whitelist` parameter to CLI and NodeWhitelistController [\#346](https://github.com/PegaSysEng/pantheon/pull/346)
- Discovery wiring for `--node-whitelist` [\#365](https://github.com/PegaSysEng/pantheon/pull/365)
- Plumb in three more metrics [\#344](https://github.com/PegaSysEng/pantheon/pull/344)
- `ProposerSelection` to support multiple IBFT implementations [\#307](https://github.com/PegaSysEng/pantheon/pull/307)
- Configuration to support IBFT original and revised [\#306](https://github.com/PegaSysEng/pantheon/pull/306)
- Added host whitelist for JSON-RPC. [**Breaking Change**](#breaking-change-to-json-rpc-api) [\#295](https://github.com/PegaSysEng/pantheon/pull/295)
- Reduce `Block creation processed cancelled` log message to debug [\#294](https://github.com/PegaSysEng/pantheon/pull/294)
- Implement iterative peer search [\#268](https://github.com/PegaSysEng/pantheon/pull/268)
- Added RLP enc/dec for PrePrepare, Commit and NewRound messages [\#200](https://github.com/PegaSysEng/pantheon/pull/200)
- IBFT block mining [\#169](https://github.com/PegaSysEng/pantheon/pull/169)
- Added `--goerli` CLI option [\#370](https://github.com/PegaSysEng/pantheon/pull/370) (Thanks to [@Nashatyrev](https://github.com/Nashatyrev))
- Begin capturing metrics to better understand Besu's behaviour [\#326](https://github.com/PegaSysEng/pantheon/pull/326)
- Documentation updates include:
   * Added Coding Conventions [\#342](https://github.com/PegaSysEng/pantheon/pull/342)
   * Reorganised [Installation documentation](https://github.com/PegaSysEng/pantheon/wiki/Installation) and added [Chocolatey installation](https://github.com/PegaSysEng/pantheon/wiki/Install-Binaries#windows-with-chocolatey) for Windows
   * Reorganised [JSON-RPC API documentation](https://github.com/PegaSysEng/pantheon/wiki/JSON-RPC-API)
   * Updated [RPC Pub/Sub API documentation](https://github.com/PegaSysEng/pantheon/wiki/RPC-PubSub)

### Technical Improvements

- Extracted non-Docker CLI parameters to picoCLI mixin. [\#323](https://github.com/PegaSysEng/pantheon/pull/323)
- IBFT preprepare to validate round matches block [\#329](https://github.com/PegaSysEng/pantheon/pull/329)
- Fix acceptance test [\#324](https://github.com/PegaSysEng/pantheon/pull/324)
- Added the `IbftFinalState` [\#385](https://github.com/PegaSysEng/pantheon/pull/385)
- Constantinople Fork Block [\#382](https://github.com/PegaSysEng/pantheon/pull/382)
- Fix `pantheon.cli.BesuCommandTest` test on Windows [\#380](https://github.com/PegaSysEng/pantheon/pull/380)
- JDK smoke testing is being configured differently now [\#374](https://github.com/PegaSysEng/pantheon/pull/374)
- Re-enable clique AT [\#373](https://github.com/PegaSysEng/pantheon/pull/373)
- Ignoring acceptance test [\#372](https://github.com/PegaSysEng/pantheon/pull/372)
- Changes to support Gradle 5.0 [\#371](https://github.com/PegaSysEng/pantheon/pull/371)
- Clique: Prevent out of turn blocks interrupt in-turn mining [\#364](https://github.com/PegaSysEng/pantheon/pull/364)
- Time all tasks [\#361](https://github.com/PegaSysEng/pantheon/pull/361)
- Rework `VoteTallyCache` to better represent purpose [\#360](https://github.com/PegaSysEng/pantheon/pull/360)
- Add an `UNKNOWN` `DisconnectReason` [\#359](https://github.com/PegaSysEng/pantheon/pull/359)
- New round validation [\#353](https://github.com/PegaSysEng/pantheon/pull/353)
- Update get validators for block hash test to start from block 1 [\#352](https://github.com/PegaSysEng/pantheon/pull/352)
- Idiomatic Builder Pattern [\#345](https://github.com/PegaSysEng/pantheon/pull/345)
- Revert `Repair Clique Proposer Selection` \#339 - Breaks Görli testnet [\#343](https://github.com/PegaSysEng/pantheon/pull/343)
- No fixed ports in tests [\#340](https://github.com/PegaSysEng/pantheon/pull/340)
- Update clique acceptance test genesis file to use correct clique property names [\#338](https://github.com/PegaSysEng/pantheon/pull/338)
- Supporting list of addresses in logs subscription [\#336](https://github.com/PegaSysEng/pantheon/pull/336)
- Render handler exception to `System.err` instead of `.out` [\#334](https://github.com/PegaSysEng/pantheon/pull/334)
- Renamed IBFT message classes [\#333](https://github.com/PegaSysEng/pantheon/pull/333)
- Add additional RLP tests [\#332](https://github.com/PegaSysEng/pantheon/pull/332)
- Downgrading spotless to 3.13.0 to fix threading issues [\#325](https://github.com/PegaSysEng/pantheon/pull/325)
- `eth_getTransactionReceipt` acceptance test [\#322](https://github.com/PegaSysEng/pantheon/pull/322)
- Upgrade vertx to 3.5.4 [\#316](https://github.com/PegaSysEng/pantheon/pull/316)
- Round change validation [\#315](https://github.com/PegaSysEng/pantheon/pull/315)
- Basic IBFT message validators [\#314](https://github.com/PegaSysEng/pantheon/pull/314)
- Minor repairs to clique block scheduling [\#308](https://github.com/PegaSysEng/pantheon/pull/308)
- Dependencies Version upgrade [\#303](https://github.com/PegaSysEng/pantheon/pull/303)
- Build multiple JVM [\#301](https://github.com/PegaSysEng/pantheon/pull/301)
- Smart contract acceptance test [\#296](https://github.com/PegaSysEng/pantheon/pull/296)
- Fixing WebSocket error response [\#292](https://github.com/PegaSysEng/pantheon/pull/292)
- Reword error messages following exceptions during mining [\#291](https://github.com/PegaSysEng/pantheon/pull/291)
- Clique acceptance tests [\#290](https://github.com/PegaSysEng/pantheon/pull/290)
- Delegate creation of additional JSON-RPC methods to the BesuController [\#289](https://github.com/PegaSysEng/pantheon/pull/289)
- Remove unnecessary `RlpInput` and `RlpOutput` classes [\#287](https://github.com/PegaSysEng/pantheon/pull/287)
- Remove `RlpUtils` [\#285](https://github.com/PegaSysEng/pantheon/pull/285)
- Enabling previously ignored acceptance tests [\#282](https://github.com/PegaSysEng/pantheon/pull/282)
- IPv6 peers [\#281](https://github.com/PegaSysEng/pantheon/pull/281)
- IPv6 Bootnode [\#280](https://github.com/PegaSysEng/pantheon/pull/280)
- Acceptance test for `getTransactionReceipt` JSON-RPC method [\#278](https://github.com/PegaSysEng/pantheon/pull/278)
- Inject `StorageProvider` into `BesuController` instances [\#259](https://github.com/PegaSysEng/pantheon/pull/259)

## 0.8.2

### Removed
 - Removed `import-blockchain` command because nothing exports to the required format yet (PR [\#223](https://github.com/PegaSysEng/pantheon/pull/223))

### Bug Fixes
 - `io.netty.util.internal.OutOfDirectMemoryError` errors by removing reference counting from network messages.
 - Log spam: endless loop in `nioEventLoopGroup` thanks to [@5chdn](https://github.com/5chdn) for reporting) (PR [#261](https://github.com/PegaSysEng/pantheon/pull/261))
 - Rinkeby import can stall with too many fragments thanks to [@steffenkux](https://github.com/steffenkux) and [@5chdn](https://github.com/5chdn) for reporting) (PR [#255](https://github.com/PegaSysEng/pantheon/pull/255))
 - Clique incorrectly used the chain ID instead of the network ID in ETH status messages (PR [#209](https://github.com/PegaSysEng/pantheon/pull/209))
 - Gradle deprecation warnings (PR [#246](https://github.com/PegaSysEng/pantheon/pull/246) with thanks to [@jvirtanen](https://github.com/jvirtanen))
 - Consensus issue on Ropsten:
    - Treat output length as a maximum length for CALL operations (PR [#236](https://github.com/PegaSysEng/pantheon/pull/236))
    - ECRec precompile should return empty instead of 32 zero bytes when the input is invalid (PR [#227](https://github.com/PegaSysEng/pantheon/pull/227))
 - File name too long error while building from source thanks to [@5chdn](https://github.com/5chdn) for reporting) (PR [#221](https://github.com/PegaSysEng/pantheon/pull/221))
 - Loop syntax in `runBesuPrivateNetwork.sh` (PR [#237](https://github.com/PegaSysEng/pantheon/pull/237) thanks to [@matt9ucci](https://github.com/matt9ucci))
 - Fix `CompressionException: Snappy decompression failed` errors thanks to [@5chdn](https://github.com/5chdn) for reporting) (PR [#274](https://github.com/PegaSysEng/pantheon/pull/274))

### Additions and Improvements
 - Added `--ropsten` command line argument to make syncing to Ropsten easier (PR [#197](https://github.com/PegaSysEng/pantheon/pull/197) with thanks to [@jvirtanen](https://github.com/jvirtanen))
 - Enabled constantinople in `--dev-mode` (PR [#256](https://github.com/PegaSysEng/pantheon/pull/256))
 - Supported Constantinople with Clique thanks to [@5chdn](https://github.com/5chdn) for reporting) (PR [#250](https://github.com/PegaSysEng/pantheon/pull/250), PR [#247](https://github.com/PegaSysEng/pantheon/pull/247))
 - Implemented `eth_chainId` JSON-RPC method (PR [#219](https://github.com/PegaSysEng/pantheon/pull/219))
 - Updated client version to be ethstats friendly (PR [#258](https://github.com/PegaSysEng/pantheon/pull/258))
 - Added `--node-private-key` option to allow nodekey file to be specified separately to data directory thanks to [@peterbroadhurst](https://github.com/peterbroadhurst) for requesting)  (PR [#234](https://github.com/PegaSysEng/pantheon/pull/234))
 - Added `--banned-nodeids` option to prevent connection to specific nodes (PR [#254](https://github.com/PegaSysEng/pantheon/pull/254))
 - Send client quitting disconnect message to peers on shutdown (PR [#253](https://github.com/PegaSysEng/pantheon/pull/253))
 - Improved error message for port conflict error (PR [#232](https://github.com/PegaSysEng/pantheon/pull/232))
 - Improved documentation by adding the following pages:
    * [Getting Started](https://github.com/PegaSysEng/pantheon/wiki/Getting-Started)
    * [Network ID and Chain ID](https://github.com/PegaSysEng/pantheon/wiki/NetworkID-And-ChainID)
    * [Node Keys](https://github.com/PegaSysEng/pantheon/wiki/Node-Keys)
    * [Networking](https://github.com/PegaSysEng/pantheon/wiki/Networking)
    * [Accounts for Testing](https://github.com/PegaSysEng/pantheon/wiki/Accounts-for-Testing)
    * [Logging](https://github.com/PegaSysEng/pantheon/wiki/Logging)
    * [Proof of Authority](https://github.com/PegaSysEng/pantheon/wiki/Proof-of-Authority)
    * [Passing JVM Options](https://github.com/PegaSysEng/pantheon/wiki/Passing-JVM-Options)


 ### Technical Improvements
 - Upgraded Ethereum reference tests to 6.0 beta 2. (thanks to [@jvirtanen](https://github.com/jvirtanen) for the initial upgrade to beta 1)
 - Set Java compiler default encoding to UTF-8 (PR [#238](https://github.com/PegaSysEng/pantheon/pull/238) thanks to [@matt9ucci](https://github.com/matt9ucci))
 - Removed duplicate code defining default JSON-RPC APIs (PR [#218](https://github.com/PegaSysEng/pantheon/pull/218) thanks to [@matt9ucci](https://github.com/matt9ucci))
 - Improved code for parsing config (PRs [#208](https://github.com/PegaSysEng/pantheon/pull/208), [#209](https://github.com/PegaSysEng/pantheon/pull/209))
 - Use `java.time.Clock` in favour of a custom Clock interface (PR [#220](https://github.com/PegaSysEng/pantheon/pull/220))
 - Improve modularity of storage systems (PR [#211](https://github.com/PegaSysEng/pantheon/pull/211), [#207](https://github.com/PegaSysEng/pantheon/pull/207))
 - Treat JavaDoc warnings as errors (PR [#171](https://github.com/PegaSysEng/pantheon/pull/171))
 - Add benchmark for `BlockHashOperation `as a template for benchmarking other EVM operations (PR [#203](https://github.com/PegaSysEng/pantheon/pull/203))
 - Added unit tests for `EthBlockNumber` (PR [#195](https://github.com/PegaSysEng/pantheon/pull/195) thanks to [@jvirtanen](https://github.com/jvirtanen))
 - Code style improvements (PR [#196](https://github.com/PegaSysEng/pantheon/pull/196) thanks to [@jvirtanen](https://github.com/jvirtanen))
 - Added unit tests for `Web3ClientVersion` (PR [#194](https://github.com/PegaSysEng/pantheon/pull/194) with thanks to [@jvirtanen](https://github.com/jvirtanen))
 - Removed RLPUtils from `RawBlockIterator` (PR [#179](https://github.com/PegaSysEng/pantheon/pull/179))
 - Replace the JNI based snappy library with a pure-Java version (PR [#257](https://github.com/PegaSysEng/pantheon/pull/257))<|MERGE_RESOLUTION|>--- conflicted
+++ resolved
@@ -2,12 +2,6 @@
 
 ## 24.5.3
 
-<<<<<<< HEAD
-### Bug fixes
-- Rectify build from source failure with updated 0.8.4 artifacts from besu-native [#7210](https://github.com/hyperledger/besu/pull/7210) 
-
-## 24.5.2
-=======
 ### Upcoming Breaking Changes
 - Receipt compaction will be enabled by default in a future version of Besu. After this change it will not be possible to downgrade to the previous Besu version.
 - PKI-backed QBFT will be removed in a future version of Besu. Other forms of QBFT will remain unchanged.
@@ -74,7 +68,6 @@
 - Version 24.5.x will be the last series to support Java 17. Next release after versions 24.5.x will require Java 21 to build and run.
 - Receipt compaction will be enabled by default in a future version of Besu. After this change it will not be possible to downgrade to the previous Besu version.
 - PKI-backed QBFT will be removed in a future version of Besu. Other forms of QBFT will remain unchanged.
->>>>>>> 264e7d9f
 
 ### Additions and Improvements
 - Remove deprecated Goerli testnet [#7049](https://github.com/hyperledger/besu/pull/7049)
